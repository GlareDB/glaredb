--- conflicted
+++ resolved
@@ -5,14 +5,8 @@
 use datafusion::logical_expr::LogicalPlan as DFLogicalPlan;
 use datafusion_ext::vars::SessionVars;
 use futures::lock::Mutex;
-<<<<<<< HEAD
 use sqlexec::engine::{Engine, EngineStorage, SessionStorageConfig, TrackedSession};
 use sqlexec::remote::client::RemoteClientType;
-=======
-use ioutil::ensure_dir;
-use sqlexec::engine::{Engine, EngineStorage, SessionStorageConfig, TrackedSession};
-use sqlexec::remote::client::{RemoteClient, RemoteClientType};
->>>>>>> 0bd8000c
 use sqlexec::{LogicalPlan, OperationInfo};
 use url::Url;
 
@@ -71,11 +65,7 @@
     ) -> napi::Result<Self> {
         let conf = JsSessionConf::from(data_dir_or_cloud_url);
 
-<<<<<<< HEAD
-        let backend = if let Some(location) = location.clone() {
-=======
         let storage = if let Some(location) = location.clone() {
->>>>>>> 0bd8000c
             EngineStorage::Remote {
                 location,
                 options: storage_options.unwrap_or_default(),
@@ -122,11 +112,7 @@
     /// return the same connection.
     #[napi(catch_unwind)]
     pub async fn default_in_memory() -> napi::Result<Connection> {
-<<<<<<< HEAD
-        let engine = Engine::from_backend(EngineStorage::Memory)
-=======
         let engine = Engine::from_storage(EngineStorage::Memory)
->>>>>>> 0bd8000c
             .await
             .map_err(JsGlareDbError::from)?;
         let sess = engine
