use std::collections::HashMap;
use std::path::PathBuf;
use std::sync::Arc;

use datafusion::logical_expr::LogicalPlan as DFLogicalPlan;
use datafusion_ext::vars::SessionVars;
use futures::lock::Mutex;
use sqlexec::engine::{Engine, EngineStorage, SessionStorageConfig, TrackedSession};
use sqlexec::remote::client::RemoteClientType;
use sqlexec::{LogicalPlan, OperationInfo};
use url::Url;

use crate::error::JsGlareDbError;
use crate::logical_plan::JsLogicalPlan;

pub(super) type JsTrackedSession = Arc<Mutex<TrackedSession>>;

/// A connected session to a GlareDB database.
#[napi]
#[derive(Clone)]
pub struct Connection {
    pub(crate) session: JsTrackedSession,
    pub(crate) _engine: Arc<Engine>,
}

#[derive(Debug, Clone)]
struct JsSessionConf {
    /// Where to store both metastore and user data.
    data_dir: Option<PathBuf>,
    /// URL for cloud deployment to connect to.
    cloud_url: Option<Url>,
}

impl From<Option<String>> for JsSessionConf {
    fn from(value: Option<String>) -> Self {
        match value {
            Some(s) => match Url::parse(&s) {
                Ok(u) => JsSessionConf {
                    data_dir: None,
                    cloud_url: Some(u),
                },
                // Assume failing to parse a url just means the user provided a local path.
                Err(_) => JsSessionConf {
                    data_dir: Some(PathBuf::from(s)),
                    cloud_url: None,
                },
            },
            None => JsSessionConf {
                data_dir: None,
                cloud_url: None,
            },
        }
    }
}

#[napi]
impl Connection {
    pub(crate) async fn connect(
        data_dir_or_cloud_url: Option<String>,
        spill_path: Option<String>,
        disable_tls: bool,
        cloud_addr: String,
        location: Option<String>,
        storage_options: Option<HashMap<String, String>>,
    ) -> napi::Result<Self> {
        let conf = JsSessionConf::from(data_dir_or_cloud_url);

        let storage = if let Some(location) = location.clone() {
            EngineStorage::Remote {
                location,
                options: storage_options.unwrap_or_default(),
            }
        } else if let Some(data_dir) = conf.data_dir.clone() {
            EngineStorage::Local(data_dir)
        } else {
            EngineStorage::Memory
        };

        let mut engine = Engine::from_storage(storage)
            .await
            .map_err(JsGlareDbError::from)?;

        engine = engine
            .with_spill_path(spill_path.map(|p| p.into()))
            .map_err(JsGlareDbError::from)?;

        let mut session = engine
            .default_local_session_context()
            .await
            .map_err(JsGlareDbError::from)?;

        session
            .create_client_session(
                conf.cloud_url.clone(),
                cloud_addr,
                disable_tls,
                RemoteClientType::Node,
                None,
            )
            .await
            .map_err(JsGlareDbError::from)?;

        Ok(Connection {
            session: Arc::new(Mutex::new(session)),
            _engine: Arc::new(engine),
        })
    }
<<<<<<< HEAD

    /// Returns a default connection to an in-memory database.
=======
    /// Returns the default connection to a global in-memory database.
>>>>>>> 138347b2
    ///
    /// The database is only initialized once, and all subsequent
    /// calls will return the same connection object and therefore
    /// have access to the same data.
    #[napi(catch_unwind)]
    pub async fn default_in_memory() -> napi::Result<Connection> {
        let engine = Engine::from_storage(EngineStorage::Memory)
            .await
            .map_err(JsGlareDbError::from)?;
        let sess = engine
            .new_local_session_context(SessionVars::default(), SessionStorageConfig::default())
            .await
            .map_err(JsGlareDbError::from)?;
        let con = Connection {
            session: Arc::new(Mutex::new(sess)),
            _engine: Arc::new(engine),
        };

        Ok(con.clone())
    }

    /// Run a SQL operation against a GlareDB database.
    ///
    /// All operations that write or modify data are executed
    /// directly, but all query operations run lazily when you process
    /// their results with `show`, `toArrow`, or
    /// `toPolars`, or call the `execute` method.
    ///
    /// # Examples
    ///
    /// Show the output of a query.
    ///
    /// ```javascript
    /// import glaredb from "@glaredb/glaredb"
    ///
    /// let con = glaredb.connect()
    /// let cursor = await con.sql('select 1');
    /// await cursor.show()
    /// ```
    ///
    /// Convert the output of a query to a Pandas dataframe.
    ///
    /// ```javascript
    /// import glaredb from "@glaredb/glaredb"
    ///
    /// let con = glaredb.connect()
    /// ```
    ///
    /// Execute the query to completion, returning no output. This is useful
    /// when the query output doesn't matter, for example, creating a table or
    /// inserting data into a table.
    ///
    /// ```javascript
    /// import glaredb from "@glaredb/glaredb"
    ///
    /// con = glaredb.connect()
    /// await con.sql('create table my_table (a int)').then(cursor => cursor.execute())
    /// ```
    #[napi(catch_unwind)]
    pub async fn sql(&self, query: String) -> napi::Result<JsLogicalPlan> {
        let cloned_sess = self.session.clone();
        let mut sess = self.session.lock().await;

        let plan = sess
            .create_logical_plan(&query)
            .await
            .map_err(JsGlareDbError::from)?;

        let op = OperationInfo::new().with_query_text(query);

        match plan
            .to_owned()
            .try_into_datafusion_plan()
            .expect("resolving logical plan")
        {
            DFLogicalPlan::Extension(_)
            | DFLogicalPlan::Dml(_)
            | DFLogicalPlan::Ddl(_)
            | DFLogicalPlan::Copy(_) => {
                sess.execute_logical_plan(plan, &op)
                    .await
                    .map_err(JsGlareDbError::from)?;

                Ok(JsLogicalPlan::new(
                    LogicalPlan::Noop,
                    cloned_sess,
                    Default::default(),
                ))
            }
            _ => Ok(JsLogicalPlan::new(plan, cloned_sess, op)),
        }
    }

    /// Run a PRQL query against a GlareDB database. Does not change
    /// the state or dialect of the connection object.
    ///
    /// ```javascript
    /// import glaredb from "@glaredb/glaredb"
    ///
    /// let con = glaredb.connect()
    /// let cursor = await con.prql('from my_table | take 1');
    /// await cursor.show()
    /// ```
    ///
    /// All operations execute lazily when their results are
    /// processed.
    #[napi(catch_unwind)]
    pub async fn prql(&self, query: String) -> napi::Result<JsLogicalPlan> {
        let cloned_sess = self.session.clone();
        let mut sess = self.session.lock().await;
        let plan = sess
            .prql_to_lp(&query)
            .await
            .map_err(JsGlareDbError::from)?;

        let op = OperationInfo::new().with_query_text(query);

        Ok(JsLogicalPlan::new(plan, cloned_sess, op))
    }

    /// Execute a query.
    ///
    /// # Examples
    ///
    /// Creating a table.
    ///
    /// ```js
    /// import glaredb from "@glaredb/glaredb"
    ///
    /// con = glaredb.connect()
    /// con.execute('create table my_table (a int)')
    /// ```
    #[napi(catch_unwind)]
    pub async fn execute(&self, query: String) -> napi::Result<()> {
        let sess = self.session.clone();
        let mut sess = sess.lock().await;

        let plan = sess
            .create_logical_plan(&query)
            .await
            .map_err(JsGlareDbError::from)?;

        let op = OperationInfo::new().with_query_text(query);

        let _ = sess
            .execute_logical_plan(plan, &op)
            .await
            .map_err(JsGlareDbError::from)?;

        Ok(())
    }

    /// Close the current session.
    #[napi(catch_unwind)]
    pub async fn close(&self) -> napi::Result<()> {
        // TODO: Remove this method. No longer required.
        Ok(())
    }
}<|MERGE_RESOLUTION|>--- conflicted
+++ resolved
@@ -105,12 +105,8 @@
             _engine: Arc::new(engine),
         })
     }
-<<<<<<< HEAD
-
-    /// Returns a default connection to an in-memory database.
-=======
+
     /// Returns the default connection to a global in-memory database.
->>>>>>> 138347b2
     ///
     /// The database is only initialized once, and all subsequent
     /// calls will return the same connection object and therefore
