use std::sync::Arc;

use async_once_cell::OnceCell;
use futures::lock::Mutex;
<<<<<<< HEAD
use sqlexec::engine::TrackedSession;
use sqlexec::errors::ExecError;
=======
use sqlexec::engine::{Engine, EngineStorage, SessionStorageConfig, TrackedSession};
use sqlexec::remote::client::RemoteClientType;
use sqlexec::{LogicalPlan, OperationInfo};
use url::Url;
>>>>>>> 2729f74a

use crate::error::JsGlareDbError;
use crate::execution::JsExecution;

pub(super) type JsTrackedSession = Arc<Mutex<TrackedSession>>;

/// A connected session to a GlareDB database.
#[napi]
#[derive(Clone)]
pub struct Connection {
<<<<<<< HEAD
    pub(crate) inner: Arc<glaredb::Connection>,
=======
    pub(crate) session: JsTrackedSession,
    pub(crate) _engine: Arc<Engine>,
}

#[derive(Debug, Clone)]
struct JsSessionConf {
    /// Where to store both metastore and user data.
    data_dir: Option<PathBuf>,
    /// URL for cloud deployment to connect to.
    cloud_url: Option<Url>,
}

impl From<Option<String>> for JsSessionConf {
    fn from(value: Option<String>) -> Self {
        match value {
            Some(s) => match Url::parse(&s) {
                Ok(u) => JsSessionConf {
                    data_dir: None,
                    cloud_url: Some(u),
                },
                // Assume failing to parse a url just means the user provided a local path.
                Err(_) => JsSessionConf {
                    data_dir: Some(PathBuf::from(s)),
                    cloud_url: None,
                },
            },
            None => JsSessionConf {
                data_dir: None,
                cloud_url: None,
            },
        }
    }
>>>>>>> 2729f74a
}

#[napi]
impl Connection {
<<<<<<< HEAD
    /// Returns a default connection to an in-memory database.
=======
    pub(crate) async fn connect(
        data_dir_or_cloud_url: Option<String>,
        spill_path: Option<String>,
        disable_tls: bool,
        cloud_addr: String,
        location: Option<String>,
        storage_options: Option<HashMap<String, String>>,
    ) -> napi::Result<Self> {
        let conf = JsSessionConf::from(data_dir_or_cloud_url);

        let storage = if let Some(location) = location.clone() {
            EngineStorage::Remote {
                location,
                options: storage_options.unwrap_or_default(),
            }
        } else if let Some(data_dir) = conf.data_dir.clone() {
            EngineStorage::Local(data_dir)
        } else {
            EngineStorage::Memory
        };

        let mut engine = Engine::from_storage(storage)
            .await
            .map_err(JsGlareDbError::from)?;

        engine = engine
            .with_spill_path(spill_path.map(|p| p.into()))
            .map_err(JsGlareDbError::from)?;

        let mut session = engine
            .default_local_session_context()
            .await
            .map_err(JsGlareDbError::from)?;

        session
            .create_client_session(
                conf.cloud_url.clone(),
                cloud_addr,
                disable_tls,
                RemoteClientType::Node,
                None,
            )
            .await
            .map_err(JsGlareDbError::from)?;

        Ok(Connection {
            session: Arc::new(Mutex::new(session)),
            _engine: Arc::new(engine),
        })
    }

    /// Returns the default connection to a global in-memory database.
>>>>>>> 2729f74a
    ///
    /// The database is only initialized once, and all subsequent
    /// calls will return the same connection object and therefore
    /// have access to the same data.
    #[napi(catch_unwind)]
    pub async fn default_in_memory() -> napi::Result<Connection> {
<<<<<<< HEAD
        static DEFAULT_CON: OnceCell<Connection> = OnceCell::new();

        Ok(DEFAULT_CON
            .get_or_try_init(async {
                Ok::<_, ExecError>(Connection {
                    inner: Arc::new(glaredb::ConnectOptions::new_in_memory().connect().await?),
                })
            })
            .await
            .map_err(JsGlareDbError::from)?
            .clone())
=======
        let engine = Engine::from_storage(EngineStorage::Memory)
            .await
            .map_err(JsGlareDbError::from)?;
        let sess = engine
            .new_local_session_context(SessionVars::default(), SessionStorageConfig::default())
            .await
            .map_err(JsGlareDbError::from)?;
        let con = Connection {
            session: Arc::new(Mutex::new(sess)),
            _engine: Arc::new(engine),
        };

        Ok(con.clone())
>>>>>>> 2729f74a
    }

    /// Run a SQL operation against a GlareDB database.
    ///
    /// All operations that write or modify data are executed
    /// directly, but all query operations run lazily when you process
    /// their results with `show`, `toArrow`, or
    /// `toPolars`, or call the `execute` method.
    ///
    /// # Examples
    ///
    /// Show the output of a query.
    ///
    /// ```javascript
    /// import glaredb from "@glaredb/glaredb"
    ///
    /// let con = glaredb.connect()
    /// let cursor = await con.sql('select 1');
    /// await cursor.show()
    /// ```
    ///
    /// Convert the output of a query to a Pandas dataframe.
    ///
    /// ```javascript
    /// import glaredb from "@glaredb/glaredb"
    ///
    /// let con = glaredb.connect()
    /// ```
    ///
    /// Execute the query to completion, returning no output. This is useful
    /// when the query output doesn't matter, for example, creating a table or
    /// inserting data into a table.
    ///
    /// ```javascript
    /// import glaredb from "@glaredb/glaredb"
    ///
    /// con = glaredb.connect()
    /// await con.sql('create table my_table (a int)').then(cursor => cursor.execute())
    /// ```
    #[napi(catch_unwind)]
<<<<<<< HEAD
    pub async fn sql(&self, query: String) -> napi::Result<JsExecution> {
        Ok(self
            .inner
            .sql(query)
            .execute()
=======
    pub async fn sql(&self, query: String) -> napi::Result<JsLogicalPlan> {
        let cloned_sess = self.session.clone();
        let mut sess = self.session.lock().await;

        let plan = sess
            .create_logical_plan(&query)
>>>>>>> 2729f74a
            .await
            .map_err(JsGlareDbError::from)?)
    }

    /// Run a PRQL query against a GlareDB database. Does not change
    /// the state or dialect of the connection object.
    ///
    /// ```javascript
    /// import glaredb from "@glaredb/glaredb"
    ///
    /// let con = glaredb.connect()
    /// let cursor = await con.prql('from my_table | take 1');
    /// await cursor.show()
    /// ```
    ///
    /// All operations execute lazily when their results are
    /// processed.
    #[napi(catch_unwind)]
<<<<<<< HEAD
    pub async fn prql(&self, query: String) -> napi::Result<JsExecution> {
        Ok(self.inner.prql(query).await.map_err(JsGlareDbError::from)?)
=======
    pub async fn prql(&self, query: String) -> napi::Result<JsLogicalPlan> {
        let cloned_sess = self.session.clone();
        let mut sess = self.session.lock().await;
        let plan = sess
            .prql_to_lp(&query)
            .await
            .map_err(JsGlareDbError::from)?;

        let op = OperationInfo::new().with_query_text(query);

        Ok(JsLogicalPlan::new(plan, cloned_sess, op))
>>>>>>> 2729f74a
    }

    /// Execute a query.
    ///
    /// # Examples
    ///
    /// Creating a table.
    ///
    /// ```js
    /// import glaredb from "@glaredb/glaredb"
    ///
    /// con = glaredb.connect()
    /// con.execute('create table my_table (a int)')
    /// ```
    #[napi(catch_unwind)]
    pub async fn execute(&self, query: String) -> napi::Result<()> {
<<<<<<< HEAD
        Ok(self
            .inner
            .execute(query)
            .execute()
            .map_err(JsGlareDbError::from)?)
=======
        let sess = self.session.clone();
        let mut sess = sess.lock().await;

        let plan = sess
            .create_logical_plan(&query)
            .await
            .map_err(JsGlareDbError::from)?;

        let op = OperationInfo::new().with_query_text(query);

        let _ = sess
            .execute_logical_plan(plan, &op)
            .await
            .map_err(JsGlareDbError::from)?;

        Ok(())
>>>>>>> 2729f74a
    }

    /// Close the current session.
    #[napi(catch_unwind)]
    pub async fn close(&self) -> napi::Result<()> {
        // TODO: Remove this method. No longer required.
        Ok(())
    }
}<|MERGE_RESOLUTION|>--- conflicted
+++ resolved
@@ -2,15 +2,8 @@
 
 use async_once_cell::OnceCell;
 use futures::lock::Mutex;
-<<<<<<< HEAD
 use sqlexec::engine::TrackedSession;
 use sqlexec::errors::ExecError;
-=======
-use sqlexec::engine::{Engine, EngineStorage, SessionStorageConfig, TrackedSession};
-use sqlexec::remote::client::RemoteClientType;
-use sqlexec::{LogicalPlan, OperationInfo};
-use url::Url;
->>>>>>> 2729f74a
 
 use crate::error::JsGlareDbError;
 use crate::execution::JsExecution;
@@ -21,109 +14,18 @@
 #[napi]
 #[derive(Clone)]
 pub struct Connection {
-<<<<<<< HEAD
     pub(crate) inner: Arc<glaredb::Connection>,
-=======
-    pub(crate) session: JsTrackedSession,
-    pub(crate) _engine: Arc<Engine>,
-}
-
-#[derive(Debug, Clone)]
-struct JsSessionConf {
-    /// Where to store both metastore and user data.
-    data_dir: Option<PathBuf>,
-    /// URL for cloud deployment to connect to.
-    cloud_url: Option<Url>,
-}
-
-impl From<Option<String>> for JsSessionConf {
-    fn from(value: Option<String>) -> Self {
-        match value {
-            Some(s) => match Url::parse(&s) {
-                Ok(u) => JsSessionConf {
-                    data_dir: None,
-                    cloud_url: Some(u),
-                },
-                // Assume failing to parse a url just means the user provided a local path.
-                Err(_) => JsSessionConf {
-                    data_dir: Some(PathBuf::from(s)),
-                    cloud_url: None,
-                },
-            },
-            None => JsSessionConf {
-                data_dir: None,
-                cloud_url: None,
-            },
-        }
-    }
->>>>>>> 2729f74a
 }
 
 #[napi]
 impl Connection {
-<<<<<<< HEAD
-    /// Returns a default connection to an in-memory database.
-=======
-    pub(crate) async fn connect(
-        data_dir_or_cloud_url: Option<String>,
-        spill_path: Option<String>,
-        disable_tls: bool,
-        cloud_addr: String,
-        location: Option<String>,
-        storage_options: Option<HashMap<String, String>>,
-    ) -> napi::Result<Self> {
-        let conf = JsSessionConf::from(data_dir_or_cloud_url);
-
-        let storage = if let Some(location) = location.clone() {
-            EngineStorage::Remote {
-                location,
-                options: storage_options.unwrap_or_default(),
-            }
-        } else if let Some(data_dir) = conf.data_dir.clone() {
-            EngineStorage::Local(data_dir)
-        } else {
-            EngineStorage::Memory
-        };
-
-        let mut engine = Engine::from_storage(storage)
-            .await
-            .map_err(JsGlareDbError::from)?;
-
-        engine = engine
-            .with_spill_path(spill_path.map(|p| p.into()))
-            .map_err(JsGlareDbError::from)?;
-
-        let mut session = engine
-            .default_local_session_context()
-            .await
-            .map_err(JsGlareDbError::from)?;
-
-        session
-            .create_client_session(
-                conf.cloud_url.clone(),
-                cloud_addr,
-                disable_tls,
-                RemoteClientType::Node,
-                None,
-            )
-            .await
-            .map_err(JsGlareDbError::from)?;
-
-        Ok(Connection {
-            session: Arc::new(Mutex::new(session)),
-            _engine: Arc::new(engine),
-        })
-    }
-
     /// Returns the default connection to a global in-memory database.
->>>>>>> 2729f74a
     ///
     /// The database is only initialized once, and all subsequent
     /// calls will return the same connection object and therefore
     /// have access to the same data.
     #[napi(catch_unwind)]
     pub async fn default_in_memory() -> napi::Result<Connection> {
-<<<<<<< HEAD
         static DEFAULT_CON: OnceCell<Connection> = OnceCell::new();
 
         Ok(DEFAULT_CON
@@ -135,21 +37,6 @@
             .await
             .map_err(JsGlareDbError::from)?
             .clone())
-=======
-        let engine = Engine::from_storage(EngineStorage::Memory)
-            .await
-            .map_err(JsGlareDbError::from)?;
-        let sess = engine
-            .new_local_session_context(SessionVars::default(), SessionStorageConfig::default())
-            .await
-            .map_err(JsGlareDbError::from)?;
-        let con = Connection {
-            session: Arc::new(Mutex::new(sess)),
-            _engine: Arc::new(engine),
-        };
-
-        Ok(con.clone())
->>>>>>> 2729f74a
     }
 
     /// Run a SQL operation against a GlareDB database.
@@ -190,20 +77,11 @@
     /// await con.sql('create table my_table (a int)').then(cursor => cursor.execute())
     /// ```
     #[napi(catch_unwind)]
-<<<<<<< HEAD
     pub async fn sql(&self, query: String) -> napi::Result<JsExecution> {
         Ok(self
             .inner
             .sql(query)
             .execute()
-=======
-    pub async fn sql(&self, query: String) -> napi::Result<JsLogicalPlan> {
-        let cloned_sess = self.session.clone();
-        let mut sess = self.session.lock().await;
-
-        let plan = sess
-            .create_logical_plan(&query)
->>>>>>> 2729f74a
             .await
             .map_err(JsGlareDbError::from)?)
     }
@@ -222,22 +100,8 @@
     /// All operations execute lazily when their results are
     /// processed.
     #[napi(catch_unwind)]
-<<<<<<< HEAD
     pub async fn prql(&self, query: String) -> napi::Result<JsExecution> {
         Ok(self.inner.prql(query).await.map_err(JsGlareDbError::from)?)
-=======
-    pub async fn prql(&self, query: String) -> napi::Result<JsLogicalPlan> {
-        let cloned_sess = self.session.clone();
-        let mut sess = self.session.lock().await;
-        let plan = sess
-            .prql_to_lp(&query)
-            .await
-            .map_err(JsGlareDbError::from)?;
-
-        let op = OperationInfo::new().with_query_text(query);
-
-        Ok(JsLogicalPlan::new(plan, cloned_sess, op))
->>>>>>> 2729f74a
     }
 
     /// Execute a query.
@@ -254,30 +118,11 @@
     /// ```
     #[napi(catch_unwind)]
     pub async fn execute(&self, query: String) -> napi::Result<()> {
-<<<<<<< HEAD
         Ok(self
             .inner
             .execute(query)
             .execute()
             .map_err(JsGlareDbError::from)?)
-=======
-        let sess = self.session.clone();
-        let mut sess = sess.lock().await;
-
-        let plan = sess
-            .create_logical_plan(&query)
-            .await
-            .map_err(JsGlareDbError::from)?;
-
-        let op = OperationInfo::new().with_query_text(query);
-
-        let _ = sess
-            .execute_logical_plan(plan, &op)
-            .await
-            .map_err(JsGlareDbError::from)?;
-
-        Ok(())
->>>>>>> 2729f74a
     }
 
     /// Close the current session.
