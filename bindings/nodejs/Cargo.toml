[package]
edition = "2021"
name = "js-glaredb"
version = "0.0.0"

[lib]
crate-type = ["cdylib"]

[lints]
workspace = true

[dependencies]
arrow_util = { path = "../../crates/arrow_util" }
glaredb = { path = "../../crates/glaredb" }
terminal_util = { path = "../../crates/terminal_util" }
futures = { workspace = true }
datafusion = { workspace = true }
thiserror = { workspace = true }
url = { workspace = true }
async-trait = { workspace = true }
lzma-sys = { version = "*", features = ["static"] } # Prevent dynamic linking of lzma, which comes from datafusion
<<<<<<< HEAD
napi = { version = "2.16.8", default-features = false, features = ["full"] }
napi-derive = "2.16.5"
=======
napi = { version = "2.16.6", default-features = false, features = ["full"] }
napi-derive = "2.16.6"
>>>>>>> ff7e8c24
once_cell = "1.19.0"
async-once-cell = "0.5.3"

[build-dependencies]
napi-build = "2.1.3"<|MERGE_RESOLUTION|>--- conflicted
+++ resolved
@@ -19,13 +19,8 @@
 url = { workspace = true }
 async-trait = { workspace = true }
 lzma-sys = { version = "*", features = ["static"] } # Prevent dynamic linking of lzma, which comes from datafusion
-<<<<<<< HEAD
 napi = { version = "2.16.8", default-features = false, features = ["full"] }
-napi-derive = "2.16.5"
-=======
-napi = { version = "2.16.6", default-features = false, features = ["full"] }
 napi-derive = "2.16.6"
->>>>>>> ff7e8c24
 once_cell = "1.19.0"
 async-once-cell = "0.5.3"
 
