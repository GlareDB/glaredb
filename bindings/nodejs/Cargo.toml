[package]
edition = "2021"
name = "js-glaredb"
version = "0.0.0"

[lib]
crate-type = ["cdylib"]

[lints]
workspace = true

[dependencies]
# Default enable napi4 feature, see https://nodejs.org/api/n-api.html#node-api-version-matrix
ioutil = { path = "../../crates/ioutil" }
<<<<<<< HEAD
napi = { version = "2.15.4", default-features = false, features = ["full"] }
napi-derive = "2.16.0"
=======
napi = { version = "2.16.0", default-features = false, features = ["full"] }
napi-derive = "2.15.3"
>>>>>>> 3c2f5007
sqlexec = { path = "../../crates/sqlexec" }
metastore = { path = "../../crates/metastore" }
telemetry = { path = "../../crates/telemetry" }
pgsrv = { path = "../../crates/pgsrv" }
pgrepr = { path = "../../crates/pgrepr" }
datafusion_ext = { path = "../../crates/datafusion_ext" }
arrow_util = { path = "../../crates/arrow_util" }
glaredb = { path = "../../crates/glaredb" }
terminal_util = { path = "../../crates/terminal_util" }
futures = { workspace = true }
datafusion.workspace = true
thiserror = { workspace = true }
url = { workspace = true }
anyhow = { workspace = true }
once_cell = "1.19.0"
async-trait = { workspace = true }
bytes = "1.5.0"
serde.workspace = true
serde_json.workspace = true

# Prevent dynamic linking of lzma, which comes from datafusion
lzma-sys = { version = "*", features = ["static"] }

[build-dependencies]
napi-build = "2.1.2"<|MERGE_RESOLUTION|>--- conflicted
+++ resolved
@@ -12,13 +12,6 @@
 [dependencies]
 # Default enable napi4 feature, see https://nodejs.org/api/n-api.html#node-api-version-matrix
 ioutil = { path = "../../crates/ioutil" }
-<<<<<<< HEAD
-napi = { version = "2.15.4", default-features = false, features = ["full"] }
-napi-derive = "2.16.0"
-=======
-napi = { version = "2.16.0", default-features = false, features = ["full"] }
-napi-derive = "2.15.3"
->>>>>>> 3c2f5007
 sqlexec = { path = "../../crates/sqlexec" }
 metastore = { path = "../../crates/metastore" }
 telemetry = { path = "../../crates/telemetry" }
@@ -33,11 +26,13 @@
 thiserror = { workspace = true }
 url = { workspace = true }
 anyhow = { workspace = true }
-once_cell = "1.19.0"
 async-trait = { workspace = true }
-bytes = "1.5.0"
 serde.workspace = true
 serde_json.workspace = true
+once_cell = "1.19.0"
+bytes = "1.5.0"
+napi-derive = "2.16.0"
+napi = { version = "2.16.0", default-features = false, features = ["full"] }
 
 # Prevent dynamic linking of lzma, which comes from datafusion
 lzma-sys = { version = "*", features = ["static"] }
