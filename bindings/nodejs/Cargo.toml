[package]
edition = "2021"
name = "js-glaredb"
version = "0.0.0"

[lib]
crate-type = ["cdylib"]

[lints]
workspace = true

[dependencies]
glaredb = { path = "../../crates/glaredb" }
futures = { workspace = true }
thiserror = { workspace = true }
url = { workspace = true }
lzma-sys = { version = "*", features = ["static"] } # Prevent dynamic linking of lzma, which comes from datafusion
napi = { version = "2.16.11", default-features = false, features = ["full"] }
napi-derive = "2.16.12"
<<<<<<< HEAD
once_cell = "1.20.2"
async-once-cell = "0.5.3"
=======
once_cell = "1.19.0"
async-once-cell = "0.5.4"
>>>>>>> 17ea1fbe

[build-dependencies]
napi-build = "2.1.3"<|MERGE_RESOLUTION|>--- conflicted
+++ resolved
@@ -17,13 +17,8 @@
 lzma-sys = { version = "*", features = ["static"] } # Prevent dynamic linking of lzma, which comes from datafusion
 napi = { version = "2.16.11", default-features = false, features = ["full"] }
 napi-derive = "2.16.12"
-<<<<<<< HEAD
 once_cell = "1.20.2"
-async-once-cell = "0.5.3"
-=======
-once_cell = "1.19.0"
 async-once-cell = "0.5.4"
->>>>>>> 17ea1fbe
 
 [build-dependencies]
 napi-build = "2.1.3"