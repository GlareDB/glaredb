[package]
edition = "2021"
name = "js-glaredb"
version = "0.0.0"

[lib]
crate-type = ["cdylib"]

[lints]
workspace = true

[dependencies]
arrow_util = { path = "../../crates/arrow_util" }
datafusion_ext = { path = "../../crates/datafusion_ext" }
glaredb = { path = "../../crates/glaredb" }
ioutil = { path = "../../crates/ioutil" }
metastore = { path = "../../crates/metastore" }
pgrepr = { path = "../../crates/pgrepr" }
pgsrv = { path = "../../crates/pgsrv" }
sqlexec = { path = "../../crates/sqlexec" }
telemetry = { path = "../../crates/telemetry" }
terminal_util = { path = "../../crates/terminal_util" }
futures = { workspace = true }
datafusion = { workspace = true }
thiserror = { workspace = true }
url = { workspace = true }
anyhow = { workspace = true }
async-trait = { workspace = true }
serde = { workspace = true }
serde_json = { workspace = true }
lzma-sys = { version = "*", features = ["static"] } # Prevent dynamic linking of lzma, which comes from datafusion
<<<<<<< HEAD
napi = { version = "2.16.4", default-features = false, features = ["full"] }
napi-derive = "2.16.4"
=======
napi = { version = "2.16.6", default-features = false, features = ["full"] }
napi-derive = "2.16.3"
>>>>>>> 475dfaf2
once_cell = "1.19.0"
bytes = { workspace = true }
async-once-cell = "0.5.3"

[build-dependencies]
napi-build = "2.1.3"<|MERGE_RESOLUTION|>--- conflicted
+++ resolved
@@ -28,16 +28,11 @@
 async-trait = { workspace = true }
 serde = { workspace = true }
 serde_json = { workspace = true }
+bytes = { workspace = true }
 lzma-sys = { version = "*", features = ["static"] } # Prevent dynamic linking of lzma, which comes from datafusion
-<<<<<<< HEAD
-napi = { version = "2.16.4", default-features = false, features = ["full"] }
+napi = { version = "2.16.6", default-features = false, features = ["full"] }
 napi-derive = "2.16.4"
-=======
-napi = { version = "2.16.6", default-features = false, features = ["full"] }
-napi-derive = "2.16.3"
->>>>>>> 475dfaf2
 once_cell = "1.19.0"
-bytes = { workspace = true }
 async-once-cell = "0.5.3"
 
 [build-dependencies]
