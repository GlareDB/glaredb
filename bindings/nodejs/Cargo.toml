--- conflicted
+++ resolved
@@ -8,13 +8,8 @@
 
 [dependencies]
 # Default enable napi4 feature, see https://nodejs.org/api/n-api.html#node-api-version-matrix
-<<<<<<< HEAD
-napi = { version = "2.12.2", default-features = false, features = ["full"] }
 napi-derive = "2.14.1"
-=======
 napi = { version = "2.14.0", default-features = false, features = ["full"] }
-napi-derive = "2.12.2"
->>>>>>> e54b1e57
 sqlexec = { path = "../../crates/sqlexec" }
 metastore = { path = "../../crates/metastore" }
 telemetry = { path = "../../crates/telemetry" }
