[package]
edition = "2021"
name = "js-glaredb"
version = "0.0.0"

[lib]
crate-type = ["cdylib"]

[lints]
workspace = true

[dependencies]
# Default enable napi4 feature, see https://nodejs.org/api/n-api.html#node-api-version-matrix
ioutil = { path = "../../crates/ioutil" }
<<<<<<< HEAD
napi = { version = "2.15.4", default-features = false, features = ["full"] }
napi-derive = "2.15.1"
=======
napi = { version = "2.15.1", default-features = false, features = ["full"] }
napi-derive = "2.15.3"
>>>>>>> ae6e0bce
sqlexec = { path = "../../crates/sqlexec" }
metastore = { path = "../../crates/metastore" }
telemetry = { path = "../../crates/telemetry" }
pgsrv = { path = "../../crates/pgsrv" }
pgrepr = { path = "../../crates/pgrepr" }
datafusion_ext = { path = "../../crates/datafusion_ext" }
arrow_util = { path = "../../crates/arrow_util" }
glaredb = { path = "../../crates/glaredb" }
terminal_util = { path = "../../crates/terminal_util" }
futures = { workspace = true }
datafusion.workspace = true
thiserror = { workspace = true }
url = { workspace = true }
anyhow = { workspace = true }
once_cell = "1.19.0"
async-trait = { workspace = true }
bytes = "1.5.0"
serde.workspace = true
serde_json.workspace = true

# Prevent dynamic linking of lzma, which comes from datafusion
lzma-sys = { version = "*", features = ["static"] }

[build-dependencies]
napi-build = "2.1.2"<|MERGE_RESOLUTION|>--- conflicted
+++ resolved
@@ -12,13 +12,8 @@
 [dependencies]
 # Default enable napi4 feature, see https://nodejs.org/api/n-api.html#node-api-version-matrix
 ioutil = { path = "../../crates/ioutil" }
-<<<<<<< HEAD
 napi = { version = "2.15.4", default-features = false, features = ["full"] }
-napi-derive = "2.15.1"
-=======
-napi = { version = "2.15.1", default-features = false, features = ["full"] }
 napi-derive = "2.15.3"
->>>>>>> ae6e0bce
 sqlexec = { path = "../../crates/sqlexec" }
 metastore = { path = "../../crates/metastore" }
 telemetry = { path = "../../crates/telemetry" }
