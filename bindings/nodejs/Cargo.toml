[package]
edition = "2021"
name = "js-glaredb"
version = "0.0.0"

[lib]
crate-type = ["cdylib"]

[lints]
workspace = true

[dependencies]
# Default enable napi4 feature, see https://nodejs.org/api/n-api.html#node-api-version-matrix
ioutil = { path = "../../crates/ioutil" }
sqlexec = { path = "../../crates/sqlexec" }
metastore = { path = "../../crates/metastore" }
telemetry = { path = "../../crates/telemetry" }
pgsrv = { path = "../../crates/pgsrv" }
pgrepr = { path = "../../crates/pgrepr" }
datafusion_ext = { path = "../../crates/datafusion_ext" }
arrow_util = { path = "../../crates/arrow_util" }
glaredb = { path = "../../crates/glaredb" }
terminal_util = { path = "../../crates/terminal_util" }
futures = { workspace = true }
datafusion.workspace = true
thiserror = { workspace = true }
url = { workspace = true }
anyhow = { workspace = true }
async-trait = { workspace = true }
serde.workspace = true
serde_json.workspace = true
once_cell = "1.19.0"
<<<<<<< HEAD
bytes = "1.6.0"
napi-derive = "2.16.0"
napi = { version = "2.16.1", default-features = false, features = ["full"] }
=======
bytes = "1.5.0"
napi-derive = "2.16.1"
napi = { version = "2.16.0", default-features = false, features = ["full"] }
>>>>>>> 12ef71b7

# Prevent dynamic linking of lzma, which comes from datafusion
lzma-sys = { version = "*", features = ["static"] }

[build-dependencies]
napi-build = "2.1.2"<|MERGE_RESOLUTION|>--- conflicted
+++ resolved
@@ -22,23 +22,17 @@
 glaredb = { path = "../../crates/glaredb" }
 terminal_util = { path = "../../crates/terminal_util" }
 futures = { workspace = true }
-datafusion.workspace = true
+datafusion = { workspace = true }
 thiserror = { workspace = true }
 url = { workspace = true }
 anyhow = { workspace = true }
 async-trait = { workspace = true }
-serde.workspace = true
-serde_json.workspace = true
+serde = { workspace = true }
+serde_json = { workspace = true }
+napi = { version = "2.16.1", default-features = false, features = ["full"] }
+napi-derive = "2.16.1"
 once_cell = "1.19.0"
-<<<<<<< HEAD
 bytes = "1.6.0"
-napi-derive = "2.16.0"
-napi = { version = "2.16.1", default-features = false, features = ["full"] }
-=======
-bytes = "1.5.0"
-napi-derive = "2.16.1"
-napi = { version = "2.16.0", default-features = false, features = ["full"] }
->>>>>>> 12ef71b7
 
 # Prevent dynamic linking of lzma, which comes from datafusion
 lzma-sys = { version = "*", features = ["static"] }
