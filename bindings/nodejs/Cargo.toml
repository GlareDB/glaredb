--- conflicted
+++ resolved
@@ -12,13 +12,8 @@
 [dependencies]
 # Default enable napi4 feature, see https://nodejs.org/api/n-api.html#node-api-version-matrix
 ioutil = { path = "../../crates/ioutil" }
-<<<<<<< HEAD
 napi = { version = "2.15.0", default-features = false, features = ["full"] }
-napi-derive = "2.14.6"
-=======
-napi = { version = "2.14.2", default-features = false, features = ["full"] }
 napi-derive = "2.15.0"
->>>>>>> 8021512d
 sqlexec = { path = "../../crates/sqlexec" }
 metastore = { path = "../../crates/metastore" }
 telemetry = { path = "../../crates/telemetry" }
