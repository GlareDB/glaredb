[package]
edition = "2021"
name = "js-glaredb"
version = "0.0.0"

[lib]
crate-type = ["cdylib"]

[lints]
workspace = true

[dependencies]
ioutil = { path = "../../crates/ioutil" }
sqlexec = { path = "../../crates/sqlexec" }
metastore = { path = "../../crates/metastore" }
telemetry = { path = "../../crates/telemetry" }
pgsrv = { path = "../../crates/pgsrv" }
pgrepr = { path = "../../crates/pgrepr" }
datafusion_ext = { path = "../../crates/datafusion_ext" }
arrow_util = { path = "../../crates/arrow_util" }
terminal_util = { path = "../../crates/terminal_util" }
futures = { workspace = true }
datafusion = { workspace = true }
thiserror = { workspace = true }
url = { workspace = true }
anyhow = { workspace = true }
async-trait = { workspace = true }
serde = { workspace = true }
serde_json = { workspace = true }
<<<<<<< HEAD
napi = { version = "2.16.0", default-features = false, features = ["full"] } # Default enable napi4 feature, see https://nodejs.org/api/n-api.html#node-api-version-matrix
lzma-sys = { version = "*", features = ["static"] } # Prevent dynamic linking of lzma, which comes from datafusion
once_cell = "1.19.0"
bytes = "1.5.0"
napi-derive = "2.16.0"
=======
napi = { version = "2.16.1", default-features = false, features = ["full"] }
napi-derive = "2.16.1"
once_cell = "1.19.0"
bytes = "1.6.0"

# Prevent dynamic linking of lzma, which comes from datafusion
lzma-sys = { version = "*", features = ["static"] }
>>>>>>> 5b517d56

[build-dependencies]
napi-build = "2.1.2"<|MERGE_RESOLUTION|>--- conflicted
+++ resolved
@@ -27,21 +27,11 @@
 async-trait = { workspace = true }
 serde = { workspace = true }
 serde_json = { workspace = true }
-<<<<<<< HEAD
-napi = { version = "2.16.0", default-features = false, features = ["full"] } # Default enable napi4 feature, see https://nodejs.org/api/n-api.html#node-api-version-matrix
 lzma-sys = { version = "*", features = ["static"] } # Prevent dynamic linking of lzma, which comes from datafusion
-once_cell = "1.19.0"
-bytes = "1.5.0"
-napi-derive = "2.16.0"
-=======
 napi = { version = "2.16.1", default-features = false, features = ["full"] }
 napi-derive = "2.16.1"
 once_cell = "1.19.0"
 bytes = "1.6.0"
 
-# Prevent dynamic linking of lzma, which comes from datafusion
-lzma-sys = { version = "*", features = ["static"] }
->>>>>>> 5b517d56
-
 [build-dependencies]
 napi-build = "2.1.2"