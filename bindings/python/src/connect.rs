--- conflicted
+++ resolved
@@ -9,13 +9,8 @@
 
 use futures::lock::Mutex;
 use pyo3::prelude::*;
-<<<<<<< HEAD
 use sqlexec::engine::{Engine, EngineStorage};
 use sqlexec::remote::client::RemoteClientType;
-=======
-use sqlexec::engine::{Engine, EngineStorage, SessionStorageConfig};
-use sqlexec::remote::client::{RemoteClient, RemoteClientType};
->>>>>>> 0bd8000c
 use url::Url;
 
 use crate::connection::Connection;
@@ -94,11 +89,7 @@
     wait_for_future(py, async move {
         let conf = PythonSessionConf::from(data_dir_or_cloud_url);
 
-<<<<<<< HEAD
-        let backend = if let Some(location) = location.clone() {
-=======
         let storage = if let Some(location) = location.clone() {
->>>>>>> 0bd8000c
             EngineStorage::Remote {
                 location,
                 options: storage_options.unwrap_or_default(),
