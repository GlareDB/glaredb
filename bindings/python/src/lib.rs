--- conflicted
+++ resolved
@@ -45,14 +45,8 @@
 /// with the same underlying connection object and therefore access
 /// the same data and database.
 #[pyfunction]
-<<<<<<< HEAD
 pub fn sql(py: Python, query: &str) -> PyResult<PyExecution> {
-    let mut con = Connection::default_in_memory(py)?;
-    con.sql(py, query)
-=======
-pub fn sql(py: Python, query: &str) -> PyResult<PyLogicalPlan> {
     Connection::default_in_memory(py)?.sql(py, query)
->>>>>>> a6804883
 }
 
 /// Execute a query against the default in-memory GlareDB
@@ -60,12 +54,6 @@
 /// with the same underlying connection object and therefore access
 /// the same data and database.
 #[pyfunction]
-<<<<<<< HEAD
 pub fn execute(py: Python, query: &str) -> PyResult<PyExecution> {
-    let mut con = Connection::default_in_memory(py)?;
-    con.execute(py, query)
-=======
-pub fn execute(py: Python, query: &str) -> PyResult<PyExecutionResult> {
     Connection::default_in_memory(py)?.execute(py, query)
->>>>>>> a6804883
 }