--- conflicted
+++ resolved
@@ -6,13 +6,8 @@
 # See more keys and their definitions at https://doc.rust-lang.org/cargo/reference/manifest.html
 
 [dependencies]
-<<<<<<< HEAD
 anyhow = "1.0.72"
-clap = { version = "4.3.11", features = ["derive"] }
-=======
-anyhow = "1.0.71"
 clap = { version = "4.3.17", features = ["derive"] }
->>>>>>> bc595082
 reqwest = { version = "0.11.18", default-features = false, features = ["json", "rustls-tls", "blocking"] }
 xshell = "0.2.5"
 zip = "0.6.6"