[workspace]
members = ["crates/*", "xtask", "bindings/*"]
default-members = ["crates/*", "xtask"]
resolver = "2"

[workspace.package]
version = "0.9.2"
edition = "2021"

[profile.release]
lto = "thin"
opt-level = 3
codegen-units = 1
strip = true

[workspace.lints.clippy]
wildcard_imports = "deny"

[workspace.dependencies]
<<<<<<< HEAD
clap = { version = "4.5.3", features = ["derive"] }
datafusion = { version = "36.0.0", features = ["avro"] }
=======
clap = { version = "4.5.4", features = ["derive"] }
datafusion = { version = "35.0.0", features = ["avro"] }
>>>>>>> 5b517d56
arrow-flight = { version = "50.0.0", features = ["flight-sql-experimental"] }
datafusion-proto = { version = "36.0.0" }
reqwest = { version = "0.11.27", default-features = false, features = [
  "json",
  "rustls-tls",
] }
serde = { version = "1.0", features = ["derive"] }
tokio = { version = "1", features = ["full"] }
tonic = { version = "0.10", features = ["transport", "tls", "tls-roots"] }
anyhow = "1.0.81"
<<<<<<< HEAD
async-trait = "0.1.78"
=======
async-trait = "0.1.79"
>>>>>>> 5b517d56
chrono = "0.4.37"
futures = "0.3.30"
object_store = "0.9"
prost = "0.12"
prost-build = "0.12"
prost-types = "0.12"
serde_json = "1.0.115"
tempfile = "3.10.1"
thiserror = "1.0"
tracing = "0.1"
url = "2.5.0"

[workspace.dependencies.deltalake]
git = "https://github.com/GlareDB/delta-rs.git"
rev = "94773cb304ebc5eaa48d7540eb01cdf08f8b401f"
features = ["s3", "gcs", "azure", "datafusion"]<|MERGE_RESOLUTION|>--- conflicted
+++ resolved
@@ -17,13 +17,8 @@
 wildcard_imports = "deny"
 
 [workspace.dependencies]
-<<<<<<< HEAD
-clap = { version = "4.5.3", features = ["derive"] }
+clap = { version = "4.5.4", features = ["derive"] }
 datafusion = { version = "36.0.0", features = ["avro"] }
-=======
-clap = { version = "4.5.4", features = ["derive"] }
-datafusion = { version = "35.0.0", features = ["avro"] }
->>>>>>> 5b517d56
 arrow-flight = { version = "50.0.0", features = ["flight-sql-experimental"] }
 datafusion-proto = { version = "36.0.0" }
 reqwest = { version = "0.11.27", default-features = false, features = [
@@ -34,11 +29,7 @@
 tokio = { version = "1", features = ["full"] }
 tonic = { version = "0.10", features = ["transport", "tls", "tls-roots"] }
 anyhow = "1.0.81"
-<<<<<<< HEAD
-async-trait = "0.1.78"
-=======
 async-trait = "0.1.79"
->>>>>>> 5b517d56
 chrono = "0.4.37"
 futures = "0.3.30"
 object_store = "0.9"
