[workspace]
members = ["crates/*", "xtask", "py-glaredb", "js-glaredb"]
default-members = ["crates/*", "xtask"]
resolver = "2"

[workspace.package]
version = "0.6.0"
edition = "2021"

[profile.release]
lto = "thin"
opt-level = 3
codegen-units = 1
strip = true

[workspace.dependencies]
datafusion = { version = "32.0", features = ["avro"] }
datafusion-proto = { version = "32.0" }
object_store = { version = "0.7" }
tokio = { version = "1", features = ["full"] }
url = "2.4.0"
thiserror = "1.0"
serde = { version = "1.0", features = ["derive"] }
serde_json = "1.0.104"
chrono = "0.4.31"
<<<<<<< HEAD
anyhow = "1.0.72"
prost =  "0.12"
prost-types = "0.12"
prost-build = "0.12"

[workspace.dependencies.deltalake]
# git = "https://github.com/delta-io/delta-rs.git"
# rev = "94cb9b39fa62dcd7657752fcda141409e8dc697b"

git = "https://github.com/GlareDB/delta-rs.git"
branch = "universalmind303/create-or-replace"

features = ["s3", "gcs", "azure", "datafusion", "arrow", "parquet"]

[patch.crates-io]
object_store = { git = "https://github.com/apache/arrow-rs", rev = "a03ce564f1c95e10c78e6a065996cb036ca13cef" }
=======
prost = "0.12"
prost-types = "0.12"
tonic = { version = "0.10", features = ["transport", "tls", "tls-roots"] }

[workspace.dependencies.deltalake]
git = "https://github.com/delta-io/delta-rs.git"
branch = "main"
features = ["s3", "gcs", "azure", "datafusion", "arrow", "parquet"]
>>>>>>> 8d21627e
<|MERGE_RESOLUTION|>--- conflicted
+++ resolved
@@ -23,30 +23,13 @@
 serde = { version = "1.0", features = ["derive"] }
 serde_json = "1.0.104"
 chrono = "0.4.31"
-<<<<<<< HEAD
 anyhow = "1.0.72"
-prost =  "0.12"
+prost = "0.12"
 prost-types = "0.12"
 prost-build = "0.12"
-
-[workspace.dependencies.deltalake]
-# git = "https://github.com/delta-io/delta-rs.git"
-# rev = "94cb9b39fa62dcd7657752fcda141409e8dc697b"
-
-git = "https://github.com/GlareDB/delta-rs.git"
-branch = "universalmind303/create-or-replace"
-
-features = ["s3", "gcs", "azure", "datafusion", "arrow", "parquet"]
-
-[patch.crates-io]
-object_store = { git = "https://github.com/apache/arrow-rs", rev = "a03ce564f1c95e10c78e6a065996cb036ca13cef" }
-=======
-prost = "0.12"
-prost-types = "0.12"
 tonic = { version = "0.10", features = ["transport", "tls", "tls-roots"] }
 
 [workspace.dependencies.deltalake]
 git = "https://github.com/delta-io/delta-rs.git"
 branch = "main"
-features = ["s3", "gcs", "azure", "datafusion", "arrow", "parquet"]
->>>>>>> 8d21627e
+features = ["s3", "gcs", "azure", "datafusion", "arrow", "parquet"]