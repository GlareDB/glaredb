--- conflicted
+++ resolved
@@ -45,13 +45,8 @@
 tempfile = "3.10.1"
 thiserror = "1.0"
 tracing = "0.1"
-<<<<<<< HEAD
-url = "2.5.0"
-deltalake = { git = "https://github.com/delta-io/delta-rs.git", rev = "5c324ccd0a8738251a9aea9452d7323400e5e8c6", features = ["s3", "gcs", "azure", "datafusion", "arrow"] }
-=======
 url = "2.5.2"
 bytes = "1.6.0"
->>>>>>> 6c833d46
 
 [workspace.dependencies.deltalake]
 git = "https://github.com/GlareDB/delta-rs.git"
