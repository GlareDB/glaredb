--- conflicted
+++ resolved
@@ -29,13 +29,8 @@
 tokio = { version = "1", features = ["full"] }
 tonic = { version = "0.10", features = ["transport", "tls", "tls-roots"] }
 anyhow = "1.0.81"
-<<<<<<< HEAD
 async-trait = "0.1.79"
-chrono = "0.4.35"
-=======
-async-trait = "0.1.78"
 chrono = "0.4.37"
->>>>>>> 571b48fd
 futures = "0.3.30"
 object_store = "0.9"
 prost = "0.12"
