[workspace]
members = ["crates/*", "xtask", "bindings/*"]
default-members = ["crates/*", "xtask"]
resolver = "2"

[workspace.package]
version = "0.9.2"
edition = "2021"

[profile.release]
lto = "thin"
opt-level = 3
codegen-units = 1
strip = true

[workspace.lints.clippy]
wildcard_imports = "deny"

[workspace.dependencies]
clap = { version = "4.5.4", features = ["derive"] }
datafusion = { version = "36.0.0", features = ["avro"] }
arrow-flight = { version = "50.0.0", features = ["flight-sql-experimental"] }
datafusion-proto = { version = "36.0.0" }
reqwest = { version = "0.11.27", default-features = false, features = [
  "json",
  "rustls-tls",
] }
serde = { version = "1.0", features = ["derive"] }
tokio = { version = "1", features = ["full"] }
tonic = { version = "0.10", features = ["transport", "tls", "tls-roots"] }
<<<<<<< HEAD
anyhow = "1.0.82"
async-trait = "0.1.79"
=======
anyhow = "1.0.81"
async-trait = "0.1.80"
>>>>>>> fa4d2fc3
chrono = "0.4.37"
futures = "0.3.30"
object_store = "0.9"
prost = "0.12"
prost-build = "0.12"
prost-types = "0.12"
serde_json = "1.0.115"
tempfile = "3.10.1"
thiserror = "1.0"
tracing = "0.1"
url = "2.5.0"

[workspace.dependencies.deltalake]
git = "https://github.com/GlareDB/delta-rs.git"
rev = "94773cb304ebc5eaa48d7540eb01cdf08f8b401f"
features = ["s3", "gcs", "azure", "datafusion"]<|MERGE_RESOLUTION|>--- conflicted
+++ resolved
@@ -28,13 +28,8 @@
 serde = { version = "1.0", features = ["derive"] }
 tokio = { version = "1", features = ["full"] }
 tonic = { version = "0.10", features = ["transport", "tls", "tls-roots"] }
-<<<<<<< HEAD
 anyhow = "1.0.82"
-async-trait = "0.1.79"
-=======
-anyhow = "1.0.81"
 async-trait = "0.1.80"
->>>>>>> fa4d2fc3
 chrono = "0.4.37"
 futures = "0.3.30"
 object_store = "0.9"
