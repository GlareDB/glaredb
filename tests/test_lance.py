import os.path

import lance
import pyarrow as pa
import psycopg2.extensions
import psycopg2.extras
import pytest

<<<<<<< HEAD
import tools
=======
import tests.tools
>>>>>>> 94d547da


def test_sanity_check(
    tmp_path_factory: pytest.TempPathFactory,
):
    test_path = tmp_path_factory.mktemp("lance-sanity")

    table = pa.table(
        {
            "id": pa.array([1, 2, 4]),
            "values": pa.array([2, 4, 8]),
        }
    )

    assert test_path.exists(), test_path
    dataset = lance.write_dataset(table, test_path)

    print(dir(dataset))
    assert dataset.count_rows() == 3

    files = os.listdir(test_path)
    assert len(files) == 4
    assert "data" in files
    assert "_latest.manifest" in files
    assert "_transactions" in files
    assert "_versions" in files


def test_copy_to_round_trip_path_handling(
    glaredb_connection: psycopg2.extensions.connection,
    tmp_path_factory: pytest.TempPathFactory,
):
    with glaredb_connection.cursor() as curr:
        curr.execute("create temp table lance_test (amount int)")

        for i in range(10):
            curr.execute("insert into lance_test values (%s)", str(i))

    output_path_abs = tmp_path_factory.mktemp("lance-abs")

    with glaredb_connection.cursor() as curr:
        curr.execute("select count(*) from lance_test;")
        res = curr.fetchone()
        assert res[0] == 10

        curr.execute(f"COPY lance_test TO '{output_path_abs}' FORMAT lance")

    with glaredb_connection.cursor() as curr:
        curr.execute(f"select count(*) from lance_scan('{output_path_abs}')")
        res = curr.fetchone()
        assert res[0] == 10

    output_path_rel = tmp_path_factory.mktemp("lance-rel")

    with tools.cd(output_path_rel):
        with glaredb_connection.cursor() as curr:
            curr.execute("COPY lance_test TO './' FORMAT lance")

            curr.execute("select count(*) from lance_scan('./')")
            res = curr.fetchone()
            assert res[0] == 10


def test_inserts(
    glaredb_connection: psycopg2.extensions.connection,
    tmp_path_factory: pytest.TempPathFactory,
):
    with glaredb_connection.cursor() as curr:
        curr.execute("create temp table lance_test (amount int)")

        for i in range(10):
            curr.execute("insert into lance_test values (%s)", str(i))

    output_path = tmp_path_factory.mktemp("lance-insert")

    with glaredb_connection.cursor() as curr:
        curr.execute("select count(*) from lance_test;")
        assert curr.fetchone()[0] == 10

        curr.execute(f"COPY lance_test TO '{output_path}' FORMAT lance")
        curr.execute(
            f"create external table lance_import from lance options (location '{output_path}')"
        )
        curr.execute("alter table lance_import set access_mode to read_write")

        for i in range(10):
            curr.execute("insert into lance_import values (%s)", str(i))

    with glaredb_connection.cursor() as curr:
        curr.execute("select count(*) from lance_import;")
        assert curr.fetchone()[0] == 20

        curr.execute(f"select count(*) from lance_scan('{output_path}')")
        assert curr.fetchone()[0] == 20<|MERGE_RESOLUTION|>--- conflicted
+++ resolved
@@ -6,11 +6,7 @@
 import psycopg2.extras
 import pytest
 
-<<<<<<< HEAD
-import tools
-=======
 import tests.tools
->>>>>>> 94d547da
 
 
 def test_sanity_check(
@@ -65,7 +61,7 @@
 
     output_path_rel = tmp_path_factory.mktemp("lance-rel")
 
-    with tools.cd(output_path_rel):
+    with tests.tools.cd(output_path_rel):
         with glaredb_connection.cursor() as curr:
             curr.execute("COPY lance_test TO './' FORMAT lance")
 
