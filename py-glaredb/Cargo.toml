--- conflicted
+++ resolved
@@ -23,11 +23,6 @@
 futures = "0.3.28"
 url = "2.4.0"
 uuid = "1.4.0"
-<<<<<<< HEAD
-anyhow = "1.0.71"
 async-trait = "0.1.72"
-=======
 anyhow = "1.0.72"
-async-trait = "0.1.71"
->>>>>>> 196d9ae5
 once_cell = "1.18.0"