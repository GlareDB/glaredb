--- conflicted
+++ resolved
@@ -119,18 +119,15 @@
     strategy:
       fail-fast: true
       matrix:
-<<<<<<< HEAD
         config:
         - target: x86_64-apple-darwin
           runner: macos-13
         - target: aarch64-apple-darwin
           runner: macos-13-xlarge
-=======
         target: [x86_64, aarch64]
 
     name: Build Python Bindings (macos ${{ matrix.target }})
 
->>>>>>> d5123e2c
     steps:
       - uses: actions/checkout@v4
       - uses: extractions/setup-just@v1
