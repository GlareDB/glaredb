--- conflicted
+++ resolved
@@ -48,6 +48,7 @@
       - name: build
         run: just build
 
+
   fmt:
     name: Format (rustfmt +nightly)
     runs-on: ubuntu-latest
@@ -58,7 +59,7 @@
       - uses: extractions/setup-just@v1
         with:
           just-version: "1.23.0"
-      - uses: actions/cache@v3
+      - uses: actions/cache@v4
         name: nightly toolchain cache
         with:
           path: |
@@ -94,29 +95,6 @@
       - name: clippy
         run: just clippy
 
-<<<<<<< HEAD
-=======
-  fmt:
-    name: Format (rustfmt +nightly)
-    runs-on: ubuntu-latest-8-cores
-    needs: ["build"]
-    steps:
-      - name: checkout
-        uses: actions/checkout@v4
-      - uses: extractions/setup-just@v1
-        with:
-          just-version: "1.23.0"
-      - uses: actions/cache@v4
-        name: nightly toolchain cache
-        with:
-          path: |
-            ~/.rustup/toolchains/
-          key: ${{ runner.os }}-toolchain-${{ hashFiles('**/rustfmt.toml') }}
-      - run: rustup install nightly
-      - run: rustup component add rustfmt --toolchain nightly
-      - run: just fmt-check
-
->>>>>>> 0176a8eb
   unit-tests:
     name: Unit Tests
     runs-on: ubuntu-latest-8-cores
