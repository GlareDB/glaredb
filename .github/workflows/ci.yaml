--- conflicted
+++ resolved
@@ -22,13 +22,6 @@
             target/
           key: ${{ runner.os }}-cargo-${{ hashFiles('**/Cargo.lock') }}
 
-<<<<<<< HEAD
-      - name: Unit Tests
-        run: cargo test
-
-      - name: SQL Logic Tests
-        run: cargo run --bin slt_runner -- testdata/sqllogictests/*.slt
-=======
       - name: Configure toolchain
         uses: dtolnay/rust-toolchain@stable
 
@@ -40,4 +33,6 @@
         with:
           token: ${{ secrets.GITHUB_TOKEN }}
           args: --all-features -- -D warnings
->>>>>>> 154046b9
+
+      - name: SQL Logic Tests
+        run: cargo run --bin slt_runner -- testdata/sqllogictests/*.slt