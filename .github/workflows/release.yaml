name: Atomic Build and Release

on:
  schedule:
    # Run every Monday at 12:00
    - cron: 0 12 * * 1
  workflow_dispatch:
  push:
    tags:
      - "*"

env:
  PYTHON_VERSION: "3.11"
  MATURIN_VERSION: "1.4.0"
  MATURIN_PYPI_TOKEN: ${{ secrets.PYPI_API_TOKEN }}
  MATURIN_USERNAME: "seanglaredb"
  PROTOC: "${{ github.workspace }}/deps/protoc/bin/protoc"
  SLACK_WEBHOOK_URL: ${{ secrets.SLACK_WEBHOOK_URL }}
  SLACK_WEBHOOK_TYPE: INCOMING_WEBHOOK

concurrency:
  group: release-${{ github.ref }}
  cancel-in-progress: true

jobs:
  atomic-release:
    # This creates a node in the DAG so that all of the "push" tasks
    # can depend on all build tasks.
    name: Atomic Release
    runs-on: ubuntu-latest
    if: github.event_name == 'push' && startsWith(github.event.ref, 'refs/tags/v')
    needs:
      - python-linux
      - python-windows
      - python-macos
      - kernel-dist
      - node-build
    steps:
      - run: sleep 1

  ########################################################################
  ##
  ## Kernel Release
  ##
  ########################################################################

  kernel-dist:
    strategy:
      fail-fast: false
      matrix:
        include:
          - os: windows-latest-8-cores
            target: x86_64-pc-windows-msvc
          - os: ubuntu-2004-8-cores
            target: x86_64-unknown-linux-gnu
<<<<<<< HEAD
          - os: ubuntu-2204-8-cores
            target: aarch64-unknown-linux-gnu
          - os: macos-12-xl
=======
          - os: macos-12-large
>>>>>>> d49fbd12
            target: x86_64-apple-darwin
          - os: macos-13-xlarge
            target: aarch64-apple-darwin

    name: Build Kernel Release (${{ matrix.target }})
    runs-on: ${{ matrix.os }}
    container: ${{ matrix.container }}
    env:
      DIST_TARGET_TRIPLE: ${{ matrix.target }}
    steps:
      - name: Checkout repository
        uses: actions/checkout@v4
<<<<<<< HEAD

      - name: install aarch64 dependencies
        if: ${{ matrix.target == 'aarch64-unknown-linux-gnu' }}
        run: sudo apt-get install build-essential gcc-aarch64-linux-gnu libc6-dev-arm64-cross g++-aarch64-linux-gnu librust-addr2line-dev

=======
>>>>>>> d49fbd12
      - name: Rust toolchain
        uses: dtolnay/rust-toolchain@1.75.0
        with:
          targets: ${{ matrix.target }}
      - uses: extractions/setup-just@v1
<<<<<<< HEAD
=======
        with:
          just-version: "1.23.0"
>>>>>>> d49fbd12
      - name: Build
        run: just dist
      - name: Upload artifacts
        uses: actions/upload-artifact@v3
        with:
          name: dist-${{ matrix.target }}
          path: ./target/dist/
      - name: Post to slack
        uses: slackapi/slack-github-action@v1.25.0
        if: ${{ always() }}
        with:
          payload: |
            {
              "text": "Build Kernel Binary (${{ matrix.target }}): ${{ job.status }}\n${{ github.event.pull_request.html_url || github.event.head_commit.url }}"
            }

  docker-push:
    name: Build and Push Docker Image
    runs-on: ubuntu-latest-8-cores
    needs: [atomic-release]
    permissions:
      id-token: write # required to use OIDC auth
      contents: write # required to checkout code
    env:
      GCP_PROJECT_ID: glaredb-artifacts
    steps:
      - name: Checkout code
        uses: actions/checkout@v4
      - name: Authenticate to Google Cloud
        uses: google-github-actions/auth@v2
        with:
          credentials_json: ${{ secrets.GCP_SERVICE_ACCOUNT_JSON }}
      - name: Setup gcloud
        uses: google-github-actions/setup-gcloud@v2
      - run: gcloud auth configure-docker -q
      - run: ./scripts/build-and-push-images.sh
        # TODO: this should pull the binary that was built in kernel-dist.

  kernel-push:
    name: Push Kernel Release
    runs-on: ubuntu-latest
    needs: [atomic-release]
    steps:
      - uses: actions/download-artifact@v3
        with:
          name: dist-aarch64-apple-darwin
          path: dist
      - uses: actions/download-artifact@v3
        with:
          name: dist-x86_64-apple-darwin
          path: dist
      - uses: actions/download-artifact@v3
        with:
          name: dist-x86_64-unknown-linux-gnu
          path: dist
      - uses: actions/download-artifact@v3
        with:
          name: dist-aarch64-unknown-linux-gnu
          path: dist
      - uses: actions/download-artifact@v3
        with:
          name: dist-x86_64-pc-windows-msvc
          path: dist
      - run: ls -al ./dist
      - name: Upload artifacts
        uses: actions/upload-artifact@v3
        with:
          name: releases
          path: ./dist
      - name: Post to slack
        uses: slackapi/slack-github-action@v1.25.0
        if: ${{ always() }}
        with:
          payload: |
            {
              "text": "Publish Kernal Binary: ${{ job.status }}\n${{ github.event.pull_request.html_url || github.event.head_commit.url }}"
            }

  ########################################################################
  ##
  ## Python Bindings
  ##
  ########################################################################

  python-linux:
    name: Build Python Bindings (linux ${{ matrix.target }})
    runs-on: ubuntu-2004-8-cores
    permissions:
      contents: read
    strategy:
      fail-fast: true
      matrix:
        target: [x86_64]
    steps:
      - uses: actions/checkout@v4
      - uses: extractions/setup-just@v1
        with:
          just-version: "1.23.0"
      - name: install protoc
        run: just protoc
      - uses: actions/setup-python@v5
        with:
          python-version: ${{ env.PYTHON_VERSION }}
      - name: Build wheels
        uses: PyO3/maturin-action@v1
        with:
          manylinux: "auto"
          docker-options: "--env PROTOC=${{ env.PROTOC }}"
          target: ${{ matrix.target }}
          args: --release --out dist -m bindings/python/Cargo.toml
      - name: Upload wheels
        uses: actions/upload-artifact@v3
        with:
          name: wheels
          path: dist

      - name: Post to slack
        uses: slackapi/slack-github-action@v1.25.0
        if: ${{ always() }}
        with:
          payload: |
            {
              "text": "Build Python Bindings (linux ${{ matrix.target }}): ${{ job.status }}\n${{ github.event.pull_request.html_url || github.event.head_commit.url }}"
            }

  python-windows:
    name: Build Python Bindings (windows ${{ matrix.target }})
    runs-on: windows-latest-8-cores
    permissions:
      contents: read
    strategy:
      fail-fast: true
      matrix:
        target: [x64]
    steps:
      - uses: actions/checkout@v4
      - uses: extractions/setup-just@v1
        with:
          just-version: "1.23.0"
      - name: install protoc
        run: just protoc
      - uses: actions/setup-python@v5
        with:
          python-version: ${{ env.PYTHON_VERSION }}
          architecture: ${{ matrix.target }}
      - name: Build wheels
        uses: PyO3/maturin-action@v1
        with:
          target: ${{ matrix.target }}
          args: --release --out dist
          working-directory: bindings/python
          container: "off"
      - name: Upload wheels
        uses: actions/upload-artifact@v3
        with:
          name: wheels
          path: bindings/python/dist
      - name: Post to slack
        uses: slackapi/slack-github-action@v1.25.0
        if: ${{ always() }}
        with:
          payload: |
            {
              "text": "Build Python Bindings (windows ${{ matrix.target }}): ${{ job.status }}\n${{ github.event.pull_request.html_url || github.event.head_commit.url }}"
            }

  python-macos:
    name: Build Python Bindings (macos ${{ matrix.config.target }})
    runs-on: ${{ matrix.config.runner }}
    permissions:
      contents: read
    strategy:
      fail-fast: true
      matrix:
        config:
          - target: x86_64-apple-darwin
            runner: macos-13-large
          - target: aarch64-apple-darwin
            runner: macos-13-xlarge
    steps:
      - uses: actions/checkout@v4
      - uses: extractions/setup-just@v1
        with:
          just-version: "1.23.0"
      - run: just protoc
      - uses: actions/setup-python@v5
        with:
          python-version: ${{ env.PYTHON_VERSION }}
      - name: Build wheels
        uses: PyO3/maturin-action@v1
        with:
          target: ${{ matrix.config.target }}
          args: --release --out dist
          working-directory: bindings/python
          container: "off"
      - name: Upload wheels
        uses: actions/upload-artifact@v3
        with:
          name: wheels
          path: bindings/python/dist

      - name: Post to slack
        uses: slackapi/slack-github-action@v1.25.0
        if: ${{ always() }}
        with:
          payload: |
            {
              "text": "Build Python Bindings (macos ${{ matrix.config.target }}): ${{ job.status }}\n${{ github.event.pull_request.html_url || github.event.head_commit.url }}"
            }

  python-push:
    name: Push Python Bindings
    if: github.event_name == 'push' && startsWith(github.event.ref, 'refs/tags/v')
    runs-on: ubuntu-latest
    needs: [atomic-release]
    permissions:
      contents: read
    steps:
      - uses: actions/download-artifact@v3
        with:
          name: wheels
      - name: Publish to PyPI
        uses: PyO3/maturin-action@v1
        env:
          MATURIN_PYPI_TOKEN: ${{ secrets.PYPI_API_TOKEN }}
        with:
          command: upload
          args: --skip-existing *
      - name: Post to slack
        uses: slackapi/slack-github-action@v1.25.0
        if: ${{ always() }}
        with:
          payload: |
            {
              "text": "Push Python Bindings: ${{ job.status }}\n${{ github.event.pull_request.html_url || github.event.head_commit.url }}"
            }

  ########################################################################
  ##
  ## Node.js Release Process
  ##
  ########################################################################

  node-build:
    defaults:
      run:
        working-directory: bindings/nodejs
    permissions:
      contents: write
      id-token: write
    strategy:
      fail-fast: true
      matrix:
        settings:
          - host: macos-12-xl
            target: x86_64-apple-darwin
            build: |
              yarn build
              strip -x *.node
          - host: windows-latest-8-cores
            build: yarn build
            target: x86_64-pc-windows-msvc
          - host: ubuntu-2004-8-cores
            target: x86_64-unknown-linux-gnu
            docker: ghcr.io/napi-rs/napi-rs/nodejs-rust:lts-debian
            build: |-
              set -eux &&
              curl -L https://github.com/protocolbuffers/protobuf/releases/download/v23.1/protoc-23.1-linux-x86_64.zip -o protoc.zip
              mkdir -p deps &&
              unzip -o protoc.zip -d deps/protoc &&
              rm protoc.zip
              export PROTOC="$PWD/deps/protoc/bin/protoc" &&
              cd bindings/nodejs &&
              yarn build --target x86_64-unknown-linux-gnu &&
              strip *.node
          - host: macos-12-xl
            target: aarch64-apple-darwin
            build: |
              rustup target add aarch64-apple-darwin
              sudo rm -Rf /Library/Developer/CommandLineTools/SDKs/*;
              export CC=$(xcrun -f clang);
              export CXX=$(xcrun -f clang++);
              SYSROOT=$(xcrun --sdk macosx --show-sdk-path);
              export CFLAGS="-isysroot $SYSROOT -isystem $SYSROOT";
              yarn build --target aarch64-apple-darwin
              strip -x *.node
    name: Build Node.JS Bindings (stable - ${{ matrix.settings.target }} - node@18)
    runs-on: ${{ matrix.settings.host }}
    env:
      DEBUG: napi:*
      APP_NAME: "glaredb"
      MACOSX_DEPLOYMENT_TARGET: "10.13"
      PROTOC: "${{ github.workspace }}/deps/protoc/bin/protoc"
    steps:
      - uses: actions/checkout@v4
      - uses: extractions/setup-just@v1
        with:
          just-version: "1.23.0"
      - run: just protoc
      - name: Setup node
        uses: actions/setup-node@v4
        if: ${{ !matrix.settings.docker }}
        with:
          node-version: 20
          check-latest: true
      - name: Install
        uses: dtolnay/rust-toolchain@stable
        if: ${{ !matrix.settings.docker }}
        with:
          toolchain: stable
          targets: ${{ matrix.settings.target }}
      - name: Cache cargo
        uses: actions/cache@v4
        with:
          path: |
            ~/.cargo/registry/index/
            ~/.cargo/registry/cache/
            ~/.cargo/git/db/
            .cargo-cache
            target/
          key: ${{ matrix.settings.target }}-cargo-${{ matrix.settings.host }}
      - uses: goto-bus-stop/setup-zig@v2
        if: ${{ matrix.settings.target == 'armv7-unknown-linux-gnueabihf' }}
        with:
          version: 0.10.1
      - name: Setup toolchain
        run: ${{ matrix.settings.setup }}
        if: ${{ matrix.settings.setup }}
        shell: bash
      - name: Setup node x86
        if: matrix.settings.target == 'i686-pc-windows-msvc'
        run: yarn config set supportedArchitectures.cpu "ia32"
        shell: bash
      - name: Install dependencies
        run: yarn install --frozen-lockfile
      - name: Setup node x86
        uses: actions/setup-node@v4
        if: matrix.settings.target == 'i686-pc-windows-msvc'
        with:
          node-version: 20
          check-latest: true
          architecture: x86
      - name: Build in docker
        uses: addnab/docker-run-action@v3
        if: ${{ matrix.settings.docker }}
        with:
          image: ${{ matrix.settings.docker }}
          options: "--user 0:0 -v ${{ github.workspace }}/.cargo-cache/git/db:/usr/local/cargo/git/db -v ${{ github.workspace }}/.cargo/registry/cache:/usr/local/cargo/registry/cache -v ${{ github.workspace }}/.cargo/registry/index:/usr/local/cargo/registry/index -v ${{ github.workspace }}:/build -w /build"
          run: ${{ matrix.settings.build }}
      - name: Build
        run: ${{ matrix.settings.build }}
        if: ${{ !matrix.settings.docker }}
        shell: bash
      - name: Upload artifact
        uses: actions/upload-artifact@v3
        with:
          name: bindings-${{ matrix.settings.target }}
          path: bindings/nodejs/${{ env.APP_NAME }}.*.node
          if-no-files-found: error
      - name: Post to slack
        uses: slackapi/slack-github-action@v1.25.0
        if: ${{ always() }}
        with:
          payload: |
            {
              "text": "Build Node.JS Bindings (stable - ${{ matrix.settings.target }} - node@18): ${{ job.status }}\n${{ github.event.pull_request.html_url || github.event.head_commit.url }}"
            }

  node-push:
    name: Push Node.js Bindings
    if: github.event_name == 'push' && startsWith(github.event.ref, 'refs/tags/v')
    defaults:
      run:
        working-directory: bindings/nodejs
    runs-on: ubuntu-2004-8-cores
    needs: [atomic-release]
    env:
      DEBUG: napi:*
      APP_NAME: "glaredb"
      MACOSX_DEPLOYMENT_TARGET: "10.13"
      PROTOC: "${{ github.workspace }}/deps/protoc/bin/protoc"
    permissions:
      contents: write
      id-token: write
    steps:
      - uses: actions/checkout@v4
      - uses: extractions/setup-just@v1
      - run: just protoc
      - name: Setup node
        uses: actions/setup-node@v4
        with:
          node-version: 20
          check-latest: true
          registry-url: "https://registry.npmjs.org"
      - name: Install dependencies
        run: yarn install --frozen-lockfile
      - name: Download all artifacts
        uses: actions/download-artifact@v3
        with:
          path: bindings/nodejs/artifacts
      - name: Move artifacts
        run: yarn artifacts
      - name: List packages
        run: ls -R ./npm
        shell: bash
      - name: Publish
        run: |
          echo "//registry.npmjs.org/:_authToken=$NPM_TOKEN" >> ~/.npmrc
          npm publish
        env:
          GITHUB_TOKEN: ${{ secrets.GITHUB_TOKEN }}
          NPM_TOKEN: ${{ secrets.NPM_TOKEN }}
          NODE_AUTH_TOKEN: ${{ secrets.NPM_TOKEN }}
      - name: Post to slack
        uses: slackapi/slack-github-action@v1.25.0
        if: ${{ always() }}
        with:
          payload: |
            {
              "text": "Push Node.js Bindings: ${{ job.status }}\n${{ github.event.pull_request.html_url || github.event.head_commit.url }}"
            }<|MERGE_RESOLUTION|>--- conflicted
+++ resolved
@@ -53,13 +53,9 @@
             target: x86_64-pc-windows-msvc
           - os: ubuntu-2004-8-cores
             target: x86_64-unknown-linux-gnu
-<<<<<<< HEAD
           - os: ubuntu-2204-8-cores
             target: aarch64-unknown-linux-gnu
-          - os: macos-12-xl
-=======
           - os: macos-12-large
->>>>>>> d49fbd12
             target: x86_64-apple-darwin
           - os: macos-13-xlarge
             target: aarch64-apple-darwin
@@ -72,24 +68,17 @@
     steps:
       - name: Checkout repository
         uses: actions/checkout@v4
-<<<<<<< HEAD
-
       - name: install aarch64 dependencies
         if: ${{ matrix.target == 'aarch64-unknown-linux-gnu' }}
         run: sudo apt-get install build-essential gcc-aarch64-linux-gnu libc6-dev-arm64-cross g++-aarch64-linux-gnu librust-addr2line-dev
 
-=======
->>>>>>> d49fbd12
       - name: Rust toolchain
         uses: dtolnay/rust-toolchain@1.75.0
         with:
           targets: ${{ matrix.target }}
       - uses: extractions/setup-just@v1
-<<<<<<< HEAD
-=======
         with:
           just-version: "1.23.0"
->>>>>>> d49fbd12
       - name: Build
         run: just dist
       - name: Upload artifacts
