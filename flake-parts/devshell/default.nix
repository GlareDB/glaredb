{
  inputs,
  self,
  ...
} @ part-inputs: {
  perSystem = {
    config,
    pkgs,
    system,
    inputs',
    ...
  }: let
    rust-stable = inputs'.fenix.packages.stable.toolchain;
    rust-nightly = inputs'.fenix.packages.latest.toolchain;

    devTools = with pkgs; [
      rustfmt
      bacon
      cargo-udeps
      cocogitto
      protobuf
      gdb
      miniserve
    ];

    otherNativeBuildInputs = with pkgs; [pkgconfig openssl openssl.dev llvmPackages.bintools];
    otherBuildInputs = with pkgs; [
      clang
    ];

    LIBCLANG_PATH = "${pkgs.llvmPackages.libclang.lib}/lib";
    PROTOC = "${pkgs.protobuf}/bin/protoc";
    PROTOC_INCLUDE = "${pkgs.protobuf}/include";
  in rec {
    devShells = {
      default = devShells.nightly;
      stable = pkgs.mkShell rec {
        buildInputs = [rust-stable] ++ devTools ++ otherBuildInputs;
        nativeBuildInputs = otherNativeBuildInputs;
        LD_LIBRARY_PATH = pkgs.lib.makeLibraryPath buildInputs;
        inherit LIBCLANG_PATH;
      };
      nightly = pkgs.mkShell rec {
        buildInputs = [rust-nightly] ++ devTools ++ otherBuildInputs;
        nativeBuildInputs = otherNativeBuildInputs;
        LD_LIBRARY_PATH = pkgs.lib.makeLibraryPath buildInputs;
        inherit LIBCLANG_PATH;
<<<<<<< HEAD
        PROTOC = "${pkgs.protobuf}/bin/protoc";
        PROTOC_INCLUDE = "${pkgs.protobuf}/include";
=======
        inherit PROTOC PROTOC_INCLUDE;
>>>>>>> 9994be00
      };
      postgres = with pkgs;
        mkShell rec {
          buildInputs = [postgresql rust-stable];
          shellHook = ''
            export PGDATA="$PWD/db"
            export PGHOST="$PGDATA"
            export PGLOG=$PGDATA/postgres.log

            if [ ! -d $PGDATA ]; then
                mkdir -p $PGDATA
                initdb -D $PGDATA --auth=trust --no-locale --encoding=UTF8
                createuser postgres
            fi

            if ! pg_ctl status
            then
                pg_ctl start -l $PGLOG -o "--unix-socket-directories='$PGDATA'"
            fi

            function end {
                echo "Shutting down postgres..."
                pg_ctl stop
            }

            trap end EXIT
          '';
        };
    };
  };
}<|MERGE_RESOLUTION|>--- conflicted
+++ resolved
@@ -39,18 +39,14 @@
         nativeBuildInputs = otherNativeBuildInputs;
         LD_LIBRARY_PATH = pkgs.lib.makeLibraryPath buildInputs;
         inherit LIBCLANG_PATH;
+        inherit PROTOC PROTOC_INCLUDE;
       };
       nightly = pkgs.mkShell rec {
         buildInputs = [rust-nightly] ++ devTools ++ otherBuildInputs;
         nativeBuildInputs = otherNativeBuildInputs;
         LD_LIBRARY_PATH = pkgs.lib.makeLibraryPath buildInputs;
         inherit LIBCLANG_PATH;
-<<<<<<< HEAD
-        PROTOC = "${pkgs.protobuf}/bin/protoc";
-        PROTOC_INCLUDE = "${pkgs.protobuf}/include";
-=======
         inherit PROTOC PROTOC_INCLUDE;
->>>>>>> 9994be00
       };
       postgres = with pkgs;
         mkShell rec {
