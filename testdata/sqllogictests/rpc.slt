# Test cases specific to RPC regressions.
#
# Since we're still developing RPC, it's easiest to just put regression cases
# in a single file. We can split this up later.

# This triggered a few different errors during testing, mostly around our execs
# not supporting partitioning (while also not ensuring there's only 1
# partition).
statement ok
select *
  from parquet_scan('../../testdata/parquet/userdata1.parquet') p
  inner join (select 'Sweden') c(country2) on p.country = country2

query I
select count(*)
  from parquet_scan('../../testdata/parquet/userdata1.parquet') p
  inner join (select 'Sweden') c(country2) on p.country = country2
----
25

# Ensure projection works (#1597 and #1602)
query T
select first_name
  from parquet_scan('../../testdata/parquet/userdata1.parquet')
  order by id
  limit 3
----
Amanda
Albert
Evelyn

query T
select p.first_name
  from parquet_scan('../../testdata/parquet/userdata1.parquet') p
  order by p.id
  limit 3
----
Amanda
Albert
Evelyn

query TT
select p.first_name, country2
  from parquet_scan('../../testdata/parquet/userdata1.parquet') p
  inner join (select 'Sweden') c(country2) on p.country = country2
  order by p.id
  limit 3;
----
John     Sweden
Aaron    Sweden
Kathryn  Sweden

# One off tests for #1599

statement ok
create schema hello_world;

statement ok
drop schema hello_world;

# Views don't seem to be working yet.
# statement ok
# create view my_view as select 1;
#
# query I
# select * from my_view;
# ----
# 1

statement ok
create table test (a int);

statement ok
create table test2 as select 1 as a;

query I
select * from test2;
----
1

# Test for #1661
statement ok
create table t1661 (a int, b int, c int);

statement ok
insert into t1661 select 1, 2, 3;

query III
select * from t1661;
----
1 2 3

<<<<<<< HEAD
# Test for #1671
statement ok
create table emptyNative (a int);

statement ok
select * from emptyNative;
=======
# Test if "values" clause works.
# https://github.com/GlareDB/glaredb/pull/1673

query I
values (1), (2), (3);
----
1
2
3

statement ok
create table t1665 (a int, b text);

statement ok
insert into t1665 values
  (1, 'a-thing'),
  (2, 'b-thing');

query TI
select b, a from t1665;
----
a-thing  1
b-thing  2
>>>>>>> 8f254127
<|MERGE_RESOLUTION|>--- conflicted
+++ resolved
@@ -90,14 +90,14 @@
 ----
 1 2 3
 
-<<<<<<< HEAD
+
 # Test for #1671
 statement ok
 create table emptyNative (a int);
 
 statement ok
 select * from emptyNative;
-=======
+
 # Test if "values" clause works.
 # https://github.com/GlareDB/glaredb/pull/1673
 
@@ -120,5 +120,4 @@
 select b, a from t1665;
 ----
 a-thing  1
-b-thing  2
->>>>>>> 8f254127
+b-thing  2