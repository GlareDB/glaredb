[package]
name = "slt"
version = { workspace = true }
edition = { workspace = true }

[lints]
workspace = true

[lib]
# no tests currently implemented in this package; skip, then
doctest = false
test = false 

[dependencies]
clap = { workspace = true }
tokio = { workspace = true }
object_store = { workspace = true, features = ["gcp"] }
async-trait = { workspace = true }
futures = { workspace = true }
tempfile = { workspace = true }
anyhow = { workspace = true }
tracing = { workspace = true }
tonic = { workspace = true }
datafusion = { workspace = true } 
arrow-flight = { workspace = true }
datafusion_ext = { path = "../datafusion_ext" }
ioutil = { path = "../ioutil" }
logutil = { path = "../logutil" }
metastore = { path = "../metastore" }
pgrepr = { path = "../pgrepr" }
pgsrv = { path = "../pgsrv" }
rpcsrv = { path = "../rpcsrv" }
sqlexec = { path = "../sqlexec" }
telemetry = { path = "../telemetry" }
tokio-postgres = "0.7.8"
glob = "0.3.1"
regex = "1.10.5"
<<<<<<< HEAD
sqllogictest = "0.20.4"
uuid = { version = "1.9", features = ["v4", "fast-rng", "macro-diagnostics"] }
=======
sqllogictest = "0.20.6"
uuid = { version = "1.8", features = ["v4", "fast-rng", "macro-diagnostics"] }
>>>>>>> a77d38aa
walkdir = "2.5.0"
once_cell = "1.19.0"<|MERGE_RESOLUTION|>--- conflicted
+++ resolved
@@ -9,7 +9,7 @@
 [lib]
 # no tests currently implemented in this package; skip, then
 doctest = false
-test = false 
+test = false
 
 [dependencies]
 clap = { workspace = true }
@@ -21,7 +21,7 @@
 anyhow = { workspace = true }
 tracing = { workspace = true }
 tonic = { workspace = true }
-datafusion = { workspace = true } 
+datafusion = { workspace = true }
 arrow-flight = { workspace = true }
 datafusion_ext = { path = "../datafusion_ext" }
 ioutil = { path = "../ioutil" }
@@ -32,15 +32,10 @@
 rpcsrv = { path = "../rpcsrv" }
 sqlexec = { path = "../sqlexec" }
 telemetry = { path = "../telemetry" }
+uuid = { version = "1.9", features = ["v4", "fast-rng", "macro-diagnostics"] }
+glob = "0.3.1"
+once_cell = "1.19.0"
+regex = "1.10.5"
+sqllogictest = "0.20.6"
 tokio-postgres = "0.7.8"
-glob = "0.3.1"
-regex = "1.10.5"
-<<<<<<< HEAD
-sqllogictest = "0.20.4"
-uuid = { version = "1.9", features = ["v4", "fast-rng", "macro-diagnostics"] }
-=======
-sqllogictest = "0.20.6"
-uuid = { version = "1.8", features = ["v4", "fast-rng", "macro-diagnostics"] }
->>>>>>> a77d38aa
-walkdir = "2.5.0"
-once_cell = "1.19.0"+walkdir = "2.5.0"