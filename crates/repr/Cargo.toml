[package]
name = "repr"
version = {workspace = true}
edition = {workspace = true}

# See more keys and their definitions at https://doc.rust-lang.org/cargo/reference/manifest.html

[dependencies]
thiserror.workspace = true
<<<<<<< HEAD
num-traits = "0.2.16"
dtoa = "1.0.8"
=======
num-traits = "0.2.15"
dtoa = "1.0.9"
>>>>>>> 93de9a0b
chrono = "0.4.26"
decimal = { path = "../decimal" }<|MERGE_RESOLUTION|>--- conflicted
+++ resolved
@@ -7,12 +7,7 @@
 
 [dependencies]
 thiserror.workspace = true
-<<<<<<< HEAD
 num-traits = "0.2.16"
-dtoa = "1.0.8"
-=======
-num-traits = "0.2.15"
 dtoa = "1.0.9"
->>>>>>> 93de9a0b
 chrono = "0.4.26"
 decimal = { path = "../decimal" }