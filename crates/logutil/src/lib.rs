//! Utilities for logging and tracing.
<<<<<<< HEAD
use tracing::{subscriber, trace, Level};
use tracing_subscriber::FmtSubscriber;
=======
use tracing::{info, subscriber, Level};
use tracing_subscriber::FmtSubscriber;

#[derive(Debug)]
pub enum Verbosity {
    Info,
    Debug,
    Trace,
}

impl From<u8> for Verbosity {
    fn from(v: u8) -> Self {
        match v {
            0 => Verbosity::Info,
            1 => Verbosity::Debug,
            _ => Verbosity::Trace,
        }
    }
}

impl From<Verbosity> for Level {
    fn from(v: Verbosity) -> Self {
        match v {
            Verbosity::Info => Level::INFO,
            Verbosity::Debug => Level::DEBUG,
            Verbosity::Trace => Level::TRACE,
        }
    }
}
>>>>>>> 769e486f

/// Initialize a trace subsriber for a test.
pub fn init_test() {
    let subscriber = FmtSubscriber::builder()
        .with_test_writer()
        .with_max_level(Level::TRACE)
        .finish();
    // Failing to set the default is fine, errors if there's already a
    // subscriber set.
    let _ = subscriber::set_global_default(subscriber);
}

/// Initialize a trace subsriber printing to the console using the given
/// verbosity count.
pub fn init(verbosity: impl Into<Verbosity>) {
    let verbosity = verbosity.into();
    let level: Level = verbosity.into();
    let subscriber = FmtSubscriber::builder().with_max_level(level).finish();
    subscriber::set_global_default(subscriber).unwrap();
    info!(%level, "log level set");
}<|MERGE_RESOLUTION|>--- conflicted
+++ resolved
@@ -1,8 +1,4 @@
 //! Utilities for logging and tracing.
-<<<<<<< HEAD
-use tracing::{subscriber, trace, Level};
-use tracing_subscriber::FmtSubscriber;
-=======
 use tracing::{info, subscriber, Level};
 use tracing_subscriber::FmtSubscriber;
 
@@ -32,7 +28,6 @@
         }
     }
 }
->>>>>>> 769e486f
 
 /// Initialize a trace subsriber for a test.
 pub fn init_test() {
