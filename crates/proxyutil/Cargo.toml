[package]
name = "proxyutil"
version.workspace = true
edition.workspace = true

# See more keys and their definitions at https://doc.rust-lang.org/cargo/reference/manifest.html

[dependencies]
serde = { workspace = true }
thiserror = { workspace = true }
tracing = "0.1"
<<<<<<< HEAD
futures = "0.3.29"
async-trait = "0.1.72"
reqwest = { version = "0.11.22", default-features = false, features = ["json", "rustls-tls"] }
=======
futures = "0.3.28"
async-trait = "0.1.74"
reqwest = { version = "0.11.18", default-features = false, features = ["json", "rustls-tls"] }
>>>>>>> 0dffeba7
uuid = { version = "1.4.1", features = ["v4", "fast-rng", "macro-diagnostics"] }
serde_json = { workspace = true }<|MERGE_RESOLUTION|>--- conflicted
+++ resolved
@@ -9,14 +9,8 @@
 serde = { workspace = true }
 thiserror = { workspace = true }
 tracing = "0.1"
-<<<<<<< HEAD
 futures = "0.3.29"
-async-trait = "0.1.72"
 reqwest = { version = "0.11.22", default-features = false, features = ["json", "rustls-tls"] }
-=======
-futures = "0.3.28"
 async-trait = "0.1.74"
-reqwest = { version = "0.11.18", default-features = false, features = ["json", "rustls-tls"] }
->>>>>>> 0dffeba7
 uuid = { version = "1.4.1", features = ["v4", "fast-rng", "macro-diagnostics"] }
 serde_json = { workspace = true }