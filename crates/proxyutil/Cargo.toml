--- conflicted
+++ resolved
@@ -10,12 +10,7 @@
 thiserror = { workspace = true }
 tracing = "0.1"
 futures = "0.3.29"
-<<<<<<< HEAD
 reqwest = { version = "0.11.23", default-features = false, features = ["json", "rustls-tls"] }
-async-trait = "0.1.74"
-=======
-reqwest = { version = "0.11.22", default-features = false, features = ["json", "rustls-tls"] }
 async-trait = "0.1.75"
->>>>>>> 45b66960
 uuid = { version = "1.6.1", features = ["v4", "fast-rng", "macro-diagnostics"] }
 serde_json = { workspace = true }