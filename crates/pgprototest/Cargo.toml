--- conflicted
+++ resolved
@@ -11,11 +11,6 @@
 postgres-protocol = "0.6.5"
 serde = { version = "1.0", features = ["derive"] }
 bytes = "1.4.0"
-<<<<<<< HEAD
 serde_json = "1.0.97"
-clap = { version = "4.3.2", features = ["derive"] }
-=======
-serde_json = "1.0.96"
 clap = { version = "4.3.4", features = ["derive"] }
->>>>>>> ade38fc4
 fallible-iterator = "0.2.0"