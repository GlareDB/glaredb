[package]
name = "pgprototest"
version = "0.1.0"
edition = "2021"

# See more keys and their definitions at https://doc.rust-lang.org/cargo/reference/manifest.html

[dependencies]
anyhow = "1.0"
datadriven = "0.6.0"
postgres-protocol = "0.6.4"
serde = { version = "1.0", features = ["derive"] }
bytes = "1.3.0"
<<<<<<< HEAD
serde_json = "1.0.91"
clap = { version = "4.0.27", features = ["derive"] }
=======
serde_json = "1.0.89"
clap = { version = "4.0.32", features = ["derive"] }
>>>>>>> d5f5914f
fallible-iterator = "0.2.0"<|MERGE_RESOLUTION|>--- conflicted
+++ resolved
@@ -11,11 +11,6 @@
 postgres-protocol = "0.6.4"
 serde = { version = "1.0", features = ["derive"] }
 bytes = "1.3.0"
-<<<<<<< HEAD
 serde_json = "1.0.91"
-clap = { version = "4.0.27", features = ["derive"] }
-=======
-serde_json = "1.0.89"
 clap = { version = "4.0.32", features = ["derive"] }
->>>>>>> d5f5914f
 fallible-iterator = "0.2.0"