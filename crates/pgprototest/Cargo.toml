--- conflicted
+++ resolved
@@ -11,11 +11,6 @@
 postgres-protocol = "0.6.5"
 serde = { version = "1.0", features = ["derive"] }
 bytes = "1.4.0"
-<<<<<<< HEAD
 serde_json = "1.0.99"
-clap = { version = "4.3.5", features = ["derive"] }
-=======
-serde_json = "1.0.97"
 clap = { version = "4.3.10", features = ["derive"] }
->>>>>>> 4c3bf00f
 fallible-iterator = "0.2.0"