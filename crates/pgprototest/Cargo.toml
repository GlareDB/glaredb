[package]
name = "pgprototest"
version = "0.1.0"
edition = "2021"

# See more keys and their definitions at https://doc.rust-lang.org/cargo/reference/manifest.html

[dependencies]
anyhow = "1.0"
datadriven = "0.6.0"
postgres-protocol = "0.6.4"
serde = { version = "1.0", features = ["derive"] }
bytes = "1.4.0"
<<<<<<< HEAD
serde_json = "1.0.94"
clap = { version = "4.2.1", features = ["derive"] }
=======
serde_json = "1.0.95"
clap = { version = "4.1.13", features = ["derive"] }
>>>>>>> 5854b952
fallible-iterator = "0.2.0"<|MERGE_RESOLUTION|>--- conflicted
+++ resolved
@@ -11,11 +11,6 @@
 postgres-protocol = "0.6.4"
 serde = { version = "1.0", features = ["derive"] }
 bytes = "1.4.0"
-<<<<<<< HEAD
-serde_json = "1.0.94"
 clap = { version = "4.2.1", features = ["derive"] }
-=======
 serde_json = "1.0.95"
-clap = { version = "4.1.13", features = ["derive"] }
->>>>>>> 5854b952
 fallible-iterator = "0.2.0"