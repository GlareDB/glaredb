[package]
name = "pgprototest"
version = "0.1.0"
edition = "2021"

# See more keys and their definitions at https://doc.rust-lang.org/cargo/reference/manifest.html

[dependencies]
anyhow = "1.0"
datadriven = "0.6.0"
postgres-protocol = "0.6.5"
serde = { version = "1.0", features = ["derive"] }
bytes = "1.4.0"
<<<<<<< HEAD
clap = { version = "4.2.1", features = ["derive"] }
serde_json = "1.0.96"
=======
clap = { version = "4.2.2", features = ["derive"] }
serde_json = "1.0.95"
>>>>>>> 50685920
fallible-iterator = "0.2.0"<|MERGE_RESOLUTION|>--- conflicted
+++ resolved
@@ -11,11 +11,6 @@
 postgres-protocol = "0.6.5"
 serde = { version = "1.0", features = ["derive"] }
 bytes = "1.4.0"
-<<<<<<< HEAD
-clap = { version = "4.2.1", features = ["derive"] }
 serde_json = "1.0.96"
-=======
 clap = { version = "4.2.2", features = ["derive"] }
-serde_json = "1.0.95"
->>>>>>> 50685920
 fallible-iterator = "0.2.0"