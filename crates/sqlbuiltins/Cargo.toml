[package]
name = "sqlbuiltins"
version = {workspace = true}
edition = {workspace = true}

# See more keys and their definitions at https://doc.rust-lang.org/cargo/reference/manifest.html

[dependencies]
logutil = {path = "../logutil"}
pgrepr = {path = "../pgrepr"}
metastore_client = { path = "../metastore_client" }
telemetry = {path = "../telemetry"}
datasources = {path = "../datasources"}
thiserror.workspace = true
tokio = { version = "1", features = ["full"] }
<<<<<<< HEAD
async-trait = "0.1.71"
serde = { version = "1.0", features = ["derive"] }
serde_json = "1.0.100"
=======
async-trait = "0.1.72"
serde_json = "1.0.103"
>>>>>>> 19110297
datafusion = {workspace = true}
futures = "0.3.28"
tracing = "0.1"
object_store = { workspace = true }
uuid = { version = "1.4.0", features = ["v4", "fast-rng", "macro-diagnostics"] }
regex = "1.8"
tonic = { version = "0.9", features = ["transport", "tls", "tls-roots"] }
tokio-postgres = "0.7.8"
once_cell = "1.18.0"
num-traits = "0.2.16"
url.workspace = true<|MERGE_RESOLUTION|>--- conflicted
+++ resolved
@@ -13,14 +13,9 @@
 datasources = {path = "../datasources"}
 thiserror.workspace = true
 tokio = { version = "1", features = ["full"] }
-<<<<<<< HEAD
-async-trait = "0.1.71"
 serde = { version = "1.0", features = ["derive"] }
-serde_json = "1.0.100"
-=======
 async-trait = "0.1.72"
 serde_json = "1.0.103"
->>>>>>> 19110297
 datafusion = {workspace = true}
 futures = "0.3.28"
 tracing = "0.1"
