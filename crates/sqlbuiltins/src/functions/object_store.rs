--- conflicted
+++ resolved
@@ -126,11 +126,6 @@
     mut args: vec::IntoIter<FuncParamValue>,
     mut opts: HashMap<String, FuncParamValue>,
 ) -> Result<Arc<dyn TableProvider>> {
-<<<<<<< HEAD
-    let source_url = DatasourceUrl::try_new(&url_string)?;
-
-=======
->>>>>>> 02b8824b
     let provider = match args.len() {
         0 => {
             // Raw credentials or No credentials
@@ -173,10 +168,6 @@
         }
         1 => {
             // Credentials object
-<<<<<<< HEAD
-            let source_url = DatasourceUrl::try_new(url_string)?;
-=======
->>>>>>> 02b8824b
             let creds: IdentValue = args.next().unwrap().param_into()?;
             let creds = ctx
                 .get_credentials_entry(creds.as_str())
