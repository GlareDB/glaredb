pub mod df_scalars;
pub mod kdl;
pub mod postgres;
<<<<<<< HEAD

#[cfg(feature = "jq")]
pub mod jq;

use crate::{
    document,
    errors::BuiltinError,
    functions::{BuiltinFunction, BuiltinScalarUDF, ConstBuiltinFunction},
};

use datafusion::logical_expr::BuiltinScalarFunction;

use protogen::metastore::types::catalog::FunctionType;
=======
>>>>>>> 3ce73d88

use std::sync::Arc;

use datafusion::arrow::array::Array;
use datafusion::arrow::datatypes::{DataType, Field};
use datafusion::error::DataFusionError;
use datafusion::logical_expr::BuiltinScalarFunction;
use datafusion::logical_expr::{Expr, ScalarUDF, Signature, TypeSignature, Volatility};
use datafusion::physical_plan::ColumnarValue;
use datafusion::scalar::ScalarValue;
use num_traits::ToPrimitive;

use crate::document;
use crate::errors::BuiltinError;
use crate::functions::{BuiltinFunction, BuiltinScalarUDF, ConstBuiltinFunction};
use protogen::metastore::types::catalog::FunctionType;

pub struct ConnectionId;

impl ConstBuiltinFunction for ConnectionId {
    const NAME: &'static str = "connection_id";
    const DESCRIPTION: &'static str = "Returns the connection id of the current session";
    const EXAMPLE: &'static str = "connection_id()";
    const FUNCTION_TYPE: FunctionType = FunctionType::Scalar;
    fn signature(&self) -> Option<Signature> {
        Some(Signature::exact(vec![], Volatility::Stable))
    }
}

impl BuiltinScalarUDF for ConnectionId {
    fn as_expr(&self, _: Vec<Expr>) -> Expr {
        session_var("connection_id")
    }
}

pub struct Version;

impl ConstBuiltinFunction for Version {
    const NAME: &'static str = "version";
    const DESCRIPTION: &'static str = "Returns the version of the database";
    const EXAMPLE: &'static str = "version()";
    const FUNCTION_TYPE: FunctionType = FunctionType::Scalar;
    fn signature(&self) -> Option<Signature> {
        Some(Signature::exact(vec![], Volatility::Stable))
    }
}

impl BuiltinScalarUDF for Version {
    fn as_expr(&self, _: Vec<Expr>) -> Expr {
        session_var("version")
    }
}

fn get_nth_scalar_value(
    input: &[ColumnarValue],
    n: usize,
    op: &dyn Fn(ScalarValue) -> Result<ScalarValue, BuiltinError>,
) -> Result<ColumnarValue, BuiltinError> {
    match input.get(n) {
        Some(input) => match input {
            ColumnarValue::Scalar(scalar) => Ok(ColumnarValue::Scalar(op(scalar.clone())?)),
            ColumnarValue::Array(arr) => {
                let mut values = Vec::with_capacity(arr.len());

                for idx in 0..arr.len() {
                    values.push(op(ScalarValue::try_from_array(arr, idx)?)?);
                }

                Ok(ColumnarValue::Array(ScalarValue::iter_to_array(
                    values.into_iter(),
                )?))
            }
        },
        None => Ok(ColumnarValue::Scalar(ScalarValue::Boolean(Some(true)))),
    }
}

fn try_from_u64_scalar(scalar: ScalarValue) -> Result<u64, BuiltinError> {
    match scalar {
        ScalarValue::Int8(Some(value)) => safe_up_cast_integer_scalar(value as i64),
        ScalarValue::Int16(Some(value)) => safe_up_cast_integer_scalar(value as i64),
        ScalarValue::Int32(Some(value)) => safe_up_cast_integer_scalar(value as i64),
        ScalarValue::Int64(Some(value)) => safe_up_cast_integer_scalar(value),
        ScalarValue::UInt8(Some(value)) => Ok(value as u64),
        ScalarValue::UInt16(Some(value)) => Ok(value as u64),
        ScalarValue::UInt32(Some(value)) => Ok(value as u64),
        ScalarValue::Float64(Some(value)) => {
            if value.trunc() != value {
                return Err(BuiltinError::ParseError(
                    format!("expected whole value for float {}", value).to_string(),
                ));
            }
            Ok(value.to_i64().ok_or(BuiltinError::IncorrectType(
                scalar.data_type(),
                DataType::UInt64,
            ))? as u64)
        }
        ScalarValue::Float32(Some(value)) => {
            if value.trunc() != value {
                return Err(BuiltinError::InvalidValue(
                    format!("expected whole value for float {}", value).to_string(),
                ));
            }
            Ok(value.to_i64().ok_or(BuiltinError::IncorrectType(
                scalar.data_type(),
                DataType::UInt64,
            ))? as u64)
        }
        ScalarValue::UInt64(Some(value)) => Ok(value),
        _ => {
            return Err(BuiltinError::IncorrectType(
                scalar.data_type(),
                DataType::UInt64,
            ))
        }
    }
}

<<<<<<< HEAD
fn get_nth_string_value(input: &[ColumnarValue], n: usize) -> Result<String, BuiltinError> {
    match get_nth_scalar_value(input, n) {
        Some(ScalarValue::Utf8(Some(v))) | Some(ScalarValue::LargeUtf8(Some(v))) => Ok(v),
        None => Err(BuiltinError::MissingValueAtIndex(n)),
        Some(val) => Err(BuiltinError::IncorrectTypeAtIndex(
            n,
            val.data_type(),
            DataType::Utf8,
        )),
    }
}

=======
fn safe_up_cast_integer_scalar(value: i64) -> Result<u64, BuiltinError> {
    if value < 0 {
        Err(BuiltinError::ParseError(
            format!("{} cannot be a uint64", value).to_string(),
        ))
    } else {
        Ok(value as u64)
    }
}

// get_nth_64_fn_arg extracts a string value (or tries to) from a
// function argument; columns are always an error.
fn get_nth_u64_fn_arg(input: &[ColumnarValue], idx: usize) -> Result<u64, BuiltinError> {
    match input.get(idx) {
        Some(ColumnarValue::Scalar(value)) => try_from_u64_scalar(value.to_owned()),
        Some(ColumnarValue::Array(_)) => Err(BuiltinError::InvalidColumnarValue(idx)),
        None => Err(BuiltinError::MissingValueAtIndex(idx)),
    }
}

// get_nth_string_fn_arg extracts a string value (or tries to) from a
// function argument; columns are always an error.
fn get_nth_string_fn_arg(input: &[ColumnarValue], idx: usize) -> Result<String, BuiltinError> {
    match input.get(idx) {
        Some(input) => match input {
            ColumnarValue::Scalar(ScalarValue::Utf8(Some(v)))
            | ColumnarValue::Scalar(ScalarValue::LargeUtf8(Some(v))) => Ok(v.to_owned()),
            ColumnarValue::Array(_) => Err(BuiltinError::InvalidColumnarValue(idx)),
            _ => Err(BuiltinError::IncorrectType(
                input.data_type(),
                DataType::Utf8,
            )),
        },
        None => Err(BuiltinError::MissingValueAtIndex(idx)),
    }
}

// get_nth_string_value processes a function argument that is expected
// to be a string, as a helper for a common case around
// get_nth_scalar_value.
fn get_nth_string_value(
    input: &[ColumnarValue],
    n: usize,
    op: &dyn Fn(String) -> Result<ScalarValue, BuiltinError>,
) -> Result<ColumnarValue, BuiltinError> {
    get_nth_scalar_value(input, n, &|scalar| -> Result<ScalarValue, BuiltinError> {
        match scalar {
            ScalarValue::Utf8(Some(v)) | ScalarValue::LargeUtf8(Some(v)) => op(v),
            _ => Err(BuiltinError::IncorrectType(
                scalar.data_type(),
                DataType::Utf8,
            )),
        }
    })
}

>>>>>>> 3ce73d88
fn session_var(s: &str) -> Expr {
    Expr::ScalarVariable(DataType::Utf8, vec![s.to_string()])
}<|MERGE_RESOLUTION|>--- conflicted
+++ resolved
@@ -1,22 +1,8 @@
 pub mod df_scalars;
+#[cfg(feature = "jq")]
+pub mod jq;
 pub mod kdl;
 pub mod postgres;
-<<<<<<< HEAD
-
-#[cfg(feature = "jq")]
-pub mod jq;
-
-use crate::{
-    document,
-    errors::BuiltinError,
-    functions::{BuiltinFunction, BuiltinScalarUDF, ConstBuiltinFunction},
-};
-
-use datafusion::logical_expr::BuiltinScalarFunction;
-
-use protogen::metastore::types::catalog::FunctionType;
-=======
->>>>>>> 3ce73d88
 
 use std::sync::Arc;
 
@@ -94,6 +80,7 @@
     }
 }
 
+#[allow(dead_code)] // just for merging order
 fn try_from_u64_scalar(scalar: ScalarValue) -> Result<u64, BuiltinError> {
     match scalar {
         ScalarValue::Int8(Some(value)) => safe_up_cast_integer_scalar(value as i64),
@@ -135,20 +122,6 @@
     }
 }
 
-<<<<<<< HEAD
-fn get_nth_string_value(input: &[ColumnarValue], n: usize) -> Result<String, BuiltinError> {
-    match get_nth_scalar_value(input, n) {
-        Some(ScalarValue::Utf8(Some(v))) | Some(ScalarValue::LargeUtf8(Some(v))) => Ok(v),
-        None => Err(BuiltinError::MissingValueAtIndex(n)),
-        Some(val) => Err(BuiltinError::IncorrectTypeAtIndex(
-            n,
-            val.data_type(),
-            DataType::Utf8,
-        )),
-    }
-}
-
-=======
 fn safe_up_cast_integer_scalar(value: i64) -> Result<u64, BuiltinError> {
     if value < 0 {
         Err(BuiltinError::ParseError(
@@ -161,6 +134,7 @@
 
 // get_nth_64_fn_arg extracts a string value (or tries to) from a
 // function argument; columns are always an error.
+#[allow(dead_code)] // for merging order
 fn get_nth_u64_fn_arg(input: &[ColumnarValue], idx: usize) -> Result<u64, BuiltinError> {
     match input.get(idx) {
         Some(ColumnarValue::Scalar(value)) => try_from_u64_scalar(value.to_owned()),
@@ -205,7 +179,6 @@
     })
 }
 
->>>>>>> 3ce73d88
 fn session_var(s: &str) -> Expr {
     Expr::ScalarVariable(DataType::Utf8, vec![s.to_string()])
 }