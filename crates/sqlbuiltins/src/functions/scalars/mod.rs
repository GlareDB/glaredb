pub mod df_scalars;
pub mod hashing;
pub mod kdl;
pub mod postgres;

use std::sync::Arc;

use datafusion::arrow::array::Array;
use datafusion::arrow::datatypes::{DataType, Field};
use datafusion::error::DataFusionError;
use datafusion::logical_expr::BuiltinScalarFunction;
use datafusion::logical_expr::{Expr, ScalarUDF, Signature, TypeSignature, Volatility};
use datafusion::physical_plan::ColumnarValue;
use datafusion::scalar::ScalarValue;
<<<<<<< HEAD
=======
use datafusion_ext::cast::scalar_iter_to_array;
use datafusion_ext::errors::ExtensionError;
>>>>>>> 2bd03aa1
use num_traits::ToPrimitive;

use crate::document;
use crate::errors::BuiltinError;
use crate::functions::{BuiltinFunction, BuiltinScalarUDF, ConstBuiltinFunction};
use protogen::metastore::types::catalog::FunctionType;

pub struct ConnectionId;

impl ConstBuiltinFunction for ConnectionId {
    const NAME: &'static str = "connection_id";
    const DESCRIPTION: &'static str = "Returns the connection id of the current session";
    const EXAMPLE: &'static str = "connection_id()";
    const FUNCTION_TYPE: FunctionType = FunctionType::Scalar;
    fn signature(&self) -> Option<Signature> {
        Some(Signature::exact(vec![], Volatility::Stable))
    }
}

impl BuiltinScalarUDF for ConnectionId {
    fn as_expr(&self, _: Vec<Expr>) -> Expr {
        session_var("connection_id")
    }
}

pub struct Version;

impl ConstBuiltinFunction for Version {
    const NAME: &'static str = "version";
    const DESCRIPTION: &'static str = "Returns the version of the database";
    const EXAMPLE: &'static str = "version()";
    const FUNCTION_TYPE: FunctionType = FunctionType::Scalar;
    fn signature(&self) -> Option<Signature> {
        Some(Signature::exact(vec![], Volatility::Stable))
    }
}

impl BuiltinScalarUDF for Version {
    fn as_expr(&self, _: Vec<Expr>) -> Expr {
        session_var("version")
    }
}

fn get_nth_scalar_value(
    input: &[ColumnarValue],
    n: usize,
    op: &dyn Fn(ScalarValue) -> Result<ScalarValue, BuiltinError>,
) -> Result<ColumnarValue, BuiltinError> {
    match input.get(n) {
        Some(input) => match input {
            ColumnarValue::Scalar(scalar) => Ok(ColumnarValue::Scalar(op(scalar.clone())?)),
<<<<<<< HEAD
            ColumnarValue::Array(arr) => {
                let mut values = Vec::with_capacity(arr.len());

                for idx in 0..arr.len() {
                    values.push(op(ScalarValue::try_from_array(arr, idx)?)?);
                }

                Ok(ColumnarValue::Array(ScalarValue::iter_to_array(
                    values.into_iter(),
                )?))
            }
=======
            ColumnarValue::Array(arr) => Ok(ColumnarValue::Array(scalar_iter_to_array(
                (0..arr.len()).map(|idx| -> Result<ScalarValue, ExtensionError> {
                    Ok(op(ScalarValue::try_from_array(arr, idx)?)?)
                }),
            )?)),
>>>>>>> 2bd03aa1
        },
        None => Err(BuiltinError::MissingValueAtIndex(n)),
    }
}

fn try_from_u64_scalar(scalar: ScalarValue) -> Result<u64, BuiltinError> {
    match scalar {
        ScalarValue::Int8(Some(value)) => safe_up_cast_integer_scalar(value as i64),
        ScalarValue::Int16(Some(value)) => safe_up_cast_integer_scalar(value as i64),
        ScalarValue::Int32(Some(value)) => safe_up_cast_integer_scalar(value as i64),
        ScalarValue::Int64(Some(value)) => safe_up_cast_integer_scalar(value),
        ScalarValue::UInt8(Some(value)) => Ok(value as u64),
        ScalarValue::UInt16(Some(value)) => Ok(value as u64),
        ScalarValue::UInt32(Some(value)) => Ok(value as u64),
        ScalarValue::Float64(Some(value)) => {
            if value.trunc() != value {
                return Err(BuiltinError::ParseError(
                    format!("expected whole value for float {}", value).to_string(),
                ));
            }
            Ok(value.to_i64().ok_or(BuiltinError::IncorrectType(
                scalar.data_type(),
                DataType::UInt64,
            ))? as u64)
        }
        ScalarValue::Float32(Some(value)) => {
            if value.trunc() != value {
                return Err(BuiltinError::InvalidValue(
                    format!("expected whole value for float {}", value).to_string(),
                ));
            }
            Ok(value.to_i64().ok_or(BuiltinError::IncorrectType(
                scalar.data_type(),
                DataType::UInt64,
            ))? as u64)
        }
        ScalarValue::UInt64(Some(value)) => Ok(value),
        _ => Err(BuiltinError::IncorrectType(
            scalar.data_type(),
            DataType::UInt64,
        )),
    }
}

#[allow(dead_code)] // just for merging order
fn safe_up_cast_integer_scalar(value: i64) -> Result<u64, BuiltinError> {
    if value < 0 {
        Err(BuiltinError::ParseError(
            format!("{} cannot be a uint64", value).to_string(),
        ))
    } else {
        Ok(value as u64)
    }
}

// get_nth_64_fn_arg extracts a string value (or tries to) from a
// function argument; columns are always an error.
#[allow(dead_code)] // just for merging order
fn get_nth_u64_fn_arg(input: &[ColumnarValue], idx: usize) -> Result<u64, BuiltinError> {
    match input.get(idx) {
        Some(ColumnarValue::Scalar(value)) => try_from_u64_scalar(value.to_owned()),
        Some(ColumnarValue::Array(_)) => Err(BuiltinError::InvalidColumnarValue(idx)),
        None => Err(BuiltinError::MissingValueAtIndex(idx)),
    }
}

// get_nth_string_fn_arg extracts a string value (or tries to) from a
// function argument; columns are always an error.
fn get_nth_string_fn_arg(input: &[ColumnarValue], idx: usize) -> Result<String, BuiltinError> {
    match input.get(idx) {
        Some(input) => match input {
            ColumnarValue::Scalar(ScalarValue::Utf8(Some(v)))
            | ColumnarValue::Scalar(ScalarValue::LargeUtf8(Some(v))) => Ok(v.to_owned()),
            ColumnarValue::Array(_) => Err(BuiltinError::InvalidColumnarValue(idx)),
            _ => Err(BuiltinError::IncorrectType(
                input.data_type(),
                DataType::Utf8,
            )),
        },
        None => Err(BuiltinError::MissingValueAtIndex(idx)),
    }
}

// get_nth_string_value processes a function argument that is expected
// to be a string, as a helper for a common case around
// get_nth_scalar_value.
fn get_nth_string_value(
    input: &[ColumnarValue],
    n: usize,
    op: &dyn Fn(String) -> Result<ScalarValue, BuiltinError>,
) -> Result<ColumnarValue, BuiltinError> {
    get_nth_scalar_value(input, n, &|scalar| -> Result<ScalarValue, BuiltinError> {
        match scalar {
            ScalarValue::Utf8(Some(v)) | ScalarValue::LargeUtf8(Some(v)) => op(v),
            _ => Err(BuiltinError::IncorrectType(
                scalar.data_type(),
                DataType::Utf8,
            )),
        }
    })
}

fn session_var(s: &str) -> Expr {
    Expr::ScalarVariable(DataType::Utf8, vec![s.to_string()])
}<|MERGE_RESOLUTION|>--- conflicted
+++ resolved
@@ -12,16 +12,13 @@
 use datafusion::logical_expr::{Expr, ScalarUDF, Signature, TypeSignature, Volatility};
 use datafusion::physical_plan::ColumnarValue;
 use datafusion::scalar::ScalarValue;
-<<<<<<< HEAD
-=======
-use datafusion_ext::cast::scalar_iter_to_array;
-use datafusion_ext::errors::ExtensionError;
->>>>>>> 2bd03aa1
 use num_traits::ToPrimitive;
 
 use crate::document;
 use crate::errors::BuiltinError;
 use crate::functions::{BuiltinFunction, BuiltinScalarUDF, ConstBuiltinFunction};
+use datafusion_ext::cast::scalar_iter_to_array;
+use datafusion_ext::errors::ExtensionError;
 use protogen::metastore::types::catalog::FunctionType;
 
 pub struct ConnectionId;
@@ -68,25 +65,11 @@
     match input.get(n) {
         Some(input) => match input {
             ColumnarValue::Scalar(scalar) => Ok(ColumnarValue::Scalar(op(scalar.clone())?)),
-<<<<<<< HEAD
-            ColumnarValue::Array(arr) => {
-                let mut values = Vec::with_capacity(arr.len());
-
-                for idx in 0..arr.len() {
-                    values.push(op(ScalarValue::try_from_array(arr, idx)?)?);
-                }
-
-                Ok(ColumnarValue::Array(ScalarValue::iter_to_array(
-                    values.into_iter(),
-                )?))
-            }
-=======
             ColumnarValue::Array(arr) => Ok(ColumnarValue::Array(scalar_iter_to_array(
                 (0..arr.len()).map(|idx| -> Result<ScalarValue, ExtensionError> {
                     Ok(op(ScalarValue::try_from_array(arr, idx)?)?)
                 }),
             )?)),
->>>>>>> 2bd03aa1
         },
         None => Err(BuiltinError::MissingValueAtIndex(n)),
     }
