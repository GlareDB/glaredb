use std::{
    hash::{Hash, Hasher},
    sync::Arc,
};

use datafusion::{
    arrow::datatypes::DataType,
    error::DataFusionError,
    logical_expr::{
        expr::ScalarFunction, ReturnTypeFunction, ScalarFunctionImplementation, ScalarUDF,
        Signature, TypeSignature, Volatility,
    },
    prelude::Expr,
    scalar::ScalarValue,
};
use fnv::FnvHasher;
use protogen::metastore::types::catalog::FunctionType;
use siphasher::sip::SipHasher24;

<<<<<<< HEAD
use super::{
    get_nth_scalar_value, get_nth_u64_fn_arg, Arc, BuiltinError, BuiltinScalarUDF,
    ConstBuiltinFunction, DataFusionError, DataType, Expr, FunctionType, ScalarUDF, ScalarValue,
    Signature, TypeSignature, Volatility,
};
=======
use crate::{
    errors::BuiltinError,
    functions::{BuiltinScalarUDF, ConstBuiltinFunction},
};

use super::{get_nth_scalar_value, get_nth_u64_fn_arg};
>>>>>>> 61e39810

pub struct SipHash;

impl ConstBuiltinFunction for SipHash {
    const NAME: &'static str = "siphash";
    const DESCRIPTION: &'static str =
        "Calculates a 64bit non-cryptographic hash (SipHash24) of the value.";
    const EXAMPLE: &'static str = "siphash(<value>)";
    const FUNCTION_TYPE: FunctionType = FunctionType::Scalar;

    fn signature(&self) -> Option<Signature> {
        Some(Signature::new(
            // args: <FIELD>
            TypeSignature::Any(1),
            Volatility::Immutable,
        ))
    }
}

impl BuiltinScalarUDF for SipHash {
    fn as_expr(&self, args: Vec<Expr>) -> Expr {
        let return_type_fn: ReturnTypeFunction = Arc::new(|_| Ok(Arc::new(DataType::UInt64)));
        let scalar_fn_impl: ScalarFunctionImplementation = Arc::new(move |input| {
            Ok(get_nth_scalar_value(input, 0, &|value| -> Result<
                ScalarValue,
                BuiltinError,
            > {
                let mut hasher = SipHasher24::new();
                value.hash(&mut hasher);
                Ok(ScalarValue::UInt64(Some(hasher.finish())))
            })?)
        });
        let udf = ScalarUDF::new(
            Self::NAME,
            &ConstBuiltinFunction::signature(self).unwrap(),
            &return_type_fn,
            &scalar_fn_impl,
        );
        Expr::ScalarFunction(ScalarFunction::new_udf(Arc::new(udf), args))
    }
}

pub struct FnvHash;

impl ConstBuiltinFunction for FnvHash {
    const NAME: &'static str = "fnv";
    const DESCRIPTION: &'static str =
        "Calculates a 64bit non-cryptographic hash (fnv1a) of the value.";
    const EXAMPLE: &'static str = "fnv(<value>)";
    const FUNCTION_TYPE: FunctionType = FunctionType::Scalar;

    fn signature(&self) -> Option<Signature> {
        Some(Signature::new(
            // args: <FIELD>
            TypeSignature::Any(1),
            Volatility::Immutable,
        ))
    }
}

impl BuiltinScalarUDF for FnvHash {
    fn as_expr(&self, args: Vec<Expr>) -> Expr {
        let return_type_fn: ReturnTypeFunction = Arc::new(|_| Ok(Arc::new(DataType::UInt64)));
        let scalar_fn_impl: ScalarFunctionImplementation = Arc::new(move |input| {
            Ok(get_nth_scalar_value(input, 0, &|value| -> Result<
                ScalarValue,
                BuiltinError,
            > {
                let mut hasher = FnvHasher::default();
                value.hash(&mut hasher);
                Ok(ScalarValue::UInt64(Some(hasher.finish())))
            })?)
        });
        let udf = ScalarUDF::new(
            Self::NAME,
            &ConstBuiltinFunction::signature(self).unwrap(),
            &return_type_fn,
            &scalar_fn_impl,
        );
        Expr::ScalarFunction(ScalarFunction::new_udf(Arc::new(udf), args))
    }
}

pub struct PartitionResults;

impl ConstBuiltinFunction for PartitionResults {
    const NAME: &'static str = "partition_results";
    const DESCRIPTION: &'static str =
        "Returns true if the value is in the partition ID given the number of partitions.";
    const EXAMPLE: &'static str = "partition_results(<value>, <num_partitions>, <partition_id>)";
    const FUNCTION_TYPE: FunctionType = FunctionType::Scalar;

    fn signature(&self) -> Option<Signature> {
        Some(Signature::new(
            // args: <FIELD>, <num_partitions>, <partition_id>
            TypeSignature::Any(3),
            Volatility::Immutable,
        ))
    }
}

impl BuiltinScalarUDF for PartitionResults {
    fn as_expr(&self, args: Vec<Expr>) -> Expr {
        let return_type_fn: ReturnTypeFunction = Arc::new(|_| Ok(Arc::new(DataType::Boolean)));
        let scalar_fn_impl: ScalarFunctionImplementation = Arc::new(move |input| {
            if input.len() != 3 {
                return Err(DataFusionError::Execution(
                    "must specify exactly three arguments".to_string(),
                ));
            }

            let num_partitions = get_nth_u64_fn_arg(input, 1)?;
            let partition_id = get_nth_u64_fn_arg(input, 2)?;

            if partition_id >= num_partitions {
                return Err(DataFusionError::Execution(
                    format!(
                        "id {} must be less than number of partitions {}",
                        partition_id, num_partitions,
                    )
                    .to_string(),
                ));
            }

            // hash at the end once the other arguments are
            // validated because the hashing is potentially the
            // expensive part
            Ok(get_nth_scalar_value(input, 0, &|value| -> Result<
                ScalarValue,
                BuiltinError,
            > {
                let mut hasher = FnvHasher::default();
                value.hash(&mut hasher);
                Ok(ScalarValue::Boolean(Some(
                    hasher.finish() % num_partitions == partition_id,
                )))
            })?)
        });
        let udf = ScalarUDF::new(
            Self::NAME,
            &ConstBuiltinFunction::signature(self).unwrap(),
            &return_type_fn,
            &scalar_fn_impl,
        );
        Expr::ScalarFunction(ScalarFunction::new_udf(Arc::new(udf), args))
    }
}<|MERGE_RESOLUTION|>--- conflicted
+++ resolved
@@ -17,20 +17,12 @@
 use protogen::metastore::types::catalog::FunctionType;
 use siphasher::sip::SipHasher24;
 
-<<<<<<< HEAD
-use super::{
-    get_nth_scalar_value, get_nth_u64_fn_arg, Arc, BuiltinError, BuiltinScalarUDF,
-    ConstBuiltinFunction, DataFusionError, DataType, Expr, FunctionType, ScalarUDF, ScalarValue,
-    Signature, TypeSignature, Volatility,
-};
-=======
 use crate::{
     errors::BuiltinError,
     functions::{BuiltinScalarUDF, ConstBuiltinFunction},
 };
 
 use super::{get_nth_scalar_value, get_nth_u64_fn_arg};
->>>>>>> 61e39810
 
 pub struct SipHash;
 
@@ -49,7 +41,6 @@
         ))
     }
 }
-
 impl BuiltinScalarUDF for SipHash {
     fn as_expr(&self, args: Vec<Expr>) -> Expr {
         let return_type_fn: ReturnTypeFunction = Arc::new(|_| Ok(Arc::new(DataType::UInt64)));
