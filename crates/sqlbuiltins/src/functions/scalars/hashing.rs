--- conflicted
+++ resolved
@@ -28,28 +28,14 @@
             name: Self::NAME.to_string(),
             signature: ConstBuiltinFunction::signature(self).unwrap(),
             return_type: Arc::new(|_| Ok(Arc::new(DataType::UInt64))),
-<<<<<<< HEAD
-            fun: Arc::new(move |input| match get_nth_scalar_value(input, 0) {
-                Some(value) => {
-                    let mut hasher = SipHasher24::new();
-=======
             fun: Arc::new(move |input| {
                 Ok(get_nth_scalar_value(input, 0, &|value| -> Result<
                     ScalarValue,
                     BuiltinError,
                 > {
-                    if let Some(value) = value {
-                        let mut hasher = SipHasher24::new();
->>>>>>> 1d05030c
-
-                        value.hash(&mut hasher);
-
-                        Ok(ScalarValue::UInt64(Some(hasher.finish())))
-                    } else {
-                        Err(BuiltinError::ParseError(
-                            "must have exactly one value to hash".to_string(),
-                        ))
-                    }
+                    let mut hasher = SipHasher24::new();
+                    value.hash(&mut hasher);
+                    Ok(ScalarValue::UInt64(Some(hasher.finish())))
                 })?)
             }),
         };
@@ -84,28 +70,14 @@
             name: Self::NAME.to_string(),
             signature: ConstBuiltinFunction::signature(self).unwrap(),
             return_type: Arc::new(|_| Ok(Arc::new(DataType::UInt64))),
-<<<<<<< HEAD
-            fun: Arc::new(move |input| match get_nth_scalar_value(input, 0) {
-                Some(value) => {
-                    let mut hasher = FnvHasher::default();
-=======
             fun: Arc::new(move |input| {
                 Ok(get_nth_scalar_value(input, 0, &|value| -> Result<
                     ScalarValue,
                     BuiltinError,
                 > {
-                    if let Some(value) = value {
-                        let mut hasher = FnvHasher::default();
->>>>>>> 1d05030c
-
-                        value.hash(&mut hasher);
-
-                        Ok(ScalarValue::UInt64(Some(hasher.finish())))
-                    } else {
-                        Err(BuiltinError::ParseError(
-                            "must have exactly one value to hash".to_string(),
-                        ))
-                    }
+                    let mut hasher = FnvHasher::default();
+                    value.hash(&mut hasher);
+                    Ok(ScalarValue::UInt64(Some(hasher.finish())))
                 })?)
             }),
         };
@@ -142,20 +114,19 @@
             return_type: Arc::new(|_| Ok(Arc::new(DataType::Utf8))),
             fun: Arc::new(move |input| {
                 if input.len() != 3 {
-                    return Err(datafusion::error::DataFusionError::Execution(
+                    return Err(DataFusionError::Execution(
                         "must specify exactly three arguments".to_string(),
                     ));
                 }
 
-                // get numerical values before the hash
-                let num_partitions = get_nth_scalar_as_u64(input, 1)?;
-                let partition_id = get_nth_scalar_as_u64(input, 2)?;
+                let num_partitions = get_nth_u64_fn_arg(input, 1)?;
+                let partition_id = get_nth_u64_fn_arg(input, 2)?;
 
                 if partition_id >= num_partitions {
-                    return Err(datafusion::error::DataFusionError::Execution(
+                    return Err(DataFusionError::Execution(
                         format!(
-                            "partition_id {} must be less than num_partitions {}",
-                            partition_id, num_partitions
+                            "id {} must be less than number of partitions {}",
+                            partition_id, num_partitions,
                         )
                         .to_string(),
                     ));
@@ -164,24 +135,16 @@
                 // hash at the end once the other arguments are
                 // validated because the hashing is potentially the
                 // expensive part
-                let hashed_value = match get_nth_scalar_value(input, 0) {
-                    Some(value) => {
-                        let mut hasher = FnvHasher::default();
-
-                        value.hash(&mut hasher);
-
-                        hasher.finish()
-                    }
-                    None => {
-                        return Err(datafusion::error::DataFusionError::Execution(
-                            "must have exactly one value to hash".to_string(),
-                        ))
-                    }
-                };
-
-                Ok(ColumnarValue::Scalar(ScalarValue::Boolean(Some(
-                    hashed_value % num_partitions == partition_id,
-                ))))
+                Ok(get_nth_scalar_value(input, 0, &|value| -> Result<
+                    ScalarValue,
+                    BuiltinError,
+                > {
+                    let mut hasher = FnvHasher::default();
+                    value.hash(&mut hasher);
+                    Ok(ScalarValue::Boolean(Some(
+                        hasher.finish() % num_partitions == partition_id,
+                    )))
+                })?)
             }),
         };
         Expr::ScalarUDF(datafusion::logical_expr::expr::ScalarUDF::new(
