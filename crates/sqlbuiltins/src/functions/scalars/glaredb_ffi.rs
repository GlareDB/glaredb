use std::collections::HashMap;
use std::ffi::{c_char, CStr};
use std::sync::{Arc, RwLock};

use datafusion::arrow::array::ArrayRef;
use datafusion::arrow::datatypes::DataType;
use datafusion::arrow::ffi::{FFI_ArrowArray, FFI_ArrowSchema};
use datafusion::error::Result;
use datafusion::logical_expr::expr::ScalarFunction;
use datafusion::logical_expr::{
    ColumnarValue,
    Expr,
    ReturnTypeFunction,
    ScalarFunctionImplementation,
    ScalarUDF,
    ScalarUDFImpl,
    Signature,
};
<<<<<<< HEAD

use glaredb_ffi::prelude::FFI_Signature;

=======
use glaredb_ffi::prelude::FFI_Signature;
>>>>>>> ceb30404
use libloading::Library;
use once_cell::sync::Lazy;
use protogen::metastore::types::catalog::FunctionType;

use crate::functions::{BuiltinFunction, BuiltinScalarUDF};

type PluginAndVersion = (Library, u16, u16);

static LOADED: Lazy<RwLock<HashMap<String, PluginAndVersion>>> = Lazy::new(Default::default);

#[derive(Debug)]
pub struct GlaredbFFIPlugin {
    functions: Vec<GlaredbFFIFunction>,
}

impl GlaredbFFIPlugin {
    pub fn try_new(lib: &str) -> Result<Self> {
        let functions = unsafe { plugin_functions(lib)? };

        Ok(Self { functions })
    }

    pub fn functions(&self) -> Vec<Arc<dyn BuiltinScalarUDF>> {
        self.functions
            .iter()
            .map(|f| Arc::new(f.clone()) as Arc<dyn BuiltinScalarUDF>)
            .collect()
    }
}

unsafe fn plugin_functions(lib_name: &str) -> Result<Vec<GlaredbFFIFunction>> {
    let plugin = get_lib(lib_name)?;
    let lib = &plugin.0;
    check_version(plugin);

    let symbol: libloading::Symbol<unsafe extern "C" fn() -> *const *const c_char> =
        lib.get(b"_glaredb_plugin_functions\0").map_err(|e| {
            let msg = e.to_string();
            datafusion::error::DataFusionError::Execution(msg)
        })?;


    let mut functions = Vec::new();
    let mut funcs = symbol();

    while !(*funcs).is_null() {
        let name = CStr::from_ptr(*funcs);
        let name = name.to_str().unwrap();
        let func = GlaredbFFIFunction::try_new(name, lib_name, name, None)?;
        functions.push(func);
        funcs = funcs.add(1);
    }

    Ok(functions)
}
#[derive(Debug, Clone)]
pub struct GlaredbFFIFunction {
    pub namespace: Option<&'static str>,
    pub name: Arc<str>,
    /// Shared library.
    pub lib: Arc<str>,
    /// Identifier in the shared lib.
    pub symbol: Arc<str>,
    signature: Signature,
}


impl GlaredbFFIFunction {
    pub fn try_new(
        name: &str,
        lib: &str,
        symbol: &str,
        namespace: Option<&'static str>,
    ) -> Result<Self> {
        let signature = unsafe { plugin_signature(lib, symbol)? };

        Ok(Self {
            namespace,
            name: Arc::from(name),
            lib: Arc::from(lib),
            symbol: Arc::from(symbol),
            signature,
        })
    }
}

impl GlaredbFFIFunction {
    pub fn scalar_fn_impl(&self) -> ScalarFunctionImplementation {
        let slf = self.clone();
        Arc::new(move |args| unsafe { slf.invoke_impl(args) })
    }

    pub fn return_type_impl(&self) -> ReturnTypeFunction {
        let slf = self.clone();
        Arc::new(move |arg_types: &[DataType]| slf.return_type(arg_types).map(Arc::new))
    }

    unsafe fn function_type_impl(&self) -> FunctionType {
        let plugin = get_lib(&self.lib).expect("plugin not found");
        let lib = &plugin.0;
        check_version(plugin);

        let symbol: libloading::Symbol<unsafe extern "C" fn() -> i32> = lib
            .get((format!("_glaredb_plugin_function_type_{}", self.symbol)).as_bytes())
            .unwrap();
        let function_type = symbol();
        FunctionType::try_from(function_type).expect("invalid function type from plugin")
    }

    unsafe fn sql_example_impl(&self) -> Option<&str> {
        let plugin = get_lib(&self.lib).expect("plugin not found");
        let lib = &plugin.0;
        check_version(plugin);

        let symbol: libloading::Symbol<unsafe extern "C" fn() -> *const std::os::raw::c_char> = lib
            .get((format!("_glaredb_plugin_example_{}", self.symbol)).as_bytes())
            .ok()?;

        let example = symbol();
        if example.is_null() {
            None
        } else {
            Some(CStr::from_ptr(example).to_str().unwrap())
        }
    }

    unsafe fn description_impl(&self) -> Option<&str> {
        let plugin = get_lib(&self.lib).expect("plugin not found");
        let lib = &plugin.0;
        check_version(plugin);

        lib.get((format!("_glaredb_plugin_description_{}", self.symbol)).as_bytes())
            .ok()
            .and_then(
                |sym: libloading::Symbol<unsafe extern "C" fn() -> *const std::os::raw::c_char>| {
                    let description = sym();
                    if description.is_null() {
                        None
                    } else {
                        Some(CStr::from_ptr(description).to_str().unwrap())
                    }
                },
            )
    }

    unsafe fn invoke_impl(&self, args: &[ColumnarValue]) -> Result<ColumnarValue> {
        let plugin = get_lib(&self.lib)?;
        let lib = &plugin.0;
        check_version(plugin);

        let symbol: libloading::Symbol<
            unsafe extern "C" fn(
                // input arrays
                *mut FFI_ArrowArray,
                // input schemas
                *mut FFI_ArrowSchema,
                // length of the input arrays/schemas
                usize,
                // return value
                *mut FFI_ArrowArray,
                // return data type
                *mut FFI_ArrowSchema,
            ),
        > = lib
            .get(format!("_glaredb_plugin_{}", self.symbol).as_bytes())
            .map_err(|e| {
                let msg = e.to_string();
                datafusion::error::DataFusionError::Execution(msg)
            })?;

        let (arrays, schemas): (Vec<_>, Vec<_>) = args
            .iter()
            .map(|arg| {
                let input = match arg {
                    datafusion::physical_plan::ColumnarValue::Array(array) => array.clone(),
                    ColumnarValue::Scalar(s) => s.to_array().unwrap(),
                };
                let data = input.to_data();
                let (ffi_arr, ffi_schema) = datafusion::arrow::ffi::to_ffi(&data).unwrap();

                (ffi_arr, ffi_schema)
            })
            .unzip();

        let mut arrays = arrays.into_boxed_slice();
        let mut schemas = schemas.into_boxed_slice();

        let input_len = args.len();
        let slice_ptr = arrays.as_mut_ptr();
        let schema_ptr = schemas.as_mut_ptr();

        // the ffi functions will take ownership of the arrays and schemas
        // TODO: should we instead pass a double reference (*mut *mut) instead of (*mut)?
        std::mem::forget(arrays);
        std::mem::forget(schemas);

        let mut return_value = FFI_ArrowArray::empty();
        let mut return_schema = FFI_ArrowSchema::empty();

        let return_value_ptr = &mut return_value as *mut FFI_ArrowArray;
        let return_schema_ptr = &mut return_schema as *mut FFI_ArrowSchema;

        symbol(
            slice_ptr,
            schema_ptr,
            input_len,
            return_value_ptr,
            return_schema_ptr,
        );

        if return_value.is_empty() {
            let msg = retrieve_error_msg(lib);
            let msg = msg.to_string_lossy();
            panic!("{}", msg.as_ref());
        }
        let return_value = import_array(return_value, &return_schema)?;
        Ok(ColumnarValue::Array(return_value))
    }
}

fn check_version(plugin: &PluginAndVersion) {
    if !matches!((plugin.1, plugin.2), (0, 0)) {
        todo!("unsupported versions");
    }
}

impl ScalarUDFImpl for GlaredbFFIFunction {
    fn as_any(&self) -> &dyn std::any::Any {
        self
    }

    fn name(&self) -> &str {
        &self.name
    }

    fn signature(&self) -> &datafusion::logical_expr::Signature {
        &self.signature
    }

    fn return_type(&self, arg_types: &[DataType]) -> datafusion::error::Result<DataType> {
        let dtype = unsafe { plugin_return_type(arg_types, &self.lib, &self.symbol)? };

        Ok(dtype)
    }

    fn invoke(
        &self,
        args: &[datafusion::physical_plan::ColumnarValue],
    ) -> datafusion::error::Result<datafusion::physical_plan::ColumnarValue> {
        unsafe { self.invoke_impl(args) }
    }
}

impl BuiltinFunction for GlaredbFFIFunction {
    fn name(&self) -> &str {
        &self.name
    }

    fn function_type(&self) -> FunctionType {
        unsafe { self.function_type_impl() }
    }

    fn signature(&self) -> Option<Signature> {
        Some(self.signature.clone())
    }


    fn sql_example(&self) -> Option<&str> {
        unsafe { self.sql_example_impl() }
    }

    fn description(&self) -> Option<&str> {
        unsafe { self.description_impl() }
    }
}

impl BuiltinScalarUDF for GlaredbFFIFunction {
    fn try_as_expr(
        &self,
        _: &catalog::session_catalog::SessionCatalog,
        args: Vec<Expr>,
    ) -> datafusion::error::Result<Expr> {
        let udf = ScalarUDF::new(
            &self.symbol,
            &self.signature,
            &self.return_type_impl(),
            &self.scalar_fn_impl(),
        );

        Ok(Expr::ScalarFunction(ScalarFunction::new_udf(
            Arc::new(udf),
            args,
        )))
    }

    fn try_into_scalar_udf(self: Arc<Self>) -> datafusion::error::Result<ScalarUDF> {
        let udf = ScalarUDF::new(
            &self.symbol,
            &self.signature,
            &self.return_type_impl(),
            &self.scalar_fn_impl(),
        );
        Ok(udf)
    }

    fn namespace(&self) -> crate::functions::FunctionNamespace {
        match &self.namespace {
            Some(ns) => crate::functions::FunctionNamespace::Required(ns),
            None => crate::functions::FunctionNamespace::None,
        }
    }
}

fn get_lib(lib: &str) -> Result<&'static PluginAndVersion> {
    let lib_map = LOADED.read().unwrap();
    if let Some(library) = lib_map.get(lib) {
        // lifetime is static as we never remove libraries.
        Ok(unsafe { std::mem::transmute::<&PluginAndVersion, &'static PluginAndVersion>(library) })
    } else {
        drop(lib_map);
        let library = unsafe { Library::new(lib).unwrap() };
        let version_function: libloading::Symbol<unsafe extern "C" fn() -> u32> = unsafe {
            library
                .get("_glaredb_plugin_get_version".as_bytes())
                .unwrap()
        };

        let version = unsafe { version_function() };
        let major = (version >> 16) as u16;
        let minor = version as u16;

        let mut lib_map = LOADED.write().unwrap();
        lib_map.insert(lib.to_string(), (library, major, minor));
        drop(lib_map);

        get_lib(lib)
    }
}


/// # Safety
/// `lib` and `symbol` must be valid
unsafe fn plugin_return_type(fields: &[DataType], lib: &str, symbol: &str) -> Result<DataType> {
    let plugin = get_lib(lib)?;
    let lib = &plugin.0;
    check_version(plugin);


    // we deallocate the fields buffer
    let ffi_fields = fields
        .iter()
        .map(|field| field.try_into().unwrap())
        .collect::<Vec<FFI_ArrowSchema>>()
        .into_boxed_slice();
    let n_args = ffi_fields.len();
    let slice_ptr = ffi_fields.as_ptr();

    let mut return_value = FFI_ArrowSchema::empty();
    let return_value_ptr = &mut return_value as *mut FFI_ArrowSchema;


    // *const ArrowSchema: pointer to heap Box<ArrowSchema>
    // usize: length of the boxed slice
    // *mut ArrowSchema: pointer where the return value can be written
    let symbol: libloading::Symbol<
        unsafe extern "C" fn(*const FFI_ArrowSchema, usize, *mut FFI_ArrowSchema),
    > = lib
        .get((format!("_glaredb_plugin_return_type_{}", symbol)).as_bytes())
        .unwrap();
    symbol(slice_ptr, n_args, return_value_ptr);

    if !return_value_ptr.is_null() {
        let out = DataType::try_from(&return_value).unwrap();

        Ok(out)
    } else {
        let msg = retrieve_error_msg(lib);
        let msg = msg.to_string_lossy();
        panic!("{}", msg.as_ref());
    }
}

/// # Safety
/// `lib` and `symbol` must be valid
unsafe fn plugin_signature(lib: &str, symbol: &str) -> Result<Signature> {
    let plugin = get_lib(lib)?;
    let lib = &plugin.0;
    check_version(plugin);

    let symbol: libloading::Symbol<unsafe extern "C" fn(*mut FFI_Signature)> = lib
        .get((format!("_glaredb_plugin_signature_{}", symbol)).as_bytes())
        .map_err(|e| {
            let msg = e.to_string();
            datafusion::error::DataFusionError::Execution(msg)
        })?;

    let signature = FFI_Signature::empty();
    let signature_ptr = &signature as *const FFI_Signature as *mut FFI_Signature;

    symbol(signature_ptr);
    if !signature_ptr.is_null() {
        let signature = std::ptr::read(signature_ptr);
        let signature = Signature::try_from(&signature)?;

        Ok(signature)
    } else {
        let msg = retrieve_error_msg(lib);
        let msg = msg.to_string_lossy();
        Err(datafusion::error::DataFusionError::Execution(
            msg.to_string(),
        ))
    }
}

unsafe fn retrieve_error_msg(lib: &Library) -> &CStr {
    let symbol: libloading::Symbol<unsafe extern "C" fn() -> *mut std::os::raw::c_char> = lib
        .get(b"_glaredb_plugin_get_last_error_message\0")
        .unwrap();
    let msg_ptr = symbol();
    CStr::from_ptr(msg_ptr)
}

/// # Safety
/// `ArrowArray` and `ArrowSchema` must be valid
unsafe fn import_array(array: FFI_ArrowArray, schema: &FFI_ArrowSchema) -> Result<ArrayRef> {
    let data = datafusion::arrow::ffi::from_ffi(array, schema).unwrap();
    let arr = datafusion::arrow::array::make_array(data);
    Ok(arr)
}<|MERGE_RESOLUTION|>--- conflicted
+++ resolved
@@ -16,13 +16,7 @@
     ScalarUDFImpl,
     Signature,
 };
-<<<<<<< HEAD
-
 use glaredb_ffi::prelude::FFI_Signature;
-
-=======
-use glaredb_ffi::prelude::FFI_Signature;
->>>>>>> ceb30404
 use libloading::Library;
 use once_cell::sync::Lazy;
 use protogen::metastore::types::catalog::FunctionType;
