use ::kdl::{KdlDocument, KdlNode, KdlQuery};
use memoize::memoize;

use super::*;
<<<<<<< HEAD
use crate::errors::BuiltinError;
=======
>>>>>>> 3ce73d88

pub struct KDLSelect;

impl ConstBuiltinFunction for KDLSelect {
    const NAME: &'static str = "kdl_select";
    const DESCRIPTION: &'static str = "Select nodes from a KDL document";
    const EXAMPLE: &'static str = "kdl_select(docs, '[age=120]')";
    const FUNCTION_TYPE: FunctionType = FunctionType::Scalar;

    fn signature(&self) -> Option<Signature> {
        Some(Signature::new(
            // args: <FIELD>, <QUERY>
            TypeSignature::OneOf(vec![
                TypeSignature::Exact(vec![DataType::Utf8, DataType::Utf8]),
                TypeSignature::Exact(vec![DataType::Utf8, DataType::LargeUtf8]),
                TypeSignature::Exact(vec![DataType::LargeUtf8, DataType::Utf8]),
                TypeSignature::Exact(vec![DataType::LargeUtf8, DataType::LargeUtf8]),
            ]),
            Volatility::Immutable,
        ))
    }
}

impl BuiltinScalarUDF for KDLSelect {
    fn as_expr(&self, args: Vec<Expr>) -> Expr {
        let udf = ScalarUDF {
            name: Self::NAME.to_string(),
            signature: ConstBuiltinFunction::signature(self).unwrap(),
            return_type: Arc::new(|_| Ok(Arc::new(DataType::Utf8))),
            fun: Arc::new(move |input| {
                let filter = get_nth_string_fn_arg(input, 1)?;

                get_nth_string_value(
                    input,
                    0,
                    &|value: String| -> Result<ScalarValue, BuiltinError> {
                        let sdoc: kdl::KdlDocument =
                            value.parse().map_err(BuiltinError::KdlError)?;

                        let out: Vec<&KdlNode> = sdoc
                            .query_all(compile_kdl_query(filter.clone())?)
                            .map_err(BuiltinError::KdlError)
                            .map(|iter| iter.collect())?;

                        let mut doc = sdoc.clone();
                        let elems = doc.nodes_mut();
                        elems.clear();
                        for item in &out {
                            elems.push(item.to_owned().clone())
                        }

                        // TODO: consider if we should always return LargeUtf8?
                        // could end up with truncation (or an error) the document
                        // is too long and we write the data to a table that is
                        // established (and mostly) shorter values.
                        Ok(ScalarValue::Utf8(Some(doc.to_string())))
                    },
                )
                .map_err(DataFusionError::from)
            }),
        };
        Expr::ScalarUDF(datafusion::logical_expr::expr::ScalarUDF::new(
            Arc::new(udf),
            args,
        ))
    }
}

pub struct KDLMatches;

impl ConstBuiltinFunction for KDLMatches {
    const NAME: &'static str = "kdl_matches";
    const DESCRIPTION: &'static str =
        "Returns a predicate indicating if a KDL document matches a KDL query";
    const EXAMPLE: &'static str = "kdl_matches(docs, '[b=100]')";
    const FUNCTION_TYPE: FunctionType = FunctionType::Scalar;

    fn signature(&self) -> Option<Signature> {
        Some(Signature::new(
            // args: <FIELD>, <QUERY>
            TypeSignature::OneOf(vec![
                TypeSignature::Exact(vec![DataType::Utf8, DataType::Utf8]),
                TypeSignature::Exact(vec![DataType::Utf8, DataType::LargeUtf8]),
                TypeSignature::Exact(vec![DataType::LargeUtf8, DataType::Utf8]),
                TypeSignature::Exact(vec![DataType::LargeUtf8, DataType::LargeUtf8]),
            ]),
            Volatility::Immutable,
        ))
    }
}

impl BuiltinScalarUDF for KDLMatches {
    fn as_expr(&self, args: Vec<Expr>) -> Expr {
        let udf = ScalarUDF {
            name: Self::NAME.to_string(),
            signature: ConstBuiltinFunction::signature(self).unwrap(),
            return_type: Arc::new(|_| Ok(Arc::new(DataType::Boolean))),
            fun: Arc::new(move |input| {
                let filter = get_nth_string_fn_arg(input, 1)?;

                get_nth_string_value(
                    input,
                    0,
                    &|value: String| -> Result<ScalarValue, BuiltinError> {
                        let doc: kdl::KdlDocument =
                            value.parse().map_err(BuiltinError::KdlError)?;

                        Ok(ScalarValue::Boolean(Some(
                            doc.query(compile_kdl_query(filter.clone())?)
                                .map(|v| v.is_some())
                                .map_err(BuiltinError::KdlError)?,
                        )))
                    },
                )
                .map_err(DataFusionError::from)
            }),
        };
        Expr::ScalarUDF(datafusion::logical_expr::expr::ScalarUDF::new(
            Arc::new(udf),
            args,
        ))
    }
}

<<<<<<< HEAD
fn kdl_parse_udf_args(
    args: &[ColumnarValue],
) -> datafusion::error::Result<(KdlDocument, KdlQuery)> {
    // parse the filter first, because it's probably shorter and
    // erroring earlier would be preferable to parsing a large that we
    // don't need/want.
    let filter = compile_kdl_query(get_nth_string_value(args, 1)?)?;

    let doc: kdl::KdlDocument = get_nth_string_value(args, 0)?
        .parse()
        .map_err(BuiltinError::KdlError)?;

    Ok((doc, filter))
}

=======
>>>>>>> 3ce73d88
#[memoize(Capacity: 256)]
fn compile_kdl_query(query: String) -> Result<KdlQuery, BuiltinError> {
    query.parse().map_err(BuiltinError::KdlError)
}<|MERGE_RESOLUTION|>--- conflicted
+++ resolved
@@ -2,10 +2,8 @@
 use memoize::memoize;
 
 use super::*;
-<<<<<<< HEAD
+
 use crate::errors::BuiltinError;
-=======
->>>>>>> 3ce73d88
 
 pub struct KDLSelect;
 
@@ -38,33 +36,30 @@
             fun: Arc::new(move |input| {
                 let filter = get_nth_string_fn_arg(input, 1)?;
 
-                get_nth_string_value(
-                    input,
-                    0,
-                    &|value: String| -> Result<ScalarValue, BuiltinError> {
-                        let sdoc: kdl::KdlDocument =
-                            value.parse().map_err(BuiltinError::KdlError)?;
+                Ok(get_nth_string_value(input, 0, &|value: String| -> Result<
+                    ScalarValue,
+                    BuiltinError,
+                > {
+                    let sdoc: kdl::KdlDocument = value.parse().map_err(BuiltinError::KdlError)?;
 
-                        let out: Vec<&KdlNode> = sdoc
-                            .query_all(compile_kdl_query(filter.clone())?)
-                            .map_err(BuiltinError::KdlError)
-                            .map(|iter| iter.collect())?;
+                    let out: Vec<&KdlNode> = sdoc
+                        .query_all(compile_kdl_query(filter.clone())?)
+                        .map_err(BuiltinError::KdlError)
+                        .map(|iter| iter.collect())?;
 
-                        let mut doc = sdoc.clone();
-                        let elems = doc.nodes_mut();
-                        elems.clear();
-                        for item in &out {
-                            elems.push(item.to_owned().clone())
-                        }
+                    let mut doc = sdoc.clone();
+                    let elems = doc.nodes_mut();
+                    elems.clear();
+                    for item in &out {
+                        elems.push(item.to_owned().clone())
+                    }
 
-                        // TODO: consider if we should always return LargeUtf8?
-                        // could end up with truncation (or an error) the document
-                        // is too long and we write the data to a table that is
-                        // established (and mostly) shorter values.
-                        Ok(ScalarValue::Utf8(Some(doc.to_string())))
-                    },
-                )
-                .map_err(DataFusionError::from)
+                    // TODO: consider if we should always return LargeUtf8?
+                    // could end up with truncation (or an error) the document
+                    // is too long and we write the data to a table that is
+                    // established (and mostly) shorter values.
+                    Ok(ScalarValue::Utf8(Some(doc.to_string())))
+                })?)
             }),
         };
         Expr::ScalarUDF(datafusion::logical_expr::expr::ScalarUDF::new(
@@ -130,24 +125,6 @@
     }
 }
 
-<<<<<<< HEAD
-fn kdl_parse_udf_args(
-    args: &[ColumnarValue],
-) -> datafusion::error::Result<(KdlDocument, KdlQuery)> {
-    // parse the filter first, because it's probably shorter and
-    // erroring earlier would be preferable to parsing a large that we
-    // don't need/want.
-    let filter = compile_kdl_query(get_nth_string_value(args, 1)?)?;
-
-    let doc: kdl::KdlDocument = get_nth_string_value(args, 0)?
-        .parse()
-        .map_err(BuiltinError::KdlError)?;
-
-    Ok((doc, filter))
-}
-
-=======
->>>>>>> 3ce73d88
 #[memoize(Capacity: 256)]
 fn compile_kdl_query(query: String) -> Result<KdlQuery, BuiltinError> {
     query.parse().map_err(BuiltinError::KdlError)
