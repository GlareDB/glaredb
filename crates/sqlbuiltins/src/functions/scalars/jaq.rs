--- conflicted
+++ resolved
@@ -14,7 +14,6 @@
 };
 use datafusion::prelude::Expr;
 use datafusion::scalar::ScalarValue;
-use datasources::json::errors::JsonError;
 use datasources::json::jaq::compile_jaq_query;
 use jaq_interpret::{Ctx, FilterT, RcIter, Val};
 use protogen::metastore::types::catalog::FunctionType;
@@ -50,14 +49,9 @@
     fn try_as_expr(&self, _: &SessionCatalog, args: Vec<Expr>) -> DataFusionResult<Expr> {
         let return_type_fn: ReturnTypeFunction = Arc::new(|_| Ok(Arc::new(DataType::Utf8)));
 
-<<<<<<< HEAD
         let scalar_fn_impl: ScalarFunctionImplementation = Arc::new(move |input| {
-            let filter = compile_jaq_query(get_nth_string_fn_arg(input, 1)?)?;
-=======
-    fn invoke(&self, input: &[ColumnarValue]) -> datafusion::error::Result<ColumnarValue> {
-        let filter =
-            compile_jaq_query(get_nth_string_fn_arg(input, 1)?).map_err(JsonError::from)?;
->>>>>>> 6bb98f57
+            let filter = compile_jaq_query(get_nth_string_fn_arg(input, 1)?)
+                .map_err(|e| DataFusionError::from(BuiltinError::from(e)))?;
 
             get_nth_string_value(
                 input,
@@ -105,7 +99,6 @@
     const FUNCTION_TYPE: FunctionType = FunctionType::Scalar;
 
     fn signature(&self) -> Option<Signature> {
-<<<<<<< HEAD
         Some(Signature::one_of(
             vec![
                 TypeSignature::Exact(vec![DataType::Utf8, DataType::Utf8]),
@@ -115,56 +108,6 @@
             ],
             Volatility::Immutable,
         ))
-=======
-        Some(self.signature.clone())
-    }
-}
-
-impl ScalarUDFImpl for JAQMatches {
-    fn as_any(&self) -> &dyn std::any::Any {
-        self
-    }
-
-    fn name(&self) -> &str {
-        Self::NAME
-    }
-
-    fn signature(&self) -> &Signature {
-        &self.signature
-    }
-
-    fn return_type(&self, _: &[DataType]) -> datafusion::error::Result<DataType> {
-        Ok(DataType::Boolean)
-    }
-
-    fn invoke(&self, input: &[ColumnarValue]) -> datafusion::error::Result<ColumnarValue> {
-        let filter =
-            compile_jaq_query(get_nth_string_fn_arg(input, 1)?).map_err(JsonError::from)?;
-
-        get_nth_string_value(
-            input,
-            0,
-            &|value: &String| -> Result<ScalarValue, BuiltinError> {
-                let val: Value = serde_json::from_str(value)?;
-                let input = RcIter::new(core::iter::empty());
-
-                let output = filter.run((Ctx::new([], &input), Val::from(val)));
-
-                for res in output {
-                    match res? {
-                        Val::Null => continue,
-                        Val::Str(s) if s.is_empty() => continue,
-                        Val::Str(_) => return Ok(ScalarValue::Boolean(Some(true))),
-                        other if other.to_string().is_empty() => continue,
-                        _ => return Ok(ScalarValue::Boolean(Some(true))),
-                    }
-                }
-
-                Ok(ScalarValue::Boolean(Some(false)))
-            },
-        )
-        .map_err(DataFusionError::from)
->>>>>>> 6bb98f57
     }
 }
 
@@ -173,7 +116,8 @@
         let return_type_fn: ReturnTypeFunction = Arc::new(|_| Ok(Arc::new(DataType::Boolean)));
 
         let scalar_fn_impl: ScalarFunctionImplementation = Arc::new(move |input| {
-            let filter = compile_jaq_query(get_nth_string_fn_arg(input, 1)?)?;
+            let filter = compile_jaq_query(get_nth_string_fn_arg(input, 1)?)
+                .map_err(|e| DataFusionError::from(BuiltinError::from(e)))?;
 
             get_nth_string_value(
                 input,
