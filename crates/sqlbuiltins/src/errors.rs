--- conflicted
+++ resolved
@@ -1,10 +1,7 @@
 use datafusion::arrow::datatypes::DataType;
 use datafusion::arrow::error::ArrowError;
 use datafusion::error::DataFusionError;
-<<<<<<< HEAD
-=======
 use datafusion_ext::errors::ExtensionError;
->>>>>>> ee4b440d
 
 #[derive(Clone, Debug, thiserror::Error)]
 pub enum BuiltinError {
@@ -32,24 +29,18 @@
     #[error(transparent)]
     KdlError(#[from] kdl::KdlError),
 
-<<<<<<< HEAD
     #[cfg(feature = "jq")]
     #[error("jq execution error: {0}")]
     JQError(String),
 
-=======
->>>>>>> ee4b440d
     #[error("DataFusionError: {0}")]
     DataFusionError(String),
 
     #[error("ArrowError: {0}")]
     ArrowError(String),
-<<<<<<< HEAD
-=======
 
     #[error("DataFusionExtension: {0}")]
     DataFusionExtension(String),
->>>>>>> ee4b440d
 }
 
 pub type Result<T, E = BuiltinError> = std::result::Result<T, E>;
@@ -60,28 +51,22 @@
     }
 }
 
-<<<<<<< HEAD
-=======
 impl From<BuiltinError> for ExtensionError {
     fn from(e: BuiltinError) -> Self {
         ExtensionError::String(e.to_string())
     }
 }
 
->>>>>>> ee4b440d
 impl From<DataFusionError> for BuiltinError {
     fn from(e: DataFusionError) -> Self {
         BuiltinError::DataFusionError(e.to_string())
     }
-<<<<<<< HEAD
-=======
 }
 
 impl From<ExtensionError> for BuiltinError {
     fn from(e: ExtensionError) -> Self {
         BuiltinError::DataFusionExtension(e.to_string())
     }
->>>>>>> ee4b440d
 }
 
 impl From<ArrowError> for BuiltinError {
