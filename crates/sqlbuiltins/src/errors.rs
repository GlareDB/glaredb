<<<<<<< HEAD
use datafusion::{arrow::datatypes::DataType, error::DataFusionError};
=======
use datafusion::arrow::datatypes::DataType;
use datafusion::arrow::error::ArrowError;
use datafusion::error::DataFusionError;
>>>>>>> 3ce73d88

#[derive(Clone, Debug, thiserror::Error)]
pub enum BuiltinError {
    #[error("parse error: {0}")]
    ParseError(String),

<<<<<<< HEAD
    #[error("missing value at index {0}")]
    MissingValueAtIndex(usize),

    #[error("value at index {0} was {1}, expected {2}")]
    IncorrectTypeAtIndex(usize, DataType, DataType),

    #[error(transparent)]
    KdlError(#[from] kdl::KdlError),
}

pub type Result<T, E = BuiltinError> = std::result::Result<T, E>;

impl From<BuiltinError> for DataFusionError {
    fn from(e: BuiltinError) -> Self {
        DataFusionError::Execution(e.to_string())
=======
    #[error("fundamental parsing error")]
    FundamentalError,

    #[error("missing value at index {0}")]
    MissingValueAtIndex(usize),

    #[error("expected value missing")]
    MissingValue,

    #[error("invalid value: {0}")]
    InvalidValue(String),

    #[error("columnar values not support at index {0}")]
    InvalidColumnarValue(usize),

    #[error("value was type {0}, expected {1}")]
    IncorrectType(DataType, DataType),

    #[error(transparent)]
    KdlError(#[from] kdl::KdlError),

    #[error("DataFusionError: {0}")]
    DataFusionError(String),

    #[error("ArrowError: {0}")]
    ArrowError(String),
}

pub type Result<T, E = BuiltinError> = std::result::Result<T, E>;

impl From<BuiltinError> for DataFusionError {
    fn from(e: BuiltinError) -> Self {
        DataFusionError::Execution(e.to_string())
    }
}

impl From<DataFusionError> for BuiltinError {
    fn from(e: DataFusionError) -> Self {
        BuiltinError::DataFusionError(e.to_string())
    }
}

impl From<ArrowError> for BuiltinError {
    fn from(e: ArrowError) -> Self {
        BuiltinError::ArrowError(e.to_string())
>>>>>>> 3ce73d88
    }
}<|MERGE_RESOLUTION|>--- conflicted
+++ resolved
@@ -1,33 +1,12 @@
-<<<<<<< HEAD
-use datafusion::{arrow::datatypes::DataType, error::DataFusionError};
-=======
 use datafusion::arrow::datatypes::DataType;
 use datafusion::arrow::error::ArrowError;
 use datafusion::error::DataFusionError;
->>>>>>> 3ce73d88
 
 #[derive(Clone, Debug, thiserror::Error)]
 pub enum BuiltinError {
     #[error("parse error: {0}")]
     ParseError(String),
 
-<<<<<<< HEAD
-    #[error("missing value at index {0}")]
-    MissingValueAtIndex(usize),
-
-    #[error("value at index {0} was {1}, expected {2}")]
-    IncorrectTypeAtIndex(usize, DataType, DataType),
-
-    #[error(transparent)]
-    KdlError(#[from] kdl::KdlError),
-}
-
-pub type Result<T, E = BuiltinError> = std::result::Result<T, E>;
-
-impl From<BuiltinError> for DataFusionError {
-    fn from(e: BuiltinError) -> Self {
-        DataFusionError::Execution(e.to_string())
-=======
     #[error("fundamental parsing error")]
     FundamentalError,
 
@@ -48,6 +27,10 @@
 
     #[error(transparent)]
     KdlError(#[from] kdl::KdlError),
+
+    #[cfg(feature = "jq")]
+    #[error("jq execution error: {0}")]
+    JQError(String),
 
     #[error("DataFusionError: {0}")]
     DataFusionError(String),
@@ -73,6 +56,5 @@
 impl From<ArrowError> for BuiltinError {
     fn from(e: ArrowError) -> Self {
         BuiltinError::ArrowError(e.to_string())
->>>>>>> 3ce73d88
     }
 }