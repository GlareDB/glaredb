#[derive(Debug, thiserror::Error)]
pub enum BuiltinError {
    #[error(transparent)]
<<<<<<< HEAD
    DataFusion(#[from] datafusion::error::DataFusionError),

    #[error(transparent)]
    Arrow(#[from] datafusion::arrow::error::ArrowError),

    #[error(transparent)]
    DatasourceCommonError(#[from] datasources::common::errors::DatasourceCommonError),

    #[error(transparent)]
    LakeStorageOptions(#[from] datasources::lake::LakeStorageOptionsError),

    #[error(transparent)]
    Iceberg(#[from] datasources::lake::iceberg::errors::IcebergError),

    #[error("{0}")]
    Static(&'static str),

    #[error("Unimplemented: {0}")]
    Unimplemented(&'static str),
=======
    DatafusionExtError(#[from] datafusion_ext::errors::ExtensionError),
>>>>>>> 02b8824b
}

pub type Result<T, E = BuiltinError> = std::result::Result<T, E>;<|MERGE_RESOLUTION|>--- conflicted
+++ resolved
@@ -1,29 +1,7 @@
 #[derive(Debug, thiserror::Error)]
 pub enum BuiltinError {
     #[error(transparent)]
-<<<<<<< HEAD
-    DataFusion(#[from] datafusion::error::DataFusionError),
-
-    #[error(transparent)]
-    Arrow(#[from] datafusion::arrow::error::ArrowError),
-
-    #[error(transparent)]
-    DatasourceCommonError(#[from] datasources::common::errors::DatasourceCommonError),
-
-    #[error(transparent)]
-    LakeStorageOptions(#[from] datasources::lake::LakeStorageOptionsError),
-
-    #[error(transparent)]
-    Iceberg(#[from] datasources::lake::iceberg::errors::IcebergError),
-
-    #[error("{0}")]
-    Static(&'static str),
-
-    #[error("Unimplemented: {0}")]
-    Unimplemented(&'static str),
-=======
     DatafusionExtError(#[from] datafusion_ext::errors::ExtensionError),
->>>>>>> 02b8824b
 }
 
 pub type Result<T, E = BuiltinError> = std::result::Result<T, E>;