<<<<<<< HEAD
use datafusion::arrow::datatypes::DataType;
use datafusion::sql::sqlparser::ast::FunctionArg;

=======
>>>>>>> 1b3e9397
#[derive(Debug, thiserror::Error)]
pub enum BuiltinError {
    #[error("Invalid number of arguments.")]
    InvalidNumArgs,

    #[error("Missing named argument: '{0}'")]
    MissingNamedArgument(&'static str),

    #[error("Unexpected argument for function. Got '{param}', need value of type '{expected}'")]
    UnexpectedArg {
<<<<<<< HEAD
        scalar: FunctionArg,
        expected: DataType,
=======
        param: crate::functions::FuncParamValue,
        expected: datafusion::arrow::datatypes::DataType,
>>>>>>> 1b3e9397
    },

    #[error(
        "Unexpected argument for function, expected {}, found '{}'",
        expected,
        crate::functions::FuncParamValue::multiple_to_string(params)
    )]
    UnexpectedArgs {
        params: Vec<crate::functions::FuncParamValue>,
        expected: String,
<<<<<<< HEAD
        scalars: Vec<FunctionArg>,
=======
>>>>>>> 1b3e9397
    },

    #[error("Unable to find {obj_typ}: '{name}'")]
    MissingObject { obj_typ: &'static str, name: String },

    #[error(transparent)]
    Access(Box<dyn std::error::Error + Send + Sync>),

    #[error(transparent)]
    DataFusion(#[from] datafusion::error::DataFusionError),

    #[error(transparent)]
    Arrow(#[from] datafusion::arrow::error::ArrowError),

    #[error(transparent)]
    DatasourceCommonError(#[from] datasources::common::errors::DatasourceCommonError),

    #[error("{0}")]
    Static(&'static str),

    #[error("Unimplemented: {0}")]
    Unimplemented(&'static str),
}

pub type Result<T, E = BuiltinError> = std::result::Result<T, E>;<|MERGE_RESOLUTION|>--- conflicted
+++ resolved
@@ -1,9 +1,3 @@
-<<<<<<< HEAD
-use datafusion::arrow::datatypes::DataType;
-use datafusion::sql::sqlparser::ast::FunctionArg;
-
-=======
->>>>>>> 1b3e9397
 #[derive(Debug, thiserror::Error)]
 pub enum BuiltinError {
     #[error("Invalid number of arguments.")]
@@ -14,13 +8,8 @@
 
     #[error("Unexpected argument for function. Got '{param}', need value of type '{expected}'")]
     UnexpectedArg {
-<<<<<<< HEAD
-        scalar: FunctionArg,
-        expected: DataType,
-=======
         param: crate::functions::FuncParamValue,
         expected: datafusion::arrow::datatypes::DataType,
->>>>>>> 1b3e9397
     },
 
     #[error(
@@ -31,10 +20,6 @@
     UnexpectedArgs {
         params: Vec<crate::functions::FuncParamValue>,
         expected: String,
-<<<<<<< HEAD
-        scalars: Vec<FunctionArg>,
-=======
->>>>>>> 1b3e9397
     },
 
     #[error("Unable to find {obj_typ}: '{name}'")]
