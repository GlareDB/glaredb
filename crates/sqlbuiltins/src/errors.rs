use datafusion::arrow::datatypes::DataType;
use datafusion::arrow::error::ArrowError;
use datafusion::error::DataFusionError;
use datafusion_ext::errors::ExtensionError;
use datasources::json::jaq::JaqError;

#[derive(Clone, Debug, thiserror::Error)]
pub enum BuiltinError {
    #[error("parse error: {0}")]
    ParseError(String),

    #[error("fundamental parsing error")]
    FundamentalError,

    #[error("missing value at index {0}")]
    MissingValueAtIndex(usize),

    #[error("expected value missing")]
    MissingValue,

    #[error("invalid value: {0}")]
    InvalidValue(String),

    #[error("columnar values not support at index {0}")]
    InvalidColumnarValue(usize),

    #[error("value was type {0}, expected {1}")]
    IncorrectType(DataType, DataType),

    #[error(transparent)]
    KdlError(#[from] kdl::KdlError),

    #[error("DataFusionError: {0}")]
    DataFusionError(String),

    #[error("ArrowError: {0}")]
    ArrowError(String),

    #[error("DataFusionExtension: {0}")]
    DataFusionExtension(String),

    #[error("serde_json: {0}")]
    SerdeJsonError(String),

    #[error(transparent)]
    BsonSer(#[from] bson::ser::Error),

<<<<<<< HEAD
    #[error("jaq_internal: {0}")]
    JaqInternal(String),

    #[error(transparent)]
    Jaq(#[from] JaqError),
=======
    #[error("jaq: {0}")]
    JaqError(String),
>>>>>>> 335fb9c6
}

pub type Result<T, E = BuiltinError> = std::result::Result<T, E>;

impl From<BuiltinError> for DataFusionError {
    fn from(e: BuiltinError) -> Self {
        DataFusionError::Execution(e.to_string())
    }
}

impl From<BuiltinError> for ExtensionError {
    fn from(e: BuiltinError) -> Self {
        ExtensionError::String(e.to_string())
    }
}

impl From<DataFusionError> for BuiltinError {
    fn from(e: DataFusionError) -> Self {
        BuiltinError::DataFusionError(e.to_string())
    }
}

impl From<ExtensionError> for BuiltinError {
    fn from(e: ExtensionError) -> Self {
        BuiltinError::DataFusionExtension(e.to_string())
    }
}

impl From<ArrowError> for BuiltinError {
    fn from(e: ArrowError) -> Self {
        BuiltinError::ArrowError(e.to_string())
    }
}

impl From<serde_json::Error> for BuiltinError {
    fn from(e: serde_json::Error) -> Self {
        BuiltinError::SerdeJsonError(e.to_string())
    }
}

impl From<jaq_interpret::Error> for BuiltinError {
    fn from(e: jaq_interpret::Error) -> Self {
        BuiltinError::JaqInternal(e.to_string())
    }
}<|MERGE_RESOLUTION|>--- conflicted
+++ resolved
@@ -40,21 +40,16 @@
     DataFusionExtension(String),
 
     #[error("serde_json: {0}")]
-    SerdeJsonError(String),
+    SerdeJson(String),
 
     #[error(transparent)]
     BsonSer(#[from] bson::ser::Error),
 
-<<<<<<< HEAD
     #[error("jaq_internal: {0}")]
     JaqInternal(String),
 
     #[error(transparent)]
     Jaq(#[from] JaqError),
-=======
-    #[error("jaq: {0}")]
-    JaqError(String),
->>>>>>> 335fb9c6
 }
 
 pub type Result<T, E = BuiltinError> = std::result::Result<T, E>;
@@ -91,7 +86,7 @@
 
 impl From<serde_json::Error> for BuiltinError {
     fn from(e: serde_json::Error) -> Self {
-        BuiltinError::SerdeJsonError(e.to_string())
+        BuiltinError::SerdeJson(e.to_string())
     }
 }
 
