use datafusion::arrow::datatypes::DataType;
use datafusion::arrow::error::ArrowError;
use datafusion::error::DataFusionError;
<<<<<<< HEAD
=======
use datafusion_ext::errors::ExtensionError;
>>>>>>> 2bd03aa1

#[derive(Clone, Debug, thiserror::Error)]
pub enum BuiltinError {
    #[error("parse error: {0}")]
    ParseError(String),

    #[error("fundamental parsing error")]
    FundamentalError,

    #[error("missing value at index {0}")]
    MissingValueAtIndex(usize),

    #[error("expected value missing")]
    MissingValue,

    #[error("invalid value: {0}")]
    InvalidValue(String),

    #[error("columnar values not support at index {0}")]
    InvalidColumnarValue(usize),

    #[error("value was type {0}, expected {1}")]
    IncorrectType(DataType, DataType),

    #[error(transparent)]
    KdlError(#[from] kdl::KdlError),

    #[error("DataFusionError: {0}")]
    DataFusionError(String),

    #[error("ArrowError: {0}")]
    ArrowError(String),
<<<<<<< HEAD
=======

    #[error("DataFusionExtension: {0}")]
    DataFusionExtension(String),
>>>>>>> 2bd03aa1
}

pub type Result<T, E = BuiltinError> = std::result::Result<T, E>;

impl From<BuiltinError> for DataFusionError {
    fn from(e: BuiltinError) -> Self {
        DataFusionError::Execution(e.to_string())
    }
}

<<<<<<< HEAD
=======
impl From<BuiltinError> for ExtensionError {
    fn from(e: BuiltinError) -> Self {
        ExtensionError::String(e.to_string())
    }
}

>>>>>>> 2bd03aa1
impl From<DataFusionError> for BuiltinError {
    fn from(e: DataFusionError) -> Self {
        BuiltinError::DataFusionError(e.to_string())
    }
<<<<<<< HEAD
=======
}

impl From<ExtensionError> for BuiltinError {
    fn from(e: ExtensionError) -> Self {
        BuiltinError::DataFusionExtension(e.to_string())
    }
>>>>>>> 2bd03aa1
}

impl From<ArrowError> for BuiltinError {
    fn from(e: ArrowError) -> Self {
        BuiltinError::ArrowError(e.to_string())
    }
}<|MERGE_RESOLUTION|>--- conflicted
+++ resolved
@@ -1,10 +1,7 @@
 use datafusion::arrow::datatypes::DataType;
 use datafusion::arrow::error::ArrowError;
 use datafusion::error::DataFusionError;
-<<<<<<< HEAD
-=======
 use datafusion_ext::errors::ExtensionError;
->>>>>>> 2bd03aa1
 
 #[derive(Clone, Debug, thiserror::Error)]
 pub enum BuiltinError {
@@ -37,12 +34,9 @@
 
     #[error("ArrowError: {0}")]
     ArrowError(String),
-<<<<<<< HEAD
-=======
 
     #[error("DataFusionExtension: {0}")]
     DataFusionExtension(String),
->>>>>>> 2bd03aa1
 }
 
 pub type Result<T, E = BuiltinError> = std::result::Result<T, E>;
@@ -53,28 +47,22 @@
     }
 }
 
-<<<<<<< HEAD
-=======
 impl From<BuiltinError> for ExtensionError {
     fn from(e: BuiltinError) -> Self {
         ExtensionError::String(e.to_string())
     }
 }
 
->>>>>>> 2bd03aa1
 impl From<DataFusionError> for BuiltinError {
     fn from(e: DataFusionError) -> Self {
         BuiltinError::DataFusionError(e.to_string())
     }
-<<<<<<< HEAD
-=======
 }
 
 impl From<ExtensionError> for BuiltinError {
     fn from(e: ExtensionError) -> Self {
         BuiltinError::DataFusionExtension(e.to_string())
     }
->>>>>>> 2bd03aa1
 }
 
 impl From<ArrowError> for BuiltinError {
