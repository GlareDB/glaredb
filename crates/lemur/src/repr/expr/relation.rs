--- conflicted
+++ resolved
@@ -96,18 +96,14 @@
     pub right: Box<RelationExpr>,
 }
 
-<<<<<<< HEAD
-#[derive(Debug, Clone, PartialEq, Serialize, Deserialize)]
+#[derive(Debug, Clone, PartialEq, Eq, Serialize, Deserialize)]
 pub struct NestedLoopJoin {
     pub predicate: ScalarExpr,
     pub left: Box<RelationExpr>,
     pub right: Box<RelationExpr>,
 }
 
-#[derive(Debug, Clone, PartialEq, Serialize, Deserialize)]
-=======
 #[derive(Debug, Clone, PartialEq, Eq, Serialize, Deserialize)]
->>>>>>> eff83e47
 pub struct Filter {
     pub predicate: ScalarExpr,
     pub input: Box<RelationExpr>,
