[package]
name = "glaredb"
version = "0.1.0"
edition = "2021"

[[bin]]
name = "glaredb"
path = "src/bin/main.rs"

[dependencies]
logutil = {path = "../logutil"}
raft = {path = "../raft"}
sqlexec = {path = "../sqlexec"}
pgsrv = {path = "../pgsrv"}
object_store_util = {path = "../object_store_util"}
anyhow = "1.0"
serde = { version = "1.0", features = ["derive", "rc"] }
tokio = { version = "1", features = ["full"] }
<<<<<<< HEAD
async-trait = "0.1.57"
futures = "0.3.25"
=======
async-trait = "0.1.58"
futures = "0.3.21"
>>>>>>> d1e03a01
rand = "0.8"
parking_lot = "0.12.1"
sqlparser = { version = "0.25", features = ["serde"] }
clap = { version = "3.2.22", features = ["derive"] }
tokio-util = { version = "0.7.4", features = ["codec"] }
tokio-serde = { version = "0.8", features = ["bincode"] }
tracing = "0.1"
tracing-subscriber = "0.3"
rustyline = "10.0.0"
bincode = "1.3.3"<|MERGE_RESOLUTION|>--- conflicted
+++ resolved
@@ -16,13 +16,8 @@
 anyhow = "1.0"
 serde = { version = "1.0", features = ["derive", "rc"] }
 tokio = { version = "1", features = ["full"] }
-<<<<<<< HEAD
-async-trait = "0.1.57"
+async-trait = "0.1.58"
 futures = "0.3.25"
-=======
-async-trait = "0.1.58"
-futures = "0.3.21"
->>>>>>> d1e03a01
 rand = "0.8"
 parking_lot = "0.12.1"
 sqlparser = { version = "0.25", features = ["serde"] }
