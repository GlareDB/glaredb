[package]
name = "glaredb"
version = "0.1.0"
edition = "2021"

[[bin]]
name = "glaredb"
path = "src/bin/main.rs"

[dependencies]
logutil = {path = "../logutil"}
raft = {path = "../raft"}
sqlexec = {path = "../sqlexec"}
pgsrv = {path = "../pgsrv"}
object_store_util = {path = "../object_store_util"}
anyhow = "1.0"
serde = { version = "1.0", features = ["derive", "rc"] }
tokio = { version = "1", features = ["full"] }
async-trait = "0.1.58"
futures = "0.3.25"
rand = "0.8"
parking_lot = "0.12.1"
<<<<<<< HEAD
sqlparser = { version = "0.26", features = ["serde"] }
clap = { version = "3.2.22", features = ["derive"] }
=======
sqlparser = { version = "0.25", features = ["serde"] }
clap = { version = "3.2.23", features = ["derive"] }
>>>>>>> 5c6f8839
tokio-util = { version = "0.7.4", features = ["codec"] }
tokio-serde = { version = "0.8", features = ["bincode"] }
tracing = "0.1"
tracing-subscriber = "0.3"
rustyline = "10.0.0"
bincode = "1.3.3"<|MERGE_RESOLUTION|>--- conflicted
+++ resolved
@@ -20,13 +20,8 @@
 futures = "0.3.25"
 rand = "0.8"
 parking_lot = "0.12.1"
-<<<<<<< HEAD
 sqlparser = { version = "0.26", features = ["serde"] }
-clap = { version = "3.2.22", features = ["derive"] }
-=======
-sqlparser = { version = "0.25", features = ["serde"] }
 clap = { version = "3.2.23", features = ["derive"] }
->>>>>>> 5c6f8839
 tokio-util = { version = "0.7.4", features = ["codec"] }
 tokio-serde = { version = "0.8", features = ["bincode"] }
 tracing = "0.1"
