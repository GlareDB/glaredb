[package]
name = "glaredb"
version = { workspace = true }
edition = { workspace = true }

[[bin]]
name = "glaredb"
path = "src/bin/main.rs"

[dependencies]
ioutil = { path = "../ioutil" }
arrow_util = { path = "../arrow_util" }
logutil = { path = "../logutil" }
sqlexec = { path = "../sqlexec" }
telemetry = { path = "../telemetry" }
datafusion_ext = { path = "../datafusion_ext" }
datafusion = { workspace = true }
pgsrv = { path = "../pgsrv" }
proxyutil = { path = "../proxyutil" }
rpcsrv = { path = "../rpcsrv" }
pgrepr = { path = "../pgrepr" }
protogen = { path = "../protogen" }
object_store = { workspace = true, features = ["gcp"] }
object_store_util = { path = "../object_store_util" }
metastore = { path = "../metastore" }
anyhow = "1.0"
tokio = { workspace = true }
clap = { version = "4.4.11", features = ["derive"] }
tracing = "0.1"
uuid = { version = "1.6.1", features = ["v4", "fast-rng", "macro-diagnostics"] }
tonic = { workspace = true }
once_cell = "1.19.0"
futures = "0.3.29"
colored = "2.0.4"
reedline = "0.26.0"
nu-ansi-term = "0.49.0"
url.workspace = true
atty = "0.2.14"

[dev-dependencies]
predicates = "3.0.4"
assert_cmd = "2.0.12"
tokio-postgres = "0.7.8"
<<<<<<< HEAD
tempfile = {workspace = true}
=======
tempfile = { workspace = true }
>>>>>>> 7706b810
<|MERGE_RESOLUTION|>--- conflicted
+++ resolved
@@ -41,8 +41,4 @@
 predicates = "3.0.4"
 assert_cmd = "2.0.12"
 tokio-postgres = "0.7.8"
-<<<<<<< HEAD
-tempfile = {workspace = true}
-=======
-tempfile = { workspace = true }
->>>>>>> 7706b810
+tempfile = { workspace = true }