--- conflicted
+++ resolved
@@ -31,13 +31,8 @@
 tonic = { workspace = true }
 once_cell = "1.19.0"
 futures = "0.3.29"
-<<<<<<< HEAD
 colored = "2.1.0"
-reedline = "0.26.0"
-=======
-colored = "2.0.4"
 reedline = "0.27.1"
->>>>>>> 50153386
 nu-ansi-term = "0.49.0"
 url.workspace = true
 atty = "0.2.14"
