--- conflicted
+++ resolved
@@ -8,11 +8,7 @@
 /// Basic test to ensure that the CLI is working.
 fn test_query() {
     let mut cmd = make_cli();
-<<<<<<< HEAD
-    let assert = cmd
-        .timeout(DEFAULT_TIMEOUT)
-        .args(&["-q", "SELECT 1"])
-        .assert();
+    let assert = cmd.args(&["-q", "SELECT 1"]).assert();
     assert.success().stdout(predicates::str::contains("1"));
 }
 
@@ -24,16 +20,7 @@
     let temp_dir = temp_dir.path().to_str().unwrap();
     let file = format!("{}/foo.sql", temp_dir);
     std::fs::write(&file, "SELECT 1").unwrap();
-
-    let assert = cmd.timeout(DEFAULT_TIMEOUT).args(&["-q", &file]).assert();
     assert.success().stdout(predicates::str::contains("1"));
-=======
-
-    let assert = cmd.args(&["-q", "SELECT * FROM foo", "foo.sql"]).assert();
-    assert.failure().stderr(predicates::str::contains(
-        "the argument '--query <QUERY>' cannot be used with '[FILE]'",
-    ));
->>>>>>> abd3f554
 }
 
 #[test]
