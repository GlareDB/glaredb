mod setup;

use predicates::boolean::PredicateBooleanExt;

use crate::setup::make_cli;

#[test]
/// Basic test to ensure that the CLI is working.
fn test_query() {
    let mut cmd = make_cli();
    let assert = cmd.args(["-q", "SELECT 1"]).assert();
    assert.success().stdout(predicates::str::contains("1"));
}

<<<<<<< HEAD
    let assert = cmd
        .timeout(DEFAULT_TIMEOUT)
        .args(["-q", "SELECT * FROM foo", "foo.sql"])
        .assert();
    assert.failure().stderr(predicates::str::contains(
        "the argument '--query <QUERY>' cannot be used with '[FILE]'",
    ));
=======
#[test]
/// should be able to query using a file too
fn test_file() {
    let mut cmd = make_cli();
    let temp_dir = tempfile::tempdir().unwrap();
    let temp_dir = temp_dir.path().to_str().unwrap();
    let file = format!("{}/foo.sql", temp_dir);
    std::fs::write(&file, "SELECT 1").unwrap();
    let assert = cmd.args(["-q", &file]).assert();
    assert.success().stdout(predicates::str::contains("1"));
>>>>>>> 61e39810
}

#[test]
/// must provide '--location' if '--option' is provided.
/// Invalid: ./glaredb -o <KEY>=<VALUE>
fn test_storage_config_require_location() {
    let mut cmd = make_cli();

<<<<<<< HEAD
    let assert = cmd
        .timeout(DEFAULT_TIMEOUT)
        .args(["-o", "foo=bar"])
        .assert();
=======
    let assert = cmd.args(["-o", "foo=bar"]).assert();
>>>>>>> 61e39810
    assert.failure().stderr(
        predicates::str::contains("error: the following required arguments were not provided:")
            .and(predicates::str::contains("--location <LOCATION>")),
    );
}

#[test]
/// storage options must be key-value pairs. [key]=[value]
/// Invalid: ./glaredb -l <LOCATION> -o <key> <value>
fn test_parse_storage_options_not_ok() {
    let mut cmd = make_cli();

<<<<<<< HEAD
    let assert = cmd
        .timeout(DEFAULT_TIMEOUT)
        .args(["-l", "foo", "-o", "foobar"])
        .assert();
=======
    let assert = cmd.args(["-l", "foo", "-o", "foobar"]).assert();
>>>>>>> 61e39810
    assert.failure().stderr(predicates::str::contains(
        "Expected key-value pair delimited by an equals sign, got",
    ));
}

#[test]
/// storage options must be key-value pairs. [key]=[value]
/// ./glaredb -l <LOCATION> -o <KEY>=<VALUE>
fn test_parse_storage_options_ok() {
    let mut cmd = make_cli();
    let temp_dir = tempfile::tempdir().unwrap();
    let temp_dir = temp_dir.path().to_str().unwrap();

    let assert = cmd
<<<<<<< HEAD
        .timeout(DEFAULT_TIMEOUT)
=======
>>>>>>> 61e39810
        .args(["-l", temp_dir, "-o", "foo=bar", "-q", "select 1"])
        .assert();
    assert.success();
}

#[test]
/// ./glaredb -f <PATH> -q <QUERY>
fn test_data_dir() {
    let mut cmd = make_cli();
    let temp_dir = tempfile::tempdir().unwrap();

    let data_dir = temp_dir.path();
    let path = data_dir.to_str().unwrap();

    let assert = cmd
<<<<<<< HEAD
        .timeout(DEFAULT_TIMEOUT)
=======
>>>>>>> 61e39810
        .args(["-f", path, "-q", "create table test as select 1"])
        .assert();
    assert.success();

    let db_dir = data_dir.join("databases/00000000-0000-0000-0000-000000000000");
    let visible_dir = db_dir.join("visible");
    let tmp_dir = db_dir.join("tmp");

    assert!(std::fs::read_dir(db_dir).is_ok());
    assert!(std::fs::read_dir(visible_dir).is_ok());
    assert!(std::fs::read_dir(tmp_dir).is_ok());
}<|MERGE_RESOLUTION|>--- conflicted
+++ resolved
@@ -12,15 +12,6 @@
     assert.success().stdout(predicates::str::contains("1"));
 }
 
-<<<<<<< HEAD
-    let assert = cmd
-        .timeout(DEFAULT_TIMEOUT)
-        .args(["-q", "SELECT * FROM foo", "foo.sql"])
-        .assert();
-    assert.failure().stderr(predicates::str::contains(
-        "the argument '--query <QUERY>' cannot be used with '[FILE]'",
-    ));
-=======
 #[test]
 /// should be able to query using a file too
 fn test_file() {
@@ -31,7 +22,6 @@
     std::fs::write(&file, "SELECT 1").unwrap();
     let assert = cmd.args(["-q", &file]).assert();
     assert.success().stdout(predicates::str::contains("1"));
->>>>>>> 61e39810
 }
 
 #[test]
@@ -40,14 +30,7 @@
 fn test_storage_config_require_location() {
     let mut cmd = make_cli();
 
-<<<<<<< HEAD
-    let assert = cmd
-        .timeout(DEFAULT_TIMEOUT)
-        .args(["-o", "foo=bar"])
-        .assert();
-=======
     let assert = cmd.args(["-o", "foo=bar"]).assert();
->>>>>>> 61e39810
     assert.failure().stderr(
         predicates::str::contains("error: the following required arguments were not provided:")
             .and(predicates::str::contains("--location <LOCATION>")),
@@ -60,14 +43,7 @@
 fn test_parse_storage_options_not_ok() {
     let mut cmd = make_cli();
 
-<<<<<<< HEAD
-    let assert = cmd
-        .timeout(DEFAULT_TIMEOUT)
-        .args(["-l", "foo", "-o", "foobar"])
-        .assert();
-=======
     let assert = cmd.args(["-l", "foo", "-o", "foobar"]).assert();
->>>>>>> 61e39810
     assert.failure().stderr(predicates::str::contains(
         "Expected key-value pair delimited by an equals sign, got",
     ));
@@ -82,10 +58,6 @@
     let temp_dir = temp_dir.path().to_str().unwrap();
 
     let assert = cmd
-<<<<<<< HEAD
-        .timeout(DEFAULT_TIMEOUT)
-=======
->>>>>>> 61e39810
         .args(["-l", temp_dir, "-o", "foo=bar", "-q", "select 1"])
         .assert();
     assert.success();
@@ -101,10 +73,6 @@
     let path = data_dir.to_str().unwrap();
 
     let assert = cmd
-<<<<<<< HEAD
-        .timeout(DEFAULT_TIMEOUT)
-=======
->>>>>>> 61e39810
         .args(["-f", path, "-q", "create table test as select 1"])
         .assert();
     assert.success();
