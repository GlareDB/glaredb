--- conflicted
+++ resolved
@@ -22,11 +22,6 @@
         .arg(file_path)
         .arg("-q")
         .arg("select 1;")
-<<<<<<< HEAD
-        .arg("--log-file")
-        .arg(file_path)
-=======
->>>>>>> 7706b810
         .assert()
         .success();
 
@@ -60,11 +55,6 @@
         .arg(file_path)
         .arg("-q")
         .arg("select 1;")
-<<<<<<< HEAD
-        .arg("--log-file")
-        .arg(file_path)
-=======
->>>>>>> 7706b810
         .assert()
         .success();
 
