mod setup;

use crate::setup::make_cli;

#[test]
fn test_special_characters() {
    let mut cmd = make_cli();

<<<<<<< HEAD
    let assert = cmd
        .timeout(DEFAULT_TIMEOUT)
        .args(["-q", r#"select ';'"#])
        .assert();
=======
    let assert = cmd.args(["-q", r#"select ';'"#]).assert();
>>>>>>> 61e39810
    assert.success().stdout(predicates::str::contains(
        r#"
┌───────────┐
│ Utf8(";") │
│ ──        │
│ Utf8      │
╞═══════════╡
│ ;         │
└───────────┘"#
            .trim_start(),
    ));
}

#[test]
fn test_special_characters_2() {
    let mut cmd = make_cli();

<<<<<<< HEAD
    let assert = cmd
        .timeout(DEFAULT_TIMEOUT)
        .args(["-q", r#"select ";""#])
        .assert();
=======
    let assert = cmd.args(["-q", r#"select ";""#]).assert();
>>>>>>> 61e39810
    assert.failure().stderr(predicates::str::contains(
        "Schema error: No field named \";\".",
    ));
}<|MERGE_RESOLUTION|>--- conflicted
+++ resolved
@@ -6,14 +6,7 @@
 fn test_special_characters() {
     let mut cmd = make_cli();
 
-<<<<<<< HEAD
-    let assert = cmd
-        .timeout(DEFAULT_TIMEOUT)
-        .args(["-q", r#"select ';'"#])
-        .assert();
-=======
     let assert = cmd.args(["-q", r#"select ';'"#]).assert();
->>>>>>> 61e39810
     assert.success().stdout(predicates::str::contains(
         r#"
 ┌───────────┐
@@ -31,14 +24,7 @@
 fn test_special_characters_2() {
     let mut cmd = make_cli();
 
-<<<<<<< HEAD
-    let assert = cmd
-        .timeout(DEFAULT_TIMEOUT)
-        .args(["-q", r#"select ";""#])
-        .assert();
-=======
     let assert = cmd.args(["-q", r#"select ";""#]).assert();
->>>>>>> 61e39810
     assert.failure().stderr(predicates::str::contains(
         "Schema error: No field named \";\".",
     ));
