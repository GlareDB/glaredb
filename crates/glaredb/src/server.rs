use access::runtime::AccessRuntime;
use anyhow::Result;
use common::config::DbConfig;
use pgsrv::handler::{Handler, PostgresHandler};
use sqlexec::engine::Engine;
use std::env;
use std::fs;
use std::sync::Arc;
use tokio::net::TcpListener;
use tracing::trace;
use tracing::{debug, info};

pub struct ServerConfig {
    pub pg_listener: TcpListener,
}

pub struct Server {
    pg_handler: Arc<Handler>,
}

impl Server {
    /// Connect to the given source, performing any bootstrap steps as
    /// necessary.
    pub async fn connect(config: &DbConfig) -> Result<Self> {
        // TODO: Provide the access runtime to the server.
        // TODO: Have cache_dir path come from a config file

        // Our bare container image doesn't have a '/tmp' dir on startup (nor
        // does it specify an alternate dir to use via `TMPDIR`).
        //
        // The `TempDir` call below will not attempt to create that directory
        // for us.
        //
        // This also happens in the `TempObjectStore`.
        let env_tmp = env::temp_dir();
        trace!(?env_tmp, "ensuring temp dir for cache directory");
        fs::create_dir_all(&env_tmp)?;

        let access_config = &config.access;

<<<<<<< HEAD
        info!(?access_config, "Access Config");
        let access = Arc::new(AccessRuntime::new(access_config)?);
=======
        info!(?config, "Access Config");
        let access = Arc::new(AccessRuntime::new(config).await?);
>>>>>>> 544a09cd

        let engine = Engine::new(access)?;
        Ok(Server {
            pg_handler: Arc::new(Handler::new(engine)),
        })
    }

    /// Serve using the provided config.
    pub async fn serve(self, conf: ServerConfig) -> Result<()> {
        info!("GlareDB listening...");
        loop {
            let (conn, client_addr) = conf.pg_listener.accept().await?;
            let pg_handler = self.pg_handler.clone();
            tokio::spawn(async move {
                debug!(%client_addr, "client connected (pg)");
                match pg_handler.handle_connection(conn).await {
                    Ok(_) => debug!(%client_addr, "client disconnected"),
                    Err(e) => debug!(%e, %client_addr, "client disconnected with error."),
                }
            });
        }
    }
}<|MERGE_RESOLUTION|>--- conflicted
+++ resolved
@@ -38,13 +38,8 @@
 
         let access_config = &config.access;
 
-<<<<<<< HEAD
         info!(?access_config, "Access Config");
-        let access = Arc::new(AccessRuntime::new(access_config)?);
-=======
-        info!(?config, "Access Config");
-        let access = Arc::new(AccessRuntime::new(config).await?);
->>>>>>> 544a09cd
+        let access = Arc::new(AccessRuntime::new(access_config).await?);
 
         let engine = Engine::new(access)?;
         Ok(Server {
