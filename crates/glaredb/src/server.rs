use std::net::SocketAddr;
use std::path::PathBuf;
use std::sync::Arc;
use std::{env, fs};

use crate::util::MetastoreClientMode;
use anyhow::{anyhow, Result};
use pgsrv::auth::LocalAuthenticator;
use pgsrv::handler::{ProtocolHandler, ProtocolHandlerConfig};
use protogen::gen::rpcsrv::service::execution_service_server::ExecutionServiceServer;
use rpcsrv::handler::RpcHandler;
use sqlexec::engine::{Engine, EngineStorageConfig};
use telemetry::{SegmentTracker, Tracker};
use tokio::net::TcpListener;
use tokio::signal;
use tokio::sync::oneshot;
use tonic::transport::Server;
use tracing::{debug, debug_span, error, info, Instrument};
use uuid::Uuid;

pub struct ServerConfig {
    /// Listener to use for pg handler.
    pub pg_listener: TcpListener,

    /// Address to use for the rpc handler. If not provided, an rpc handler will
    /// not be started.
    pub rpc_addr: Option<SocketAddr>,
}

pub struct ComputeServer {
    integration_testing: bool,
<<<<<<< HEAD
    allow_client_rpc_init: bool,
=======
    disable_rpc_auth: bool,
>>>>>>> 758b0d79
    pg_handler: Arc<ProtocolHandler>,
    engine: Arc<Engine>,
}

impl ComputeServer {
    /// Connect to the given source, performing any bootstrap steps as
    /// necessary.
    #[allow(clippy::too_many_arguments)]
    pub async fn connect(
        metastore_addr: Option<String>,
        segment_key: Option<String>,
        authenticator: Box<dyn LocalAuthenticator>,
        data_dir: Option<PathBuf>,
        service_account_key: Option<String>,
        spill_path: Option<PathBuf>,
        integration_testing: bool,
<<<<<<< HEAD
        allow_client_rpc_init: bool,
=======
        disable_rpc_auth: bool,
>>>>>>> 758b0d79
    ) -> Result<Self> {
        // Our bare container image doesn't have a '/tmp' dir on startup (nor
        // does it specify an alternate dir to use via `TMPDIR`).
        let env_tmp = env::temp_dir();
        info!(?env_tmp, "ensuring temp dir");
        fs::create_dir_all(&env_tmp)?;

        // Connect to metastore.
        let mode = MetastoreClientMode::new_from_options(metastore_addr, data_dir.clone())?;
        let metastore_client = mode.into_client().await?;

        let tracker = match segment_key {
            Some(key) => {
                info!("initializing segment telemetry tracker");
                SegmentTracker::new(key).into()
            }
            None => {
                info!("skipping telementry initialization");
                Tracker::Nop
            }
        };

        // TODO: There's going to need to more validation needed to ensure we're
        // using a metastore that makes sense. E.g. using a remote metastore and
        // in-memory table storage would cause inconsistency.
        //
        // We don't want to end up in a situation where a metastore thinks a
        // table exists but it really doesn't (or the other way around).
        let storage_conf = match (data_dir, service_account_key) {
            (None, Some(key)) => EngineStorageConfig::Gcs {
                service_account_key: key,
            },
            (Some(dir), None) => EngineStorageConfig::Local { path: dir },
            (None, None) => EngineStorageConfig::Memory,
            (Some(_), Some(_)) => {
                return Err(anyhow!(
                    "Data directory and service account both provided. Expected at most one."
                ))
            }
        };

        let engine = Arc::new(
            Engine::new(
                metastore_client,
                storage_conf,
                Arc::new(tracker),
                spill_path,
            )
            .await?,
        );
        let handler_conf = ProtocolHandlerConfig {
            authenticator,
            // TODO: Allow specifying SSL/TLS on the GlareDB side as well. I
            // want to hold off on doing that until we have a shared config
            // between the proxy and GlareDB.
            ssl_conf: None,
            integration_testing,
        };
        Ok(ComputeServer {
            integration_testing,
<<<<<<< HEAD
            allow_client_rpc_init,
=======
            disable_rpc_auth,
>>>>>>> 758b0d79
            pg_handler: Arc::new(ProtocolHandler::new(engine.clone(), handler_conf)),
            engine,
        })
    }

    /// Serve using the provided config.
    pub async fn serve(self, conf: ServerConfig) -> Result<()> {
        info!("GlareDB listening...");

        // Shutdown handler.
        let (tx, mut rx) = oneshot::channel();
        let engine = self.engine.clone();
        tokio::spawn(async move {
            match signal::ctrl_c().await {
                Ok(()) => {
                    info!("shutdown triggered");
                    let engine_shutdown = engine.shutdown();

                    // Don't wait for active-sessions if integration testing is
                    // not set. This helps when doing "CTRL-C" during testing.
                    if !self.integration_testing {
                        loop {
                            let sess_count = engine.session_count();
                            if sess_count == 0 {
                                break;
                            }

                            info!(%sess_count, "shutdown prevented, active sessions");

                            // Still have sessions. Keep looping with some sleep in
                            // between.
                            tokio::time::sleep(tokio::time::Duration::from_millis(5000)).await;
                        }
                    }

                    match engine_shutdown.await {
                        Ok(()) => {}
                        Err(err) => {
                            error!(%err, "unable to shutdown the engine gracefully");
                        }
                    };

                    // Shutdown!
                    let _ = tx.send(());
                }
                Err(err) => {
                    error!(%err, "unable to listen for shutdown signal");
                }
            }
        });

        // Start rpc service.
        if let Some(addr) = conf.rpc_addr {
<<<<<<< HEAD
            let handler = RpcHandler::new(self.engine.clone(), self.allow_client_rpc_init);
=======
            let handler = RpcHandler::new(self.engine.clone(), self.disable_rpc_auth);
>>>>>>> 758b0d79
            info!("Starting rpc service");
            tokio::spawn(async move {
                if let Err(e) = Server::builder()
                    .trace_fn(|_| debug_span!("rpc_service_request"))
                    .add_service(ExecutionServiceServer::new(handler))
                    .serve(addr)
                    .await
                {
                    // TODO: Maybe panic instead? Revisit once we have
                    // everything working.
                    error!(%e, "rpc service died");
                }
            });
        }

        // Postgres handler loop.
        loop {
            tokio::select! {
                _ = &mut rx => {
                    info!("shutting down");
                    return Ok(())
                }

                result = conf.pg_listener.accept() => {
                    let (conn, client_addr) = result?;

                    let pg_handler = self.pg_handler.clone();
                    let conn_id = Uuid::new_v4();
                    let span = debug_span!("glaredb_connection", %conn_id);

                    tokio::spawn(
                        async move {
                            debug!(%client_addr, "client connected (pg)");
                            match pg_handler.handle_connection(conn_id, conn).await {
                                Ok(_) => debug!(%client_addr, "client disconnected"),
                                Err(e) => debug!(%e, %client_addr, "client disconnected with error"),
                            }
                        }
                        .instrument(span),
                    );
                }
            }
        }
    }
}

#[cfg(test)]
mod tests {
    use std::time::Duration;

    use pgsrv::auth::SingleUserAuthenticator;
    use tokio_postgres::{Config as ClientConfig, NoTls};

    use super::*;

    #[tokio::test]
    async fn no_hang_on_rpc_service_start() {
        let pg_listener = TcpListener::bind("localhost:0").await.unwrap();
        let pg_addr = pg_listener.local_addr().unwrap();
        let server_conf = ServerConfig {
            pg_listener,
            rpc_addr: Some("0.0.0.0:0".parse().unwrap()),
        };

        let server = ComputeServer::connect(
            None,
            None,
            Box::new(SingleUserAuthenticator {
                user: "glaredb".to_string(),
                password: "glaredb".to_string(),
            }),
            None,
            None,
            None,
            false,
            false,
        )
        .await
        .unwrap();
        tokio::spawn(server.serve(server_conf));

        let (client, conn) = tokio::time::timeout(
            Duration::from_secs(5),
            ClientConfig::new()
                .user("glaredb")
                .password("glaredb")
                .dbname("glaredb")
                .host("localhost")
                .port(pg_addr.port())
                .connect(NoTls),
        )
        .await
        .unwrap() // Timeout error
        .unwrap(); // Connect error

        let (conn_err_tx, _conn_err_rx) = oneshot::channel();
        tokio::spawn(async move { conn_err_tx.send(conn.await) });

        tokio::time::timeout(Duration::from_secs(5), client.simple_query("select 1"))
            .await
            .unwrap() // Timeout error
            .unwrap(); // Query error
    }
}<|MERGE_RESOLUTION|>--- conflicted
+++ resolved
@@ -29,11 +29,7 @@
 
 pub struct ComputeServer {
     integration_testing: bool,
-<<<<<<< HEAD
-    allow_client_rpc_init: bool,
-=======
     disable_rpc_auth: bool,
->>>>>>> 758b0d79
     pg_handler: Arc<ProtocolHandler>,
     engine: Arc<Engine>,
 }
@@ -50,11 +46,7 @@
         service_account_key: Option<String>,
         spill_path: Option<PathBuf>,
         integration_testing: bool,
-<<<<<<< HEAD
-        allow_client_rpc_init: bool,
-=======
         disable_rpc_auth: bool,
->>>>>>> 758b0d79
     ) -> Result<Self> {
         // Our bare container image doesn't have a '/tmp' dir on startup (nor
         // does it specify an alternate dir to use via `TMPDIR`).
@@ -115,11 +107,7 @@
         };
         Ok(ComputeServer {
             integration_testing,
-<<<<<<< HEAD
-            allow_client_rpc_init,
-=======
             disable_rpc_auth,
->>>>>>> 758b0d79
             pg_handler: Arc::new(ProtocolHandler::new(engine.clone(), handler_conf)),
             engine,
         })
@@ -173,11 +161,7 @@
 
         // Start rpc service.
         if let Some(addr) = conf.rpc_addr {
-<<<<<<< HEAD
-            let handler = RpcHandler::new(self.engine.clone(), self.allow_client_rpc_init);
-=======
             let handler = RpcHandler::new(self.engine.clone(), self.disable_rpc_auth);
->>>>>>> 758b0d79
             info!("Starting rpc service");
             tokio::spawn(async move {
                 if let Err(e) = Server::builder()
