--- conflicted
+++ resolved
@@ -316,19 +316,8 @@
     // Collects all of the record batches in a stream, aborting if
     // there are any errors.
     pub async fn to_vec(&mut self) -> Result<Vec<RecordBatch>, DataFusionError> {
-<<<<<<< HEAD
-        let mut out = Vec::new();
-        let stream = &mut self.0;
-
-        while let Some(b) = stream.next().await {
-            out.push(b?);
-        }
-
-        Ok(out)
-=======
         let stream = &mut self.0;
         stream.try_collect().await
->>>>>>> 36d667d3
     }
 
     // Iterates through the stream, ensuring propagating any errors,
