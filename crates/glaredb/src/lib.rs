//! GlareDB is a database engine designed to provide the user
//! experience and ergonomic embedded databases with the compute power
//! and flexibility of large scale distributed serverless compute engines.
//!
//! The GlareDB Rust SDK is a set of high-level wrappers for a GlareDB
//! instance as either a client or an embedded database. The
//! implementation primarily underpins the implementations of the
//! Python and Node.js bindings, but may be used/useful directly for
//! testing GlareDB from within Rust tests, and even inside of Rust
//! applications or to produce other bindings.

use std::collections::HashMap;
use std::fmt::Debug;
use std::path::PathBuf;
use std::pin::Pin;
use std::sync::Arc;
use std::task::{Context, Poll};

use datafusion::arrow::array::{StringArray, UInt64Array};
use datafusion::arrow::datatypes::{DataType, Field, Schema};
// public re-export so downstream users of this package don't have to
// directly depend on DF (and our version no-less) to use our interfaces.
pub use datafusion::arrow::record_batch::RecordBatch;
pub use datafusion::error::DataFusionError;
use datafusion::logical_expr::LogicalPlan;
use datafusion::physical_plan::stream::RecordBatchStreamAdapter;
pub use datafusion::physical_plan::SendableRecordBatchStream;
use derive_builder::Builder;
use futures::lock::Mutex;
use futures::stream::{Stream, StreamExt};
use sqlexec::engine::{Engine, EngineStorage, TrackedSession};
pub use sqlexec::environment::EnvironmentReader;
use sqlexec::errors::ExecError;
use sqlexec::remote::client::RemoteClientType;
use sqlexec::session::ExecutionResult;
use sqlexec::OperationInfo;
use url::Url;

/// ConnectOptions are the set of options to configure a GlareDB
/// instance, and are an analogue to the commandline arguments to
/// produce a "running database". The ConnectOptionsBuilder provides a
/// chainable interface to construct these values and produce a
/// structure. You can construct `ConnectOptions` fully without the
/// builder interface, depending on your preference.
///
/// The `.connect()` method on `ConnectionOptions` is the main way to
/// produce a GlareDB instance. All instances use an in-process
/// metastore (catalog).
///
/// The `connection_target`, `location`, `spill_path` and
/// `storage_options` all control the behavior of a local, single node
/// instance, while the remaining options configure a GlareDB instance
/// for hybrid-execution.
#[derive(Default, Builder)]
pub struct ConnectOptions {
    /// The connection_target specifies where the GlareDB instances
    /// storage is. This is either, in memory (unspecified or
    /// `memory://`), a path to something on the local file-system for
    /// persistent local databases, or an object-store URL for
    /// databases that are backed up onto cloud storage.
    #[builder(setter(into))]
    pub connection_target: Option<String>,
    /// Location is that path **within** the `connection_target` where
    /// the database's files will be stored. This is required for all
    /// object-store backed GlareDB instances and ignored in all other
    /// cases.
    #[builder(setter(into))]
    pub location: Option<String>,
    /// Specifies the location on the local file system where this
    /// process will write files so that it can spill data for
    /// operations to local disk (sorts, large joins, etc.)
    #[builder(setter(into))]
    pub spill_path: Option<String>,
    /// Defines the options used to configure the object store
    /// (credentials, etc.)
    #[builder(setter(into), default = "HashMap::new()")]
    pub storage_options: HashMap<String, String>,

    /// By default, the client will connect to the GlareDB service
    /// using TLS. When this option is specified (and true), then this
    /// GlareDB instance will establish an insecure connection. Use for
    /// testing and development.
    #[builder(setter(strip_option))]
    pub disable_tls: Option<bool>,
    /// Location of the GlareDB cloud instance used by GlareDB
    /// to negotiate out-of-band certificate provisioning.
    #[builder(default = "Some(\"https://console.glaredb.com\".to_string())")]
    #[builder(setter(into, strip_option))]
    pub cloud_addr: Option<String>,
    /// Client type distinguishes what kind of remote client this is,
    /// and is used for logging and introspection.
    #[builder(default = "Some(RemoteClientType::Cli)")]
    #[builder(setter(strip_option))]
    pub client_type: Option<RemoteClientType>,
    /// Specify an optional environment reader, which GlareDB uses in
    /// embedded cases so that queries can bindings to extract tables
    /// from variables in the binding's scope that data frames, or the
    /// output of a query.
    #[builder(setter(strip_option))]
    pub environment_reader: Option<Arc<dyn EnvironmentReader>>,
}

impl ConnectOptionsBuilder {
    /// Adds a single option (key/value pair) to the builder for the
    /// storage options map. All keys must be unique, and setting the
    /// same option more than once.
    pub fn storage_option(
        &mut self,
        key: impl Into<String>,
        value: impl Into<String>,
    ) -> &mut Self {
        let mut opts = match self.storage_options.to_owned() {
            Some(opts) => opts,
            None => HashMap::new(),
        };
        opts.insert(key.into(), value.into());
        self.storage_options(opts)
    }

    /// Overrides the storage option map in the Builder. Passing an
    /// empty map or None to this method removes the existing data and
    /// resets the state of the storage options in the builder.
    pub fn set_storage_options(&mut self, opts: Option<HashMap<String, String>>) -> &mut Self {
        self.storage_options = opts;
        self
    }

    pub fn cloud_addr_opt(&mut self, v: Option<String>) -> &mut Self {
        self.cloud_addr = Some(v);
        self
    }

    pub fn disable_tls_opt(&mut self, v: Option<bool>) -> &mut Self {
        self.disable_tls = Some(v);
        self
    }

    pub fn storage_options_opt(&mut self, v: Option<HashMap<String, String>>) -> &mut Self {
        self.storage_options = v;
        self
    }

    /// Constructs an in-memory connection configuration, which can be
    /// used for default operations and tests without impacting the
    /// file system. All state (tables, catalog, etc,) are local, but
    /// these instances can write data to files and process data in
    /// other data sources.
    pub fn new_in_memory() -> Self {
        Self::default()
            .connection_target(None)
            .location(None)
            .spill_path(None)
            .disable_tls(true)
            .to_owned()
    }
}

impl ConnectOptions {
    /// Creates a Connection object according to the options
    /// specified.
    pub async fn connect(self) -> Result<Connection, ExecError> {
        let mut engine = Engine::from_storage(self.backend()).await?;

        engine = engine.with_spill_path(self.spill_path.clone().map(|p| p.into()))?;

        let mut session = engine.default_local_session_context().await?;

        session
            .create_client_session(
                self.cloud_url(),
                self.cloud_addr.clone().unwrap_or_default(),
                self.disable_tls.unwrap_or_default(),
                self.client_type.unwrap_or_default(),
                None,
            )
            .await?;

        session.register_env_reader(self.environment_reader);

        Ok(Connection {
            session: Arc::new(Mutex::new(session)),
            _engine: Arc::new(engine),
        })
    }

    fn backend(&self) -> EngineStorage {
        if let Some(location) = self.location.clone() {
            EngineStorage::Remote {
                location,
                options: self.storage_options.clone(),
            }
        } else if let Some(data_dir) = self.data_dir() {
            EngineStorage::Local(data_dir)
        } else {
            EngineStorage::Memory
        }
    }

    fn data_dir(&self) -> Option<PathBuf> {
        match self.connection_target.clone() {
            Some(s) => match Url::parse(&s) {
                Ok(_) => None,
                Err(_) => Some(PathBuf::from(s)),
            },
            None => None,
        }
    }

    fn cloud_url(&self) -> Option<Url> {
        self.connection_target
            .clone()
            .and_then(|v| Url::parse(&v).ok())
    }
}

/// Connections hold the state of a GlareDB object. These connections
/// are not always backed by network connections, and in all cases
/// include the full capabilities of a local GlareDB instance. When
/// connected to a remote GlareDB instance, all execution is hybrid
/// wherein queries are parsed, planed and orchestrated locally, but
/// executation can occur locally or on the remote instance according
/// to capacity.
///
/// All of the connection's operations are lazy, and return
/// `Operation` objects that must be executed in order for the query
/// to run. `Operation` objects can be executed more than once to
/// rerun the query.
#[derive(Debug, Clone)]
pub struct Connection {
    session: Arc<Mutex<TrackedSession>>,
    _engine: Arc<Engine>,
}

impl Connection {
    /// Execute creates a query that is parsed and then evaluates and
    /// runs immediately when the Operation is invoked regardless of
    /// the content.
    pub fn execute(&self, query: impl Into<String>) -> Operation {
        Operation {
            op: OperationType::Execute,
            query: query.into(),
            conn: Arc::new(self.clone()),
            schema: None,
            plan: None,
        }
    }

    /// Creates a query that is parsed when the Operation is invoked;
    /// however, the query is only executed when the results are
    /// iterated _unless_ the operation is a write operation or a DDL
    /// operation, which are executed when the operation is invoked.
    pub fn sql(&self, query: impl Into<String>) -> Operation {
        Operation {
            op: OperationType::Sql,
            query: query.into(),
            conn: Arc::new(self.clone()),
            schema: None,
            plan: None,
        }
    }

    /// PRQL queries have the same semantics as SQL queries; however,
    /// because PRQL does not include syntax for DML or DDL
    /// operations, these queries only run when the result stream are
    /// invoked.
    pub fn prql(&self, query: impl Into<String>) -> Operation {
        Operation {
            op: OperationType::Prql,
            query: query.into(),
            conn: Arc::new(self.clone()),
            schema: None,
            plan: None,
        }
    }
}

/// RecordStream is like DataFusion's `SendableRecordBatchStream`,
/// except it does not provide access to the schema except via the
/// results.
pub struct RecordStream(Pin<Box<dyn Stream<Item = Result<RecordBatch, DataFusionError>> + Send>>);

impl Stream for RecordStream {
    type Item = Result<RecordBatch, DataFusionError>;

    fn poll_next(mut self: Pin<&mut Self>, cx: &mut Context<'_>) -> Poll<Option<Self::Item>> {
        self.0.poll_next_unpin(cx)
    }
}

impl From<SendableRecordBatchStream> for RecordStream {
    fn from(val: SendableRecordBatchStream) -> Self {
        RecordStream(val.boxed())
    }
}

impl From<Result<SendableRecordBatchStream, DataFusionError>> for RecordStream {
    fn from(val: Result<SendableRecordBatchStream, DataFusionError>) -> Self {
        match val {
            Ok(stream) => stream.into(),
            Err(err) => RecordStream(Operation::handle_error(err).boxed()),
        }
    }
}

impl From<Result<SendableRecordBatchStream, ExecError>> for RecordStream {
    fn from(val: Result<SendableRecordBatchStream, ExecError>) -> Self {
        match val {
            Ok(stream) => stream.into(),
            Err(err) => RecordStream(Operation::handle_error(err).boxed()),
        }
    }
}

impl RecordStream {
    // Collects all of the record batches in a stream, aborting if
    // there are any errors.
    pub async fn to_vec(&mut self) -> Result<Vec<RecordBatch>, DataFusionError> {
        let mut out = Vec::new();
        let stream = &mut self.0;

        while let Some(b) = stream.next().await {
            out.push(b?);
        }

        Ok(out)
    }

    // Iterates through the stream, ensuring propagating any errors,
    // but discarding all of the data.
    pub async fn check(&mut self) -> Result<(), DataFusionError> {
        let stream = &mut self.0;

        while let Some(b) = stream.next().await {
            b?;
        }

        Ok(())
    }
}

#[derive(Debug, Clone)]
enum OperationType {
    /// SQL operations create a operation that runs DDL/DML operations
    /// directly, and executes other queries lazily when the results
    /// are iterated.
    Sql,
    /// PRQL, which does not support DDL/DML in our implementation,
    /// creates a lazy query object that only runs when the results
    /// are iterated.
    Prql,
    /// Execute Operations run a SQL operation directly when the
    /// `Operation`'s `evalutate()` or `resolve()` methods run.
    Execute,
}

#[derive(Debug, Clone)]
#[must_use = "operations do nothing unless evaluate() or resolve() run"]
pub struct Operation {
    op: OperationType,
    query: String,
    conn: Arc<Connection>,
    schema: Option<Arc<Schema>>,
    plan: Option<sqlexec::LogicalPlan>,
}

impl ToString for Operation {
    fn to_string(&self) -> String {
        self.query.clone()
    }
}

impl Operation {
    /// Schema returns the schema of the results. This method returns
    /// `None` before the query executes.
    pub fn schema(&self) -> Option<Arc<Schema>> {
        self.schema.clone()
    }

    /// Evaluate constructs a plan for the query, and in the case of
    /// all `OperationType::Execute` operations and
    /// `OperationType::Sql` operations that write data, the operation
    /// run immediately. All other operations run when `.resolve()` is
    /// called.
    pub async fn evaluate(&mut self) -> Result<Self, ExecError> {
        match self.op {
            OperationType::Sql => {
                let mut ses = self.conn.session.lock().await;

                let plan = ses.create_logical_plan(&self.query).await?;

                self.schema
                    .replace(Arc::new(plan.output_schema().unwrap_or_else(Schema::empty)));

                match plan.to_owned().try_into_datafusion_plan()? {
                    LogicalPlan::Dml(_)
                    | LogicalPlan::Ddl(_)
                    | LogicalPlan::Copy(_)
                    | LogicalPlan::Extension(_) => {
                        RecordStream::from(Self::process_result(
                            ses.execute_logical_plan(
                                plan,
                                &OperationInfo::new().with_query_text(self.query.clone()),
                            )
                            .await?
                            .1,
                        ))
                        .check()
                        .await?;
                    }
                    _ => {
                        self.plan.replace(plan);
                    }
                };

                Ok(self.clone())
            }
            OperationType::Prql => {
                let plan = self
                    .conn
                    .session
                    .lock()
                    .await
                    .prql_to_lp(&self.query)
                    .await?;

                self.schema
                    .replace(Arc::new(plan.output_schema().unwrap_or_else(Schema::empty)));

                self.plan.replace(plan);

                Ok(self.clone())
            }
            OperationType::Execute => {
                let mut ses = self.conn.session.lock().await;
                let plan = ses.create_logical_plan(&self.query).await?;

                self.schema
                    .replace(Arc::new(plan.output_schema().unwrap_or_else(Schema::empty)));

                RecordStream::from(Self::process_result(
                    ses.execute_logical_plan(
                        plan,
                        &OperationInfo::new().with_query_text(self.query.clone()),
                    )
                    .await?
                    .1,
                ))
                .check()
                .await?;

                Ok(self.clone())
            }
        }
    }

    /// Resolves the results of the query, according to the semantics
    /// of the operation's type. Uses the plan built during
    /// `evaluate()` if populated, but will re-plan on subsequent
    /// calls or when evaluate isn't called first. Returns an error if
    /// there is problem parsing the query or creating a
    /// stream. Operations created with `execute()` run when the
    /// `resolve()` method runs. For operations with the `sql()`
    /// method, write operations and DDL operations run before
    /// `resolve()` returns. All other operations are lazy and only
    /// execute as the results are processed.
    pub async fn resolve(&mut self) -> Result<SendableRecordBatchStream, ExecError> {
        match self.op {
            OperationType::Sql => {
                let mut ses = self.conn.session.lock().await;

                let plan = if self.plan.is_some() {
                    self.plan.take().unwrap()
                } else {
                    self.schema = None;
<<<<<<< HEAD
                    ses.prql_to_lp(&self.query).await?
=======
                    ses.create_logical_plan(&self.query).await?
>>>>>>> 1a306e27
                };

                let schema = if self.schema.is_some() {
                    self.schema.clone().unwrap()
                } else {
                    self.schema
                        .insert(Arc::new(plan.output_schema().unwrap_or_else(Schema::empty)))
                        .to_owned()
                };
                self.schema.replace(schema.clone());

                let op = OperationInfo::new().with_query_text(self.query.clone());
                match plan.to_owned().try_into_datafusion_plan()? {
                    LogicalPlan::Dml(_)
                    | LogicalPlan::Ddl(_)
                    | LogicalPlan::Copy(_)
                    | LogicalPlan::Extension(_) => Ok(Self::process_result(
                        ses.execute_logical_plan(plan, &op).await?.1,
                    )),
                    _ => {
                        let ses_clone = self.conn.session.clone();

                        Ok(Self::process_result(ExecutionResult::Query {
                            stream: Box::pin(RecordBatchStreamAdapter::new(
                                schema.clone(),
                                futures::stream::once(async move {
                                    let mut ses = ses_clone.lock().await;
                                    match ses.execute_logical_plan(plan, &op).await {
                                        Ok((_, res)) => Self::process_result(res),
                                        Err(e) => Self::handle_error(e),
                                    }
                                })
                                .flatten(),
                            )),
                        }))
                    }
                }
            }
            OperationType::Prql => {
                let mut ses = self.conn.session.lock().await;

                let plan = if self.plan.is_some() {
                    self.plan.take().unwrap()
                } else {
                    self.schema = None;
                    ses.prql_to_lp(&self.query).await?
                };

                let schema = if self.schema.is_some() {
                    self.schema.clone().unwrap()
                } else {
                    self.schema
                        .insert(Arc::new(plan.output_schema().unwrap_or_else(Schema::empty)))
                        .to_owned()
                };

                let ses_clone = self.conn.session.clone();
                let op = OperationInfo::new().with_query_text(self.query.clone());
                Ok(Self::process_result(ExecutionResult::Query {
                    stream: Box::pin(RecordBatchStreamAdapter::new(
                        schema.clone(),
                        futures::stream::once(async move {
                            let mut ses = ses_clone.lock().await;
                            match ses.execute_logical_plan(plan, &op).await {
                                Ok((_, res)) => Self::process_result(res),
                                Err(e) => Self::handle_error(e),
                            }
                        })
                        .flatten(),
                    )),
                }))
            }
            OperationType::Execute => {
                let mut ses = self.conn.session.lock().await;
                let plan = ses.create_logical_plan(&self.query).await?;
                let op = OperationInfo::new().with_query_text(self.query.clone());

                Ok(Self::process_result(
                    ses.execute_logical_plan(plan, &op).await?.1,
                ))
            }
        }
    }

    /// Call returns the results of the query as a stream. No
    /// processing happens until the stream is processed, and errors
    /// parsing the query are returned as the the first result.
    pub fn call(&mut self) -> RecordStream {
        let mut op = self.clone();
        RecordStream(Box::pin(
            futures::stream::once(async move {
                match op.resolve().await {
                    Err(err) => Self::handle_error(err),
                    Ok(stream) => stream,
                }
            })
            .flatten(),
        ))
    }

    fn handle_error(err: impl Into<DataFusionError>) -> SendableRecordBatchStream {
        Self::process_result(ExecutionResult::Error(err.into()))
    }

    fn process_result(res: ExecutionResult) -> SendableRecordBatchStream {
        match res {
            ExecutionResult::Query { stream } => stream,
            ExecutionResult::Error(e) => Box::pin(RecordBatchStreamAdapter::new(
                Arc::new(Schema::empty()),
                futures::stream::once(async move { Err(e) }),
            )),
            ExecutionResult::InsertSuccess { rows_inserted } => {
                Self::numeric_result("count", rows_inserted as u64)
            }
            ExecutionResult::DeleteSuccess { deleted_rows } => {
                Self::numeric_result("count", deleted_rows as u64)
            }
            ExecutionResult::UpdateSuccess { updated_rows } => {
                Self::numeric_result("count", updated_rows as u64)
            }
            _ => Self::operation_result("result", res.to_string()),
        }
    }

    fn numeric_result(field_name: impl Into<String>, num: u64) -> SendableRecordBatchStream {
        let schema = Arc::new(Schema::new(vec![Field::new(
            field_name,
            DataType::UInt64,
            false,
        )]));

        Box::pin(RecordBatchStreamAdapter::new(
            schema.clone(),
            futures::stream::once(async move {
                RecordBatch::try_new(
                    schema.clone(),
                    vec![Arc::new(UInt64Array::from_value(num, 1))],
                )
                .map_err(DataFusionError::from)
            }),
        ))
    }

    fn operation_result(
        field_name: impl Into<String>,
        op: impl Into<String>,
    ) -> SendableRecordBatchStream {
        let schema = Arc::new(Schema::new(vec![Field::new(
            field_name,
            DataType::Utf8,
            false,
        )]));
        let op = op.into();

        Box::pin(RecordBatchStreamAdapter::new(
            schema.clone(),
            futures::stream::once(async move {
                RecordBatch::try_new(
                    schema.clone(),
                    vec![Arc::new(StringArray::from_iter_values(
                        vec![op].into_iter(),
                    ))],
                )
                .map_err(DataFusionError::from)
            }),
        ))
    }
}<|MERGE_RESOLUTION|>--- conflicted
+++ resolved
@@ -472,11 +472,7 @@
                     self.plan.take().unwrap()
                 } else {
                     self.schema = None;
-<<<<<<< HEAD
-                    ses.prql_to_lp(&self.query).await?
-=======
                     ses.create_logical_plan(&self.query).await?
->>>>>>> 1a306e27
                 };
 
                 let schema = if self.schema.is_some() {
