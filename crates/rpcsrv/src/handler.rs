--- conflicted
+++ resolved
@@ -113,7 +113,6 @@
         info!(session_id=%req.session_id, "creating physical plan");
         session.create_physical_plan(req.logical_plan).await
     }
-<<<<<<< HEAD
 
     async fn dispatch_access_inner(
         &self,
@@ -124,18 +123,6 @@
         session.dispatch_access(req.table_ref).await
     }
 
-=======
-
-    async fn dispatch_access_inner(
-        &self,
-        req: DispatchAccessRequest,
-    ) -> Result<TableProviderResponse> {
-        let session = self.get_session(req.session_id)?;
-        info!(session_id=%req.session_id, table_ref=%req.table_ref, "dispatching table access");
-        session.dispatch_access(req.table_ref).await
-    }
-
->>>>>>> 758b0d79
     async fn physical_plan_execute_inner(
         &self,
         req: PhysicalPlanExecuteRequest,
