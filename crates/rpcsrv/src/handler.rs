use crate::{
    errors::{Result, RpcsrvError},
    session::RemoteSession,
};
use async_trait::async_trait;
use dashmap::DashMap;
use datafusion::arrow::ipc::writer::FileWriter as IpcFileWriter;
use datafusion::arrow::record_batch::RecordBatch;
use datafusion_ext::session_metrics::{
    BatchStreamWithMetricSender, QueryMetrics, SessionMetricsHandler,
};
use futures::{Stream, StreamExt};
use protogen::{
    gen::rpcsrv::common,
    gen::rpcsrv::service,
    rpcsrv::types::service::{
        DispatchAccessRequest, FetchCatalogRequest, FetchCatalogResponse, InitializeSessionRequest,
        InitializeSessionResponse, PhysicalPlanExecuteRequest, TableProviderResponse,
    },
};
use sqlexec::{
    engine::{Engine, SessionStorageConfig},
    remote::batch_stream::ExecutionBatchStream,
};
use std::{
    collections::HashMap,
    pin::Pin,
    sync::Arc,
    task::{Context, Poll},
};
use tonic::{Request, Response, Status, Streaming};
use tracing::info;
use uuid::Uuid;

pub struct RpcHandler {
    /// Core db engine for creating sessions.
    engine: Arc<Engine>,

    /// Open sessions.
    ///
    /// Keyed by database id.
    sessions: DashMap<Uuid, RemoteSession>,

    /// Allow initialize session messages from client.
    ///
    /// By default only messages from proxy are accepted.
    allow_client_init: bool,

    /// Whether we're running in itegration testing mode.
    integration_testing: bool,
}

impl RpcHandler {
    pub fn new(engine: Arc<Engine>, allow_client_init: bool, integration_testing: bool) -> Self {
        RpcHandler {
            engine,
            sessions: DashMap::new(),
            allow_client_init,
            integration_testing,
        }
    }

    /// Get an existing session for a database, or creates a new one using the
    /// provided configuration.
    async fn get_or_initialize_session(
        &self,
        db_id: Uuid,
        storage_conf: SessionStorageConfig,
    ) -> Result<RemoteSession> {
        let sess = match self.sessions.get(&db_id) {
            Some(sess) => sess.clone(),
            None => {
                info!(session_id=%db_id, "initializing remote session");
                let context = self
                    .engine
                    .new_remote_session_context(db_id, storage_conf)
                    .await?;

                let sess = RemoteSession::new(context);
                self.sessions.insert(db_id, sess.clone());
                sess
            }
        };

        Ok(sess)
    }

    async fn initialize_session_inner(
        &self,
        req: InitializeSessionRequest,
    ) -> Result<InitializeSessionResponse> {
        // Get db id and storage config from the request.
        //
        // This will check that we actually received a proxy request, and not a
        // request from the client.
        let (db_id, user_id, storage_conf) = match req {
            InitializeSessionRequest::Proxy(req) => {
                let storage_conf = SessionStorageConfig::from(req.storage_conf);
                (req.db_id, Some(req.user_id), storage_conf)
            }
            InitializeSessionRequest::Client(req) if self.allow_client_init => {
                let mut db_id = Uuid::nil();
                if let Some(test_db_id) = req.test_db_id {
                    if self.integration_testing {
                        db_id = test_db_id;
                    }
                }
                (db_id, None, SessionStorageConfig::default())
            }
            _ => {
                return Err(RpcsrvError::SessionInitalizeError(
                    "unexpectedly received client request, expected a request from the proxy"
                        .to_string(),
                ))
            }
        };

        let sess = self.get_or_initialize_session(db_id, storage_conf).await?;
        let initial_state = sess.get_refreshed_catalog_state().await?;

        Ok(InitializeSessionResponse {
            database_id: db_id,
            catalog: initial_state,
            user_id,
        })
    }

    async fn fetch_catalog_inner(&self, req: FetchCatalogRequest) -> Result<FetchCatalogResponse> {
        let session = self.get_session(req.database_id)?;
        let catalog = session.get_refreshed_catalog_state().await?;

        info!(database_id=%req.database_id, version = %catalog.version, "fetching catalog");

        Ok(FetchCatalogResponse { catalog })
    }

    async fn dispatch_access_inner(
        &self,
        req: DispatchAccessRequest,
    ) -> Result<TableProviderResponse> {
        info!(database_id=%req.database_id, table_ref=%req.table_ref, "dispatching table access");
        let args = req
            .args
            .map(|args| {
                args.into_iter()
                    .map(|arg| Ok(arg.try_into()?))
                    .collect::<Result<Vec<_>>>()
            })
            .transpose()?;

        let opts = req
            .opts
            .map(|opts| {
                opts.into_iter()
                    .map(|(k, v)| Ok((k, v.try_into()?)))
                    .collect::<Result<HashMap<_, _>>>()
            })
            .transpose()?;

        let session = self.get_session(req.database_id)?;
        let (id, schema) = session.dispatch_access(req.table_ref, args, opts).await?;
        Ok(TableProviderResponse { id, schema })
    }

    async fn physical_plan_execute_inner(
        &self,
        req: PhysicalPlanExecuteRequest,
    ) -> Result<ExecutionResponseBatchStream> {
        info!(database_id=%req.database_id, "executing physical plan");

        let session = self.get_session(req.database_id)?;
        let (plan, batches) = session.physical_plan_execute(req.physical_plan).await?;

        let session_metrics_handler = SessionMetricsHandler::new(
            req.user_id.unwrap_or_default(),
            req.database_id,
            Uuid::nil(), // TODO: Connection ID?
            self.engine.get_tracker(),
        );

        let query_metrics = QueryMetrics {
            query_text: req.query_text,
            ..Default::default()
        };

        let batches =
            BatchStreamWithMetricSender::new(batches, plan, query_metrics, session_metrics_handler);

        Ok(ExecutionResponseBatchStream {
            batches,
            buf: Vec::new(),
        })
    }

    async fn broadcast_exchange_inner(
        &self,
        req: Streaming<common::ExecutionResultBatch>,
    ) -> Result<service::BroadcastExchangeResponse> {
        let stream = ExecutionBatchStream::try_new(req).await?;
        let database_id = stream.database_id();

        info!(database_id=%database_id, work_id=%stream.work_id(), "beginning client exchange stream");

        let session = self.get_session(database_id)?;

        session.register_broadcast_stream(stream).await?;

        // TODO: We might need to await here for stream completion.

        Ok(service::BroadcastExchangeResponse {})
    }

    fn get_session(&self, db_id: Uuid) -> Result<RemoteSession> {
        self.sessions
            .get(&db_id)
            .ok_or_else(|| RpcsrvError::MissingSession(db_id))
            .map(|s| s.value().clone())
    }
}

#[async_trait]
impl service::execution_service_server::ExecutionService for RpcHandler {
    type PhysicalPlanExecuteStream =
        Pin<Box<dyn Stream<Item = Result<service::RecordBatchResponse, Status>> + Send>>;

    async fn initialize_session(
        &self,
        request: Request<service::InitializeSessionRequest>,
    ) -> Result<Response<service::InitializeSessionResponse>, Status> {
        let resp = self
            .initialize_session_inner(request.into_inner().try_into()?)
            .await?;
        Ok(Response::new(resp.try_into()?))
    }

    async fn fetch_catalog(
        &self,
        request: Request<service::FetchCatalogRequest>,
    ) -> Result<Response<service::FetchCatalogResponse>, Status> {
        let resp = self
            .fetch_catalog_inner(request.into_inner().try_into()?)
            .await?;
        Ok(Response::new(resp.try_into()?))
    }

    async fn dispatch_access(
        &self,
        request: Request<service::DispatchAccessRequest>,
    ) -> Result<Response<service::TableProviderResponse>, Status> {
        let resp = self
            .dispatch_access_inner(request.into_inner().try_into()?)
            .await?;
        Ok(Response::new(resp.try_into()?))
    }

    async fn physical_plan_execute(
        &self,
        request: Request<service::PhysicalPlanExecuteRequest>,
    ) -> Result<Response<Self::PhysicalPlanExecuteStream>, Status> {
        let resp = self
            .physical_plan_execute_inner(request.into_inner().try_into()?)
            .await?;
        Ok(Response::new(Box::pin(resp)))
    }

    async fn broadcast_exchange(
        &self,
        request: Request<Streaming<common::ExecutionResultBatch>>,
    ) -> Result<Response<service::BroadcastExchangeResponse>, Status> {
        let resp = self.broadcast_exchange_inner(request.into_inner()).await?;
        Ok(Response::new(resp))
    }
}

/// Convert a record batch stream into a stream of execution responses
/// containing ipc serialized batches.
// TODO: StreamWriter
// TODO: Possibly buffer record batches.
struct ExecutionResponseBatchStream {
    batches: BatchStreamWithMetricSender,
    buf: Vec<u8>,
}

impl ExecutionResponseBatchStream {
    fn write_batch(&mut self, batch: &RecordBatch) -> Result<service::RecordBatchResponse> {
        self.buf.clear();

        let schema = batch.schema();
        let mut writer = IpcFileWriter::try_new(&mut self.buf, &schema)?;
        writer.write(batch)?;
        writer.finish()?;

        let _ = writer.into_inner()?;

        Ok(service::RecordBatchResponse {
            arrow_ipc: self.buf.clone(),
        })
    }
}

impl Stream for ExecutionResponseBatchStream {
    type Item = Result<service::RecordBatchResponse, Status>;

    fn poll_next(mut self: Pin<&mut Self>, cx: &mut Context<'_>) -> Poll<Option<Self::Item>> {
        match self.batches.poll_next_unpin(cx) {
            Poll::Ready(Some(Ok(batch))) => match self.write_batch(&batch) {
                Ok(resp) => Poll::Ready(Some(Ok(resp))),
                Err(e) => Poll::Ready(Some(Err(e.into()))),
            },
            Poll::Ready(Some(Err(e))) => Poll::Ready(Some(Err(RpcsrvError::from(e).into()))),
            Poll::Ready(None) => Poll::Ready(None),
            Poll::Pending => Poll::Pending,
        }
    }
<<<<<<< HEAD
}

/// The "simple query" rpc handler.
///
/// Note that this doesn't keep state about sessions, and session only last the
/// lifetime of a query.
pub struct SimpleHandler {
    /// Core db engine for creating sessions.
    engine: Arc<Engine>,
}

impl SimpleHandler {
    pub fn new(engine: Arc<Engine>) -> SimpleHandler {
        SimpleHandler { engine }
    }
}

#[async_trait]
impl simple::simple_service_server::SimpleService for SimpleHandler {
    type ExecuteQueryStream = SimpleExecuteQueryStream;

    async fn execute_query(
        &self,
        request: Request<simple::ExecuteQueryRequest>,
    ) -> Result<Response<Self::ExecuteQueryStream>, Status> {
        // Note that this creates a local session independent of any "remote"
        // sessions. This provides full session capabilities (e.g. parsing sql,
        // use the dist exec scheduler).
        //
        // This may be something we change (into what?)
        let request = ExecuteQueryRequest::try_from(request.into_inner())?;
        let vars = SessionVars::default().with_database_id(request.database_id, VarType::System);
        let mut session = self
            .engine
            .new_local_session_context(vars, request.config.into())
            .await
            .map_err(RpcsrvError::from)?;

        let plan = session
            .create_logical_plan(&request.query_text)
            .await
            .map_err(RpcsrvError::from)?;
        let plan = plan.try_into_datafusion_plan().map_err(RpcsrvError::from)?;
        let physical = session
            .create_physical_plan(plan, &OperationInfo::default())
            .await
            .map_err(RpcsrvError::from)?;
        let stream = session
            .execute_physical_plan(physical)
            .await
            .map_err(RpcsrvError::from)?;

        Ok(Response::new(SimpleExecuteQueryStream { inner: stream }))
    }
}

/// Stream implementation for sending the results of a simple query request.
// TODO: Only supports a single response stream (we can do many).
// TODO: Only provides "success" or "error" info to the client. Doesn't return
// the actual results.
pub struct SimpleExecuteQueryStream {
    inner: SendableRecordBatchStream,
}

impl Stream for SimpleExecuteQueryStream {
    type Item = Result<simple::ExecuteQueryResponse, Status>;

    fn poll_next(mut self: Pin<&mut Self>, cx: &mut Context<'_>) -> Poll<Option<Self::Item>> {
        loop {
            match self.inner.poll_next_unpin(cx) {
                // Drop the result, we're not sending it back to the client.
                // And continue to the next loop iteration.
                Poll::Ready(Some(Ok(_))) => (),

                // Stream completed without error, return success to the client.
                Poll::Ready(None) => {
                    return Poll::Ready(Some(Ok(ExecuteQueryResponse::SuccessResult(
                        QueryResultSuccess {},
                    )
                    .into())))
                }

                // We got an error, send it back to the client.
                Poll::Ready(Some(Err(e))) => {
                    return Poll::Ready(Some(Ok(ExecuteQueryResponse::ErrorResult(
                        QueryResultError { msg: e.to_string() },
                    )
                    .into())))
                }

                Poll::Pending => return Poll::Pending,
            }
        }
    }
=======
>>>>>>> 23a6be9b
}<|MERGE_RESOLUTION|>--- conflicted
+++ resolved
@@ -312,101 +312,4 @@
             Poll::Pending => Poll::Pending,
         }
     }
-<<<<<<< HEAD
-}
-
-/// The "simple query" rpc handler.
-///
-/// Note that this doesn't keep state about sessions, and session only last the
-/// lifetime of a query.
-pub struct SimpleHandler {
-    /// Core db engine for creating sessions.
-    engine: Arc<Engine>,
-}
-
-impl SimpleHandler {
-    pub fn new(engine: Arc<Engine>) -> SimpleHandler {
-        SimpleHandler { engine }
-    }
-}
-
-#[async_trait]
-impl simple::simple_service_server::SimpleService for SimpleHandler {
-    type ExecuteQueryStream = SimpleExecuteQueryStream;
-
-    async fn execute_query(
-        &self,
-        request: Request<simple::ExecuteQueryRequest>,
-    ) -> Result<Response<Self::ExecuteQueryStream>, Status> {
-        // Note that this creates a local session independent of any "remote"
-        // sessions. This provides full session capabilities (e.g. parsing sql,
-        // use the dist exec scheduler).
-        //
-        // This may be something we change (into what?)
-        let request = ExecuteQueryRequest::try_from(request.into_inner())?;
-        let vars = SessionVars::default().with_database_id(request.database_id, VarType::System);
-        let mut session = self
-            .engine
-            .new_local_session_context(vars, request.config.into())
-            .await
-            .map_err(RpcsrvError::from)?;
-
-        let plan = session
-            .create_logical_plan(&request.query_text)
-            .await
-            .map_err(RpcsrvError::from)?;
-        let plan = plan.try_into_datafusion_plan().map_err(RpcsrvError::from)?;
-        let physical = session
-            .create_physical_plan(plan, &OperationInfo::default())
-            .await
-            .map_err(RpcsrvError::from)?;
-        let stream = session
-            .execute_physical_plan(physical)
-            .await
-            .map_err(RpcsrvError::from)?;
-
-        Ok(Response::new(SimpleExecuteQueryStream { inner: stream }))
-    }
-}
-
-/// Stream implementation for sending the results of a simple query request.
-// TODO: Only supports a single response stream (we can do many).
-// TODO: Only provides "success" or "error" info to the client. Doesn't return
-// the actual results.
-pub struct SimpleExecuteQueryStream {
-    inner: SendableRecordBatchStream,
-}
-
-impl Stream for SimpleExecuteQueryStream {
-    type Item = Result<simple::ExecuteQueryResponse, Status>;
-
-    fn poll_next(mut self: Pin<&mut Self>, cx: &mut Context<'_>) -> Poll<Option<Self::Item>> {
-        loop {
-            match self.inner.poll_next_unpin(cx) {
-                // Drop the result, we're not sending it back to the client.
-                // And continue to the next loop iteration.
-                Poll::Ready(Some(Ok(_))) => (),
-
-                // Stream completed without error, return success to the client.
-                Poll::Ready(None) => {
-                    return Poll::Ready(Some(Ok(ExecuteQueryResponse::SuccessResult(
-                        QueryResultSuccess {},
-                    )
-                    .into())))
-                }
-
-                // We got an error, send it back to the client.
-                Poll::Ready(Some(Err(e))) => {
-                    return Poll::Ready(Some(Ok(ExecuteQueryResponse::ErrorResult(
-                        QueryResultError { msg: e.to_string() },
-                    )
-                    .into())))
-                }
-
-                Poll::Pending => return Poll::Pending,
-            }
-        }
-    }
-=======
->>>>>>> 23a6be9b
 }