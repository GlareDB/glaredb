use crate::{
    errors::{Result, RpcsrvError},
    session::RemoteSession,
};
use async_trait::async_trait;
use dashmap::DashMap;
use datafusion::arrow::ipc::writer::FileWriter as IpcFileWriter;
use datafusion::arrow::record_batch::RecordBatch;
use datafusion::physical_plan::SendableRecordBatchStream;
use datafusion_ext::vars::{SessionVars, VarSetter};
use futures::{Stream, StreamExt};
use protogen::{
    gen::rpcsrv::service,
    metastore::types::catalog::CatalogState,
    rpcsrv::types::service::{
        CloseSessionRequest, CloseSessionResponse, CreatePhysicalPlanRequest,
        DispatchAccessRequest, InitializeSessionRequest, InitializeSessionResponse,
        PhysicalPlanExecuteRequest, PhysicalPlanResponse, TableProviderResponse,
    },
};
use sqlexec::engine::{Engine, SessionStorageConfig};
use std::{
    pin::Pin,
    sync::Arc,
    task::{Context, Poll},
};
use tonic::{Request, Response, Status};
use tracing::info;
use uuid::Uuid;

pub struct RpcHandler {
    /// Core db engine for creating sessions.
    engine: Arc<Engine>,

    /// Open sessions.
    sessions: DashMap<Uuid, RemoteSession>,

    /// Allow initialize session messages from client.
    ///
    /// By default only messages from proxy are accepted.
    allow_client_init: bool,
}

impl RpcHandler {
    pub fn new(engine: Arc<Engine>, allow_client_init: bool) -> Self {
        RpcHandler {
            engine,
            sessions: DashMap::new(),
            allow_client_init,
        }
    }

    async fn initialize_session_inner(
        &self,
        req: InitializeSessionRequest,
    ) -> Result<InitializeSessionResponse> {
        // Get db id and storage config from the request.
        //
        // This will check that we actually received a proxy request, and not a
        // request from the client.
        let (db_id, storage_conf) = match req {
            InitializeSessionRequest::Proxy(req) => {
                let storage_conf = SessionStorageConfig {
                    gcs_bucket: req.storage_conf.gcs_bucket,
                };
                (req.db_id, storage_conf)
            }
            InitializeSessionRequest::Client(_req) if self.allow_client_init => {
                (Uuid::nil(), SessionStorageConfig::default())
            }
            _ => {
                return Err(RpcsrvError::SessionInitalizeError(
                    "unexpectedly received client request, expected a request from the proxy"
                        .to_string(),
                ))
            }
        };

        let conn_id = Uuid::new_v4();
        info!(session_id=%conn_id, "initializing remote session");

        let mut vars = SessionVars::default();
        // TODO: handle error instead
        vars.database_id.set_and_log(db_id, VarSetter::System);
        vars.connection_id.set_and_log(conn_id, VarSetter::System);

        let sess = self.engine.new_session(vars, storage_conf).await?;

        let sess = RemoteSession::new(sess);
        let initial_state: CatalogState = sess.get_catalog_state().await;

        self.sessions.insert(conn_id, sess);

        Ok(InitializeSessionResponse {
            session_id: conn_id,
            catalog: initial_state,
        })
    }

    async fn create_physical_plan_inner(
        &self,
        req: CreatePhysicalPlanRequest,
    ) -> Result<PhysicalPlanResponse> {
        // TODO(perf): This actually ends being two/three locks that we need to acquire.
        // 1. The hashmap
        // 2. The session itself
        // 3. (soon) Datafusion's context once we start using that

        let session = self.get_session(req.session_id)?;
        info!(session_id=%req.session_id, "creating physical plan");
        session.create_physical_plan(req.logical_plan).await
    }

    async fn dispatch_access_inner(
        &self,
        req: DispatchAccessRequest,
    ) -> Result<TableProviderResponse> {
        let session = self.get_session(req.session_id)?;
        info!(session_id=%req.session_id, table_ref=%req.table_ref, "dispatching table access");
        session.dispatch_access(req.table_ref).await
    }

    async fn physical_plan_execute_inner(
        &self,
        req: PhysicalPlanExecuteRequest,
    ) -> Result<ExecutionResponseBatchStream> {
        let session = self.get_session(req.session_id)?;
        info!(session_id=%req.session_id, exec_id=%req.exec_id, "executing physical plan");
        let batches = session.physical_plan_execute(req.exec_id).await?;
        Ok(ExecutionResponseBatchStream {
            batches,
            buf: Vec::new(),
        })
    }

    fn close_session_inner(&self, req: CloseSessionRequest) -> Result<CloseSessionResponse> {
        info!(session_id=%req.session_id, "closing session");
        self.sessions.remove(&req.session_id);
        Ok(CloseSessionResponse {})
    }

    fn get_session(&self, session_id: Uuid) -> Result<RemoteSession> {
        self.sessions
            .get(&session_id)
            .ok_or_else(|| RpcsrvError::MissingSession(session_id))
            .map(|s| s.value().clone())
    }
}

#[async_trait]
impl service::execution_service_server::ExecutionService for RpcHandler {
    type PhysicalPlanExecuteStream =
        Pin<Box<dyn Stream<Item = Result<service::RecordBatchResponse, Status>> + Send>>;

    async fn initialize_session(
        &self,
        request: Request<service::InitializeSessionRequest>,
    ) -> Result<Response<service::InitializeSessionResponse>, Status> {
        let resp = self
            .initialize_session_inner(request.into_inner().try_into()?)
            .await?;
        Ok(Response::new(resp.try_into()?))
    }

    async fn create_physical_plan(
        &self,
        request: Request<service::CreatePhysicalPlanRequest>,
    ) -> Result<Response<service::PhysicalPlanResponse>, Status> {
        let resp = self
            .create_physical_plan_inner(request.into_inner().try_into()?)
            .await?;
        Ok(Response::new(resp.try_into()?))
    }

    async fn dispatch_access(
        &self,
        request: Request<service::DispatchAccessRequest>,
    ) -> Result<Response<service::TableProviderResponse>, Status> {
        let resp = self
            .dispatch_access_inner(request.into_inner().try_into()?)
            .await?;
        Ok(Response::new(resp.try_into()?))
    }

    async fn table_provider_scan(
        &self,
        _request: Request<service::TableProviderScanRequest>,
    ) -> Result<Response<service::PhysicalPlanResponse>, Status> {
        todo!()
    }

    async fn table_provider_insert_into(
        &self,
        _request: Request<service::TableProviderInsertIntoRequest>,
    ) -> Result<Response<service::PhysicalPlanResponse>, Status> {
        todo!()
    }

    async fn physical_plan_execute(
        &self,
<<<<<<< HEAD
        request: Request<ExecuteRequest>,
    ) -> Result<Response<Self::ExecuteStream>, Status> {
        info!("executing: {:?}", request);
        let stream = self.execute_inner(request.into_inner()).await?;
        Ok(Response::new(Box::pin(stream)))
=======
        request: Request<service::PhysicalPlanExecuteRequest>,
    ) -> Result<Response<Self::PhysicalPlanExecuteStream>, Status> {
        let resp = self
            .physical_plan_execute_inner(request.into_inner().try_into()?)
            .await?;
        Ok(Response::new(Box::pin(resp)))
>>>>>>> 33a20c73
    }

    async fn close_session(
        &self,
        request: Request<service::CloseSessionRequest>,
    ) -> Result<Response<service::CloseSessionResponse>, Status> {
        let resp = self.close_session_inner(request.into_inner().try_into()?)?;
        Ok(Response::new(resp.into()))
    }
}

/// Convert a record batch stream into a stream of execution responses
/// containing ipc serialized batches.
// TODO: StreamWriter
// TODO: Possibly buffer record batches.
struct ExecutionResponseBatchStream {
    batches: SendableRecordBatchStream,
    buf: Vec<u8>,
}

impl ExecutionResponseBatchStream {
    fn write_batch(&mut self, batch: &RecordBatch) -> Result<service::RecordBatchResponse> {
        self.buf.clear();

        let schema = batch.schema();
        let mut writer = IpcFileWriter::try_new(&mut self.buf, &schema)?;
        writer.write(batch)?;
        writer.finish()?;

        let _ = writer.into_inner()?;

        Ok(service::RecordBatchResponse {
            arrow_ipc: self.buf.clone(),
        })
    }
}

impl Stream for ExecutionResponseBatchStream {
    type Item = Result<service::RecordBatchResponse, Status>;

    fn poll_next(mut self: Pin<&mut Self>, cx: &mut Context<'_>) -> Poll<Option<Self::Item>> {
        match self.batches.poll_next_unpin(cx) {
            Poll::Ready(Some(Ok(batch))) => match self.write_batch(&batch) {
                Ok(resp) => Poll::Ready(Some(Ok(resp))),
                Err(e) => Poll::Ready(Some(Err(e.into()))),
            },
            Poll::Ready(Some(Err(e))) => Poll::Ready(Some(Err(RpcsrvError::from(e).into()))),
            Poll::Ready(None) => Poll::Ready(None),
            Poll::Pending => Poll::Pending,
        }
    }
}<|MERGE_RESOLUTION|>--- conflicted
+++ resolved
@@ -198,20 +198,12 @@
 
     async fn physical_plan_execute(
         &self,
-<<<<<<< HEAD
-        request: Request<ExecuteRequest>,
-    ) -> Result<Response<Self::ExecuteStream>, Status> {
-        info!("executing: {:?}", request);
-        let stream = self.execute_inner(request.into_inner()).await?;
-        Ok(Response::new(Box::pin(stream)))
-=======
         request: Request<service::PhysicalPlanExecuteRequest>,
     ) -> Result<Response<Self::PhysicalPlanExecuteStream>, Status> {
         let resp = self
             .physical_plan_execute_inner(request.into_inner().try_into()?)
             .await?;
         Ok(Response::new(Box::pin(resp)))
->>>>>>> 33a20c73
     }
 
     async fn close_session(
