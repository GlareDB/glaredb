use crate::errors::{Result, RpcsrvError};
use datafusion::arrow::datatypes::Schema;
use datafusion::common::OwnedTableReference;
use datafusion::physical_plan::SendableRecordBatchStream;
use datafusion::prelude::SessionContext;
use datafusion_proto::logical_plan::AsLogicalPlan;
use datafusion_proto::protobuf::LogicalPlanNode;
use protogen::metastore::types::catalog::CatalogState;
use protogen::rpcsrv::types::service::{PhysicalPlanResponse, TableProviderResponse};
use sqlexec::engine::TrackedSession;
use std::sync::Arc;
use tokio::sync::Mutex;
use uuid::Uuid;

/// A wrapper around a normal session for sql execution.
#[derive(Clone)]
pub struct RemoteSession {
    /// Inner sql session.
    ///
    /// Wrapped in an Arc and Mutex since the lifetime of the session is not
    /// tied to a single connection, and so needs to be tracked in a shared map.
    session: Arc<Mutex<TrackedSession>>,
}

impl RemoteSession {
    pub fn new(session: TrackedSession) -> Self {
        RemoteSession {
            session: Arc::new(Mutex::new(session)),
        }
    }

    /// Get the catalog state suitable for sending back to the requesting
    /// session.
    pub async fn get_catalog_state(&self) -> CatalogState {
        let session = self.session.lock().await;
        session.get_session_catalog().get_state().as_ref().clone()
    }

    pub async fn create_physical_plan(
        &self,
<<<<<<< HEAD
        req: ExecuteRequest,
    ) -> Result<SendableRecordBatchStream> {
        match req.plan {
            Some(Plan::LogicalPlan(buf)) => {
                // TODO: Use a context that actually matters.
                let fake_ctx = SessionContext::new();
                let plan = LogicalPlanNode::try_decode(&buf)?
                    .try_into_logical_plan(&fake_ctx, &GlareDBExtensionCodec)?;
                println!("SERVER---\nplan: {:?}", plan);
                let mut session = self.session.lock().await;
                let physical = session.create_physical_plan(plan).await?;
                println!("SERVER---\nphysical: {:?}", physical);
                let stream = session.execute_physical(physical)?;

                Ok(stream)
            }
            Some(Plan::PhysicalPlan(_)) => Err(RpcsrvError::PhysicalPlansNotSupported),
            None => Err(RpcsrvError::Internal("missing plan on request".to_string())),
        }
=======
        logical_plan: impl AsRef<[u8]>,
    ) -> Result<PhysicalPlanResponse> {
        let mut session = self.session.lock().await;

        // TODO: Use a context that actually matters.
        let fake_ctx = SessionContext::new();
        let plan = LogicalPlanNode::try_decode(logical_plan.as_ref())?
            .try_into_logical_plan(&fake_ctx, &session.extension_codec())?;

        let physical = session.create_physical_plan(plan).await?;
        let schema = physical.schema();
        let exec_id = session.add_physical_plan(physical);

        Ok(PhysicalPlanResponse {
            id: exec_id,
            schema: Schema::clone(&schema),
        })
    }

    pub async fn dispatch_access(
        &self,
        table_ref: OwnedTableReference,
    ) -> Result<TableProviderResponse> {
        let mut session = self.session.lock().await;
        let provider = session.dispatch_access(table_ref).await?;
        let schema = provider.schema();
        let provider_id = session.add_table_provider(provider);

        Ok(TableProviderResponse {
            id: provider_id,
            schema: Schema::clone(&schema),
        })
    }

    pub async fn physical_plan_execute(&self, exec_id: Uuid) -> Result<SendableRecordBatchStream> {
        let session = self.session.lock().await;
        let plan = session
            .get_physical_plan(&exec_id)
            .ok_or_else(|| RpcsrvError::MissingPhysicalPlan(exec_id))?;
        // TODO: Use a context that actually matters.
        let stream = session.execute_physical(plan)?;
        Ok(stream)
>>>>>>> 33a20c73
    }
}<|MERGE_RESOLUTION|>--- conflicted
+++ resolved
@@ -38,27 +38,6 @@
 
     pub async fn create_physical_plan(
         &self,
-<<<<<<< HEAD
-        req: ExecuteRequest,
-    ) -> Result<SendableRecordBatchStream> {
-        match req.plan {
-            Some(Plan::LogicalPlan(buf)) => {
-                // TODO: Use a context that actually matters.
-                let fake_ctx = SessionContext::new();
-                let plan = LogicalPlanNode::try_decode(&buf)?
-                    .try_into_logical_plan(&fake_ctx, &GlareDBExtensionCodec)?;
-                println!("SERVER---\nplan: {:?}", plan);
-                let mut session = self.session.lock().await;
-                let physical = session.create_physical_plan(plan).await?;
-                println!("SERVER---\nphysical: {:?}", physical);
-                let stream = session.execute_physical(physical)?;
-
-                Ok(stream)
-            }
-            Some(Plan::PhysicalPlan(_)) => Err(RpcsrvError::PhysicalPlansNotSupported),
-            None => Err(RpcsrvError::Internal("missing plan on request".to_string())),
-        }
-=======
         logical_plan: impl AsRef<[u8]>,
     ) -> Result<PhysicalPlanResponse> {
         let mut session = self.session.lock().await;
@@ -101,6 +80,5 @@
         // TODO: Use a context that actually matters.
         let stream = session.execute_physical(plan)?;
         Ok(stream)
->>>>>>> 33a20c73
     }
 }