--- conflicted
+++ resolved
@@ -1,8 +1,4 @@
-<<<<<<< HEAD
-use crate::errors::{Result, RpcsrvError};
-=======
 use crate::errors::Result;
->>>>>>> 758b0d79
 use datafusion::arrow::datatypes::Schema;
 use datafusion::common::OwnedTableReference;
 use datafusion::physical_plan::SendableRecordBatchStream;
@@ -48,13 +44,6 @@
 
         // TODO: Use a context that actually matters.
         let fake_ctx = SessionContext::new();
-<<<<<<< HEAD
-        let plan = LogicalPlanNode::try_decode(logical_plan.as_ref())?
-            .try_into_logical_plan(&fake_ctx, &session.extension_codec())?;
-        let physical = session.create_physical_plan(plan).await?;
-        let schema = physical.schema();
-        let exec_id = session.add_physical_plan(physical);
-=======
         let codec = session.extension_codec()?;
         let plan = LogicalPlanNode::try_decode(logical_plan.as_ref())?
             .try_into_logical_plan(&fake_ctx, &codec)?;
@@ -62,7 +51,6 @@
         let physical = session.create_physical_plan(plan).await?;
         let schema = physical.schema();
         let exec_id = session.add_physical_plan(physical)?;
->>>>>>> 758b0d79
 
         Ok(PhysicalPlanResponse {
             id: exec_id,
@@ -77,11 +65,7 @@
         let mut session = self.session.lock().await;
         let provider = session.dispatch_access(table_ref).await?;
         let schema = provider.schema();
-<<<<<<< HEAD
-        let provider_id = session.add_table_provider(provider);
-=======
         let provider_id = session.add_table_provider(provider)?;
->>>>>>> 758b0d79
 
         Ok(TableProviderResponse {
             id: provider_id,
@@ -91,18 +75,9 @@
 
     pub async fn physical_plan_execute(&self, exec_id: Uuid) -> Result<SendableRecordBatchStream> {
         let session = self.session.lock().await;
-<<<<<<< HEAD
-        let plan = session
-            .get_physical_plan(&exec_id)
-            .ok_or_else(|| RpcsrvError::MissingPhysicalPlan(exec_id))?;
-
-        let stream = session.execute_physical(plan)?;
-
-=======
         let plan = session.get_physical_plan(&exec_id)?;
         // TODO: Use a context that actually matters.
         let stream = session.execute_physical(plan)?;
->>>>>>> 758b0d79
         Ok(stream)
     }
 }