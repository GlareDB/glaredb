#[derive(Debug, thiserror::Error)]
pub enum RpcsrvError {
    #[error("Invalid {0} id: {1}")]
    InvalidId(&'static str, uuid::Error),

    #[error("Missing session for id {0}")]
    MissingSession(uuid::Uuid),

    #[error("Missing table provider for id: {0}")]
    MissingTableProvider(uuid::Uuid),

    #[error("Missing physical plan for id: {0}")]
    MissingPhysicalPlan(uuid::Uuid),

    #[error("Executing physical plans is not currently supported")]
    PhysicalPlansNotSupported,

    #[error("Missing key: {0}")]
    MissingAuthKey(&'static str),

    #[error("Session initialize error: {0}")]
    SessionInitalizeError(String),

    #[error(transparent)]
    TonicMetadataToStr(#[from] tonic::metadata::errors::ToStrError),

    #[error(transparent)]
<<<<<<< HEAD
    ProtoConvError(#[from] protogen::ProtoConvError),
=======
    ProtoConvError(#[from] protogen::errors::ProtoConvError),
>>>>>>> 33a20c73

    #[error(transparent)]
    ExecError(#[from] sqlexec::errors::ExecError),

    #[error("Failed to authenticate with GlareDB Cloud: {0}")]
    CloudAuth(#[from] proxyutil::cloudauth::CloudAuthError),

    #[error(transparent)]
    Datafusion(#[from] datafusion::error::DataFusionError),

    #[error(transparent)]
    Arrow(#[from] datafusion::arrow::error::ArrowError),

    #[error("{0:?}")]
    TonicTransport(#[from] tonic::transport::Error),

    #[error(transparent)]
    InvalidMetadataValue(#[from] tonic::metadata::errors::InvalidMetadataValue),

    #[error(transparent)]
    TonicStatus(#[from] tonic::Status),

    #[error("{0}")]
    Internal(String),
}

pub type Result<T, E = RpcsrvError> = std::result::Result<T, E>;

impl From<RpcsrvError> for tonic::Status {
    fn from(value: RpcsrvError) -> Self {
        tonic::Status::from_error(Box::new(value))
    }
}<|MERGE_RESOLUTION|>--- conflicted
+++ resolved
@@ -25,11 +25,7 @@
     TonicMetadataToStr(#[from] tonic::metadata::errors::ToStrError),
 
     #[error(transparent)]
-<<<<<<< HEAD
-    ProtoConvError(#[from] protogen::ProtoConvError),
-=======
     ProtoConvError(#[from] protogen::errors::ProtoConvError),
->>>>>>> 33a20c73
 
     #[error(transparent)]
     ExecError(#[from] sqlexec::errors::ExecError),
