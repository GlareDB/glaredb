--- conflicted
+++ resolved
@@ -2,9 +2,6 @@
 pub mod flight_handler;
 pub mod handler;
 pub mod proxy;
-<<<<<<< HEAD
-=======
 pub mod simple;
 
->>>>>>> ef66a7a2
 mod session;