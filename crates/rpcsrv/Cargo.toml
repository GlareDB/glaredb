[package]
name = "rpcsrv"
version.workspace = true
edition.workspace = true

# See more keys and their definitions at https://doc.rust-lang.org/cargo/reference/manifest.html

[dependencies]
sqlexec = { path = "../sqlexec" }
proxyutil = { path = "../proxyutil" }
datafusion_ext = { path = "../datafusion_ext" }
datafusion = { workspace = true }
datafusion-proto = { workspace = true }
serde = { workspace = true }
logutil = { path = "../logutil" }
protogen = { path = "../protogen" }
once_cell = "1.18.0"
tokio = { version = "1", features = ["full"] }
uuid = { version = "1.4.1", features = ["v4", "fast-rng", "macro-diagnostics"] }
async-trait = "0.1.74"
tracing = "0.1"
thiserror = { workspace = true }
<<<<<<< HEAD
prost = "0.11"
prost-types = "0.12"
tonic = { version = "0.10", features = ["transport", "tls", "tls-roots"] }
=======
prost = "0.12"
prost-types = "0.11"
tonic = { version = "0.9", features = ["transport", "tls", "tls-roots"] }
>>>>>>> eef584e6
bytes = "1.4"
futures = "0.3.29"
dashmap = "5.5.0"<|MERGE_RESOLUTION|>--- conflicted
+++ resolved
@@ -20,15 +20,9 @@
 async-trait = "0.1.74"
 tracing = "0.1"
 thiserror = { workspace = true }
-<<<<<<< HEAD
-prost = "0.11"
+prost = "0.12"
 prost-types = "0.12"
 tonic = { version = "0.10", features = ["transport", "tls", "tls-roots"] }
-=======
-prost = "0.12"
-prost-types = "0.11"
-tonic = { version = "0.9", features = ["transport", "tls", "tls-roots"] }
->>>>>>> eef584e6
 bytes = "1.4"
 futures = "0.3.29"
 dashmap = "5.5.0"