[package]
name = "rpcsrv"
version.workspace = true
edition.workspace = true

# See more keys and their definitions at https://doc.rust-lang.org/cargo/reference/manifest.html

[dependencies]
sqlexec = { path = "../sqlexec" }
proxyutil = { path = "../proxyutil" }
datafusion_ext = { path = "../datafusion_ext" }
datafusion = { workspace = true }
datafusion-proto = { workspace = true }
serde = { workspace = true }
logutil = { path = "../logutil" }
protogen = { path = "../protogen" }
once_cell = "1.18.0"
tokio = { version = "1", features = ["full"] }
uuid = { version = "1.4.1", features = ["v4", "fast-rng", "macro-diagnostics"] }
async-trait = "0.1.74"
tracing = "0.1"
thiserror = { workspace = true }
prost = "0.11"
<<<<<<< HEAD
prost-types = "0.11"
tonic = { version = "0.10", features = ["transport", "tls", "tls-roots"] }
=======
prost-types = "0.12"
tonic = { version = "0.9", features = ["transport", "tls", "tls-roots"] }
>>>>>>> 01d578b8
bytes = "1.4"
futures = "0.3.29"
dashmap = "5.5.0"<|MERGE_RESOLUTION|>--- conflicted
+++ resolved
@@ -21,13 +21,8 @@
 tracing = "0.1"
 thiserror = { workspace = true }
 prost = "0.11"
-<<<<<<< HEAD
-prost-types = "0.11"
+prost-types = "0.12"
 tonic = { version = "0.10", features = ["transport", "tls", "tls-roots"] }
-=======
-prost-types = "0.12"
-tonic = { version = "0.9", features = ["transport", "tls", "tls-roots"] }
->>>>>>> 01d578b8
 bytes = "1.4"
 futures = "0.3.29"
 dashmap = "5.5.0"