[package]
name = "rpcsrv"
version.workspace = true
edition.workspace = true

# See more keys and their definitions at https://doc.rust-lang.org/cargo/reference/manifest.html

[dependencies]
arrow-flight = { workspace = true  }
async-trait = { workspace = true }
datafusion = { workspace = true }
datafusion-proto = { workspace = true }
futures = { workspace = true }
prost = { workspace = true }
thiserror = { workspace = true }
tokio = { workspace = true }
tonic = { workspace = true }
tracing = { workspace = true }
datafusion_ext = { path = "../datafusion_ext" }
logutil = { path = "../logutil" }
protogen = { path = "../protogen" }
proxyutil = { path = "../proxyutil" }
sqlexec = { path = "../sqlexec" }
telemetry = { path = "../telemetry" }
base64 = "0.21.5"
bytes = "1.4"
dashmap = "5.5.0"
<<<<<<< HEAD
once_cell = "1.19.0"
uuid = { version = "1.6.1", features = ["v4", "fast-rng", "macro-diagnostics"] }
=======
arrow-flight = { version = "47.0.0", features = ["flight-sql-experimental"] }
base64 = "0.21.7"
>>>>>>> 388a5972
<|MERGE_RESOLUTION|>--- conflicted
+++ resolved
@@ -16,19 +16,17 @@
 tokio = { workspace = true }
 tonic = { workspace = true }
 tracing = { workspace = true }
+
 datafusion_ext = { path = "../datafusion_ext" }
 logutil = { path = "../logutil" }
 protogen = { path = "../protogen" }
 proxyutil = { path = "../proxyutil" }
 sqlexec = { path = "../sqlexec" }
 telemetry = { path = "../telemetry" }
-base64 = "0.21.5"
+
+
+base64 = "0.21.7"
 bytes = "1.4"
 dashmap = "5.5.0"
-<<<<<<< HEAD
 once_cell = "1.19.0"
-uuid = { version = "1.6.1", features = ["v4", "fast-rng", "macro-diagnostics"] }
-=======
-arrow-flight = { version = "47.0.0", features = ["flight-sql-experimental"] }
-base64 = "0.21.7"
->>>>>>> 388a5972
+uuid = { version = "1.6.1", features = ["v4", "fast-rng", "macro-diagnostics"] }