--- conflicted
+++ resolved
@@ -20,15 +20,9 @@
 async-trait = "0.1.74"
 tracing = "0.1"
 thiserror = { workspace = true }
-<<<<<<< HEAD
-prost = "0.12"
-prost-types = "0.12"
-tonic = { version = "0.10", features = ["transport", "tls", "tls-roots"] }
-=======
 prost = { workspace = true }
 prost-types = { workspace = true }
 tonic = { workspace = true }
->>>>>>> 8d21627e
 bytes = "1.4"
 futures = "0.3.29"
 dashmap = "5.5.0"