[package]
name = "rpcsrv"
version.workspace = true
edition.workspace = true

[lints]
workspace = true

[lib]
# no doctests currently implemented in this package; skip, then
doctest = false

[dependencies]
arrow-flight = { workspace = true  }
async-trait = { workspace = true }
datafusion = { workspace = true }
datafusion-proto = { workspace = true }
futures = { workspace = true }
prost = { workspace = true }
thiserror = { workspace = true }
tokio = { workspace = true }
tonic = { workspace = true }
tracing = { workspace = true }

datafusion_ext = { path = "../datafusion_ext" }
logutil = { path = "../logutil" }
protogen = { path = "../protogen" }
proxyutil = { path = "../proxyutil" }
sqlexec = { path = "../sqlexec" }
telemetry = { path = "../telemetry" }

base64 = "0.22.1"
bytes = "1.7"
dashmap = "6.1.0"
<<<<<<< HEAD
once_cell = "1.20.2"
uuid = { version = "1.10.0", features = ["v4", "fast-rng", "macro-diagnostics"] }
=======
once_cell = "1.19.0"
uuid = { version = "1.11.0", features = ["v4", "fast-rng", "macro-diagnostics"] }
>>>>>>> 4c7f686b
<|MERGE_RESOLUTION|>--- conflicted
+++ resolved
@@ -32,10 +32,5 @@
 base64 = "0.22.1"
 bytes = "1.7"
 dashmap = "6.1.0"
-<<<<<<< HEAD
 once_cell = "1.20.2"
-uuid = { version = "1.10.0", features = ["v4", "fast-rng", "macro-diagnostics"] }
-=======
-once_cell = "1.19.0"
-uuid = { version = "1.11.0", features = ["v4", "fast-rng", "macro-diagnostics"] }
->>>>>>> 4c7f686b
+uuid = { version = "1.11.0", features = ["v4", "fast-rng", "macro-diagnostics"] }