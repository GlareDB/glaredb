--- conflicted
+++ resolved
@@ -1011,7 +1011,30 @@
     }
 
     #[test]
-<<<<<<< HEAD
+    fn many_cols_small_max_width() {
+        // https://github.com/GlareDB/glaredb/issues/1790
+
+        let fields: Vec<_> = (0..30)
+            .map(|i| Field::new(i.to_string(), DataType::Int8, true))
+            .collect();
+
+        let schema = Arc::new(Schema::new(fields));
+
+        let table = pretty_format_batches(&schema, &[], Some(40), None).unwrap();
+
+        let expected = vec![
+            "┌──────┬──────┬───┬──────┬──────┐",
+            "│    0 │    1 │ … │   28 │   29 │",
+            "│   ── │   ── │   │   ── │   ── │",
+            "│ Int8 │ Int8 │   │ Int8 │ Int8 │",
+            "╞══════╪══════╪═══╪══════╪══════╡",
+            "└──────┴──────┴───┴──────┴──────┘",
+        ];
+
+        assert_eq_print(expected.join("\n"), table.to_string())
+    }
+
+    #[test]
     fn multiple_batches_with_slicing() {
         // https://github.com/GlareDB/glaredb/pull/1788
         //
@@ -1069,26 +1092,6 @@
             "│ 6    │     6 │",
             "└──────┴───────┘",
             " 6 rows (2 shown)",
-=======
-    fn many_cols_small_max_width() {
-        // https://github.com/GlareDB/glaredb/issues/1790
-
-        let fields: Vec<_> = (0..30)
-            .map(|i| Field::new(i.to_string(), DataType::Int8, true))
-            .collect();
-
-        let schema = Arc::new(Schema::new(fields));
-
-        let table = pretty_format_batches(&schema, &[], Some(40), None).unwrap();
-
-        let expected = vec![
-            "┌──────┬──────┬───┬──────┬──────┐",
-            "│    0 │    1 │ … │   28 │   29 │",
-            "│   ── │   ── │   │   ── │   ── │",
-            "│ Int8 │ Int8 │   │ Int8 │ Int8 │",
-            "╞══════╪══════╪═══╪══════╪══════╡",
-            "└──────┴──────┴───┴──────┴──────┘",
->>>>>>> d0bdf7e4
         ];
 
         assert_eq_print(expected.join("\n"), table.to_string())
