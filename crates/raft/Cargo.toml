[package]
name = "raft"
version = "0.1.0"
edition = "2021"
build = "build_proto.rs"

# See more keys and their definitions at https://doc.rust-lang.org/cargo/reference/manifest.html

[dependencies]
logutil = {path = "../logutil"}
maplit = "1.0"
tonic = { version = "0.8.2", features = ["transport", "codegen"] }
prost = "0.11.0"
tracing = "0.1"
tracing-subscriber = "0.3"
thiserror = "1.0"
serde = { version = "1.0", features = ["derive", "rc"] }
serde_json = { version = "1.0" }
tokio = { version = "1", features = ["full"] }
<<<<<<< HEAD
async-trait = "0.1.57"
futures = "0.3.25"
=======
async-trait = "0.1.58"
futures = "0.3.21"
>>>>>>> d1e03a01
parking_lot = "0.12.1"
tokio-serde = { version = "0.8", features = ["bincode"] }
bincode = "1.3.3"
tempdir = "0.3.7"
clap = { version = "3.2.22", features = ["derive"] }
openraft = { git = "https://github.com/glaredb/openraft", rev = "e6be6640455e58944bada6c1fc4ef4270c988dbc", features = ["serde"] }
reqwest = { version = "0.11", features = ["json"] }

[build-dependencies]
tonic-build = "0.8.2"<|MERGE_RESOLUTION|>--- conflicted
+++ resolved
@@ -17,13 +17,8 @@
 serde = { version = "1.0", features = ["derive", "rc"] }
 serde_json = { version = "1.0" }
 tokio = { version = "1", features = ["full"] }
-<<<<<<< HEAD
-async-trait = "0.1.57"
+async-trait = "0.1.58"
 futures = "0.3.25"
-=======
-async-trait = "0.1.58"
-futures = "0.3.21"
->>>>>>> d1e03a01
 parking_lot = "0.12.1"
 tokio-serde = { version = "0.8", features = ["bincode"] }
 bincode = "1.3.3"
