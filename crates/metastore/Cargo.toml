--- conflicted
+++ resolved
@@ -11,15 +11,9 @@
 sqlbuiltins = { path = "../sqlbuiltins" }
 object_store_util = {path = "../object_store_util"}
 pgrepr = {path = "../pgrepr"}
-<<<<<<< HEAD
 tonic = { version = "0.10", features = ["transport", "tls", "tls-roots"] }
-prost = "0.11"
+prost = "0.12"
 prost-types = "0.12"
-=======
-tonic = { version = "0.9", features = ["transport", "tls", "tls-roots"] }
-prost = "0.12"
-prost-types = "0.11"
->>>>>>> eef584e6
 thiserror.workspace = true
 tokio = { version = "1", features = ["full"] }
 tracing = "0.1"
