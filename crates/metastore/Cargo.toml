--- conflicted
+++ resolved
@@ -15,17 +15,10 @@
 thiserror = "1.0"
 tokio = { version = "1", features = ["full"] }
 tracing = "0.1"
-<<<<<<< HEAD
 async-trait = "0.1.64"
 datafusion = "17.0"
-bytes = "1.3"
 uuid = { version = "1.3.0", features = ["v4", "fast-rng", "macro-diagnostics"] }
-=======
-async-trait = "0.1.63"
-datafusion = "16.1"
 bytes = "1.4"
-uuid = { version = "1.2.2", features = ["v4", "fast-rng", "macro-diagnostics"] }
->>>>>>> 6a21779d
 object_store = "0.5"
 once_cell = "1.17.0"
 proptest = "1.0"
