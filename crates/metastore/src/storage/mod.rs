--- conflicted
+++ resolved
@@ -49,11 +49,7 @@
     LeaseRenewerExited,
 
     #[error(transparent)]
-<<<<<<< HEAD
-    ProtoConv(#[from] protogen::ProtoConvError),
-=======
     ProtoConv(#[from] protogen::errors::ProtoConvError),
->>>>>>> 33a20c73
 
     #[error("Failed to encode protobuf for storage: {0}")]
     ProstEncode(#[from] prost::EncodeError),
