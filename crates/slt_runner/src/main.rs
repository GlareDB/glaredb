use anyhow::{anyhow, Result};
use async_trait::async_trait;
use clap::{Parser, Subcommand};
use glaredb::server::{Server, ServerConfig};
use glob::glob;
use sqllogictest::{AsyncDB, Runner};
use std::fmt::Write;
use std::net::SocketAddr;
use std::path::PathBuf;
use std::time::{Duration, Instant};
use tokio::net::TcpListener;
use tokio::runtime::Builder;
use tokio::sync::oneshot;
use tokio_postgres::{Client, Config as ClientConfig, NoTls, SimpleQueryMessage};

#[derive(Parser)]
#[clap(name = "slt_runner")]
#[clap(about = "Run sqllogictests against a GlareDB server", long_about = None)]
struct Cli {
    #[clap(short, long, action = clap::ArgAction::Count)]
    verbose: u8,
    #[clap(subcommand)]
    command: Commands,
}

<<<<<<< HEAD
#[derive(Subcommand)]
enum Commands {
    /// Start an embedded GlareDB server to execute the tests against.
    Embedded {
        /// TCP address to bind to for the GlareDB server.
        ///
        /// Omitting this will attempt to bind to any available port.
        #[clap(long, value_parser)]
        bind: Option<String>,

        /// Whether or not to keep the GlareDB server running after a failure.
        ///
        /// This allow for an external client to connect to allow for additional
        /// debugging.
        #[clap(long, value_parser)]
        keep_running: bool,

        /// Type of object storage database will access
        #[clap(short, long, value_parser, default_value_t = String::from("local"))]
        object_store: String,

        /// Path to test files.
        files: Vec<String>,
    },

    /// Connect to a remote instance to execute tests against.
    External {
        /// Connection string to use for connecting to the database.
        #[clap(short, long, value_parser)]
        connection_str: String,

        /// Path to test files.
        files: Vec<String>,
    },
}
=======
    /// TCP address to bind to for the GlareDB server.
    ///
    /// Omitting this will attempt to bind to any available port.
    #[clap(long, value_parser)]
    bind: Option<String>,

    /// Whether or not to keep the GlareDB server running after a failure.
    ///
    /// This allow for an external client to connect to allow for additional
    /// debugging.
    #[clap(long, value_parser)]
    keep_running: bool,

    /// Name of the database to connect to.
    #[clap(short, long, value_parser, default_value_t = String::from("slt"))]
    db_name: String,

    /// Type of object storage database will access
    #[clap(short, long, value_parser, default_value_t = String::from("local"))]
    object_store: String,
>>>>>>> 2e9f53ee

impl Commands {
    fn collect_globbed_files(&self) -> Result<Vec<PathBuf>> {
        let files = match self {
            Commands::Embedded { files, .. } => files.clone(),
            Commands::External { files, .. } => files.clone(),
        };
        Ok(files
            .into_iter()
            .map(|s| glob(&s))
            .collect::<Result<Vec<_>, _>>()?
            .into_iter()
            .flatten()
            .collect::<Result<Vec<_>, _>>()?)
    }
}

fn main() -> Result<()> {
    let cli = Cli::parse();
    logutil::init(cli.verbose, false);

    let files = cli.command.collect_globbed_files()?;
    if files.is_empty() {
        println!("no files, exiting...");
        return Ok(());
    }

    let runtime = Builder::new_multi_thread().enable_all().build()?;
<<<<<<< HEAD
    match cli.command {
        Commands::Embedded {
            bind,
            keep_running,
            object_store,
            ..
        } => runtime.block_on(async move {
            let pg_listener =
                TcpListener::bind(bind.unwrap_or_else(|| "localhost:0".to_string())).await?;
            let pg_addr = pg_listener.local_addr()?;
            let conf = ServerConfig { pg_listener };

            let server = Server::connect("slt", &object_store).await?;
            let _ = tokio::spawn(server.serve(conf));

            let runner = TestRunner::connect_embedded(pg_addr).await?;
            match runner.exec_tests(&files).await {
                Ok(taken) => {
                    println!("tests completed in {:?}", taken);
                    Ok(())
                }
                Err(e) => {
                    if keep_running {
                        eprintln!("{}", e);
                        println!("keeping the server running, addr: {}", pg_addr);
                        println!("CTRL-C to exit");
                        tokio::signal::ctrl_c().await?;
                    }
                    Err(e)
=======
    runtime.block_on(async move {
        let pg_listener =
            TcpListener::bind(cli.bind.unwrap_or_else(|| "localhost:0".to_string())).await?;
        let pg_addr = pg_listener.local_addr()?;
        let conf = ServerConfig { pg_listener };

        let server = Server::connect(cli.db_name, &cli.object_store).await?;
        let _ = tokio::spawn(server.serve(conf));

        let runner = TestRunner::connect(pg_addr).await?;
        match runner.exec_tests(&files).await {
            Ok(taken) => {
                println!("tests completed in {:?}", taken);
                Ok(())
            }
            Err(e) => {
                if cli.keep_running {
                    eprintln!("{}", e);
                    println!("keeping the server running, addr: {}", pg_addr);
                    println!("CTRL-C to exit");
                    tokio::signal::ctrl_c().await?;
>>>>>>> 2e9f53ee
                }
            }
        }),
        Commands::External { connection_str, .. } => runtime.block_on(async move {
            let runner = TestRunner::connect_external(&connection_str).await?;
            let taken = runner.exec_tests(&files).await?;
            println!("tests completed in {:?}", taken);
            Ok(())
        }),
    }
}

struct TestRunner {
    client: TestClient,
    conn_err: oneshot::Receiver<Result<(), tokio_postgres::Error>>,
}

impl TestRunner {
    /// Connect to an embedded database at the given addr.
    async fn connect_embedded(pg_addr: SocketAddr) -> Result<TestRunner> {
        let host = pg_addr.ip().to_string();
        let port = pg_addr.port();
        let (client, conn) = ClientConfig::new()
            .user("glaredb")
            .password("glaredb")
            .dbname("glaredb")
            .host(&host)
            .port(port)
            .connect(NoTls)
            .await?;

        let (conn_err_tx, conn_err_rx) = oneshot::channel();
        tokio::spawn(async move { conn_err_tx.send(conn.await) });

        Ok(TestRunner {
            client: TestClient { client },
            conn_err: conn_err_rx,
        })
    }

    async fn connect_external(conn: &str) -> Result<TestRunner> {
        let (client, conn) = tokio_postgres::connect(conn, NoTls).await?;
        let (conn_err_tx, conn_err_rx) = oneshot::channel();
        tokio::spawn(async move { conn_err_tx.send(conn.await) });

        Ok(TestRunner {
            client: TestClient { client },
            conn_err: conn_err_rx,
        })
    }

    /// Execute all test files, returning after the first error.
    ///
    /// All tests are ran sequentially.
    async fn exec_tests(mut self, files: &[PathBuf]) -> Result<Duration> {
        let start = Instant::now();
        let mut runner = Runner::new(self.client);
        for file in files {
            runner
                .run_file_async(file)
                .await
                .map_err(|e| anyhow!("test fail: {}", e))?;
            if let Ok(result) = self.conn_err.try_recv() {
                match result {
                    Ok(()) => return Err(anyhow!("client connection unexpectedly closed")),
                    Err(e) => return Err(e.into()),
                }
            }
        }
        Ok(Instant::now().duration_since(start))
    }
}

struct TestClient {
    client: Client,
}

#[async_trait]
impl AsyncDB for TestClient {
    type Error = tokio_postgres::Error;

    async fn run(&mut self, sql: &str) -> Result<String, Self::Error> {
        let mut output = String::new();
        let rows = self.client.simple_query(sql).await?;
        for row in rows {
            match row {
                SimpleQueryMessage::Row(row) => {
                    for i in 0..row.len() {
                        if i != 0 {
                            write!(output, " ").unwrap();
                        }
                        match row.get(i) {
                            Some(v) => {
                                if v.is_empty() {
                                    write!(output, "(empty)").unwrap()
                                } else {
                                    write!(output, "{}", v).unwrap()
                                }
                            }
                            None => write!(output, "NULL").unwrap(),
                        }
                    }
                }
                SimpleQueryMessage::CommandComplete(_) => {}
                _ => unreachable!(),
            }
            writeln!(output).unwrap();
        }
        Ok(output)
    }

    fn engine_name(&self) -> &str {
        "glaredb"
    }
}<|MERGE_RESOLUTION|>--- conflicted
+++ resolved
@@ -23,7 +23,6 @@
     command: Commands,
 }
 
-<<<<<<< HEAD
 #[derive(Subcommand)]
 enum Commands {
     /// Start an embedded GlareDB server to execute the tests against.
@@ -41,6 +40,10 @@
         #[clap(long, value_parser)]
         keep_running: bool,
 
+        /// Name of the database to connect to.
+        #[clap(short, long, value_parser, default_value_t = String::from("slt"))]
+        db_name: String,
+
         /// Type of object storage database will access
         #[clap(short, long, value_parser, default_value_t = String::from("local"))]
         object_store: String,
@@ -59,28 +62,6 @@
         files: Vec<String>,
     },
 }
-=======
-    /// TCP address to bind to for the GlareDB server.
-    ///
-    /// Omitting this will attempt to bind to any available port.
-    #[clap(long, value_parser)]
-    bind: Option<String>,
-
-    /// Whether or not to keep the GlareDB server running after a failure.
-    ///
-    /// This allow for an external client to connect to allow for additional
-    /// debugging.
-    #[clap(long, value_parser)]
-    keep_running: bool,
-
-    /// Name of the database to connect to.
-    #[clap(short, long, value_parser, default_value_t = String::from("slt"))]
-    db_name: String,
-
-    /// Type of object storage database will access
-    #[clap(short, long, value_parser, default_value_t = String::from("local"))]
-    object_store: String,
->>>>>>> 2e9f53ee
 
 impl Commands {
     fn collect_globbed_files(&self) -> Result<Vec<PathBuf>> {
@@ -109,11 +90,11 @@
     }
 
     let runtime = Builder::new_multi_thread().enable_all().build()?;
-<<<<<<< HEAD
     match cli.command {
         Commands::Embedded {
             bind,
             keep_running,
+            db_name,
             object_store,
             ..
         } => runtime.block_on(async move {
@@ -122,7 +103,7 @@
             let pg_addr = pg_listener.local_addr()?;
             let conf = ServerConfig { pg_listener };
 
-            let server = Server::connect("slt", &object_store).await?;
+            let server = Server::connect(db_name, &object_store).await?;
             let _ = tokio::spawn(server.serve(conf));
 
             let runner = TestRunner::connect_embedded(pg_addr).await?;
@@ -139,29 +120,6 @@
                         tokio::signal::ctrl_c().await?;
                     }
                     Err(e)
-=======
-    runtime.block_on(async move {
-        let pg_listener =
-            TcpListener::bind(cli.bind.unwrap_or_else(|| "localhost:0".to_string())).await?;
-        let pg_addr = pg_listener.local_addr()?;
-        let conf = ServerConfig { pg_listener };
-
-        let server = Server::connect(cli.db_name, &cli.object_store).await?;
-        let _ = tokio::spawn(server.serve(conf));
-
-        let runner = TestRunner::connect(pg_addr).await?;
-        match runner.exec_tests(&files).await {
-            Ok(taken) => {
-                println!("tests completed in {:?}", taken);
-                Ok(())
-            }
-            Err(e) => {
-                if cli.keep_running {
-                    eprintln!("{}", e);
-                    println!("keeping the server running, addr: {}", pg_addr);
-                    println!("CTRL-C to exit");
-                    tokio::signal::ctrl_c().await?;
->>>>>>> 2e9f53ee
                 }
             }
         }),
