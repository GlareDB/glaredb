--- conflicted
+++ resolved
@@ -13,11 +13,6 @@
 tokio-postgres = "0.7.7"
 object_store = {version = "0.5", features = ["gcp"]}
 anyhow = "1.0"
-<<<<<<< HEAD
-clap = { version = "4.1.1", features = ["derive"] }
 async-trait = "0.1.63"
-=======
 clap = { version = "4.1.4", features = ["derive"] }
-async-trait = "0.1.62"
->>>>>>> d36c2d0c
 glob = "0.3.1"