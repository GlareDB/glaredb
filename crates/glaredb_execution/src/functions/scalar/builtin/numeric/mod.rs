mod abs;
mod acos;
mod asin;
mod atan;
mod cbrt;
mod ceil;
mod cos;
mod degrees;
mod exp;
mod floor;
<<<<<<< HEAD
mod isfinite;
=======
mod isinf;
>>>>>>> c9d3ecec
mod isnan;
mod ln;
mod log;
mod radians;
mod sin;
mod sqrt;
mod tan;
use std::fmt::Debug;
use std::marker::PhantomData;

pub use abs::*;
pub use acos::*;
pub use asin::*;
pub use atan::*;
pub use cbrt::*;
pub use ceil::*;
pub use cos::*;
pub use degrees::*;
pub use exp::*;
pub use floor::*;
use glaredb_error::Result;
<<<<<<< HEAD
pub use isfinite::*;
=======
pub use isinf::*;
>>>>>>> c9d3ecec
pub use isnan::*;
pub use ln::*;
pub use log::*;
use num_traits::Float;
pub use radians::*;
pub use sin::*;
pub use sqrt::*;
pub use tan::*;

use crate::arrays::array::Array;
use crate::arrays::array::physical_type::MutableScalarStorage;
use crate::arrays::batch::Batch;
use crate::arrays::datatype::DataType;
use crate::expr::Expression;
use crate::functions::scalar::{BindState, ScalarFunction};
use crate::util::iter::IntoExactSizeIterator;

/// Helper trait for defining math functions on floats.
pub trait UnaryInputNumericOperation: Debug + Clone + Copy + Sync + Send + 'static {
    fn execute_float<S>(
        input: &Array,
        selection: impl IntoExactSizeIterator<Item = usize>,
        output: &mut Array,
    ) -> Result<()>
    where
        S: MutableScalarStorage,
        S::StorageType: Float;
}

/// Helper struct for creating functions that accept and produce a single
/// numeric argument.
#[derive(Debug, Clone, Copy)]
pub struct UnaryInputNumericScalar<S: MutableScalarStorage, O: UnaryInputNumericOperation> {
    return_type: &'static DataType,
    _s: PhantomData<S>,
    _op: PhantomData<O>,
}

impl<S, O> UnaryInputNumericScalar<S, O>
where
    S: MutableScalarStorage,
    O: UnaryInputNumericOperation,
{
    pub const fn new(return_type: &'static DataType) -> Self {
        UnaryInputNumericScalar {
            return_type,
            _s: PhantomData,
            _op: PhantomData,
        }
    }
}

impl<S, O> ScalarFunction for UnaryInputNumericScalar<S, O>
where
    S: MutableScalarStorage,
    S::StorageType: Float,
    O: UnaryInputNumericOperation,
{
    type State = ();

    fn bind(&self, inputs: Vec<Expression>) -> Result<BindState<Self::State>> {
        Ok(BindState {
            state: (),
            return_type: self.return_type.clone(),
            inputs,
        })
    }

    fn execute(_state: &Self::State, input: &Batch, output: &mut Array) -> Result<()> {
        let sel = input.selection();
        let input = &input.arrays()[0];

        O::execute_float::<S>(input, sel, output)
    }
}<|MERGE_RESOLUTION|>--- conflicted
+++ resolved
@@ -8,11 +8,8 @@
 mod degrees;
 mod exp;
 mod floor;
-<<<<<<< HEAD
 mod isfinite;
-=======
 mod isinf;
->>>>>>> c9d3ecec
 mod isnan;
 mod ln;
 mod log;
@@ -34,11 +31,8 @@
 pub use exp::*;
 pub use floor::*;
 use glaredb_error::Result;
-<<<<<<< HEAD
 pub use isfinite::*;
-=======
 pub use isinf::*;
->>>>>>> c9d3ecec
 pub use isnan::*;
 pub use ln::*;
 pub use log::*;
