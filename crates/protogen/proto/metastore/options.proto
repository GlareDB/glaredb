// Connection options when connecting to external systems.
//
// These message are used when hooking up external databases or tables to
// GlareDB.
//
// Databases and tables that are not associated with an external system will use
// the `DatabaseOptionsInternal` or `TableOptionsInternal` options respectively.

// TODO: Breakup "connection strings" to individual components.

syntax = "proto3";

package metastore.options;

import "common/arrow.proto";

// Some options allow us to know the columns in tables upfront (particularly the
// internal table options).
message InternalColumnDefinition {
  // Name of the column in the table.
  string name = 1;

  // Field is nullable.
  bool nullable = 2;

  // Arrow type for the field.
  //
  // Note this will likely need to be expanded for complex types.
  common.arrow.ArrowType arrow_type = 3;

  // next: 4
}

// Database options

message DatabaseOptions {
  oneof options {
    DatabaseOptionsInternal internal = 1;
    DatabaseOptionsDebug debug = 2;
    DatabaseOptionsPostgres postgres = 3;
    DatabaseOptionsBigQuery bigquery = 4;
    DatabaseOptionsMysql mysql = 5;
    DatabaseOptionsMongo mongo = 6;
    DatabaseOptionsSnowflake snowflake = 7;
    DatabaseOptionsDeltaLake delta = 8;
    DatabaseOptionsSqlServer sql_server = 9;
  }
  // next: 10
}

message DatabaseOptionsInternal {}

message DatabaseOptionsDebug {}

message DatabaseOptionsPostgres { string connection_string = 1; }

message DatabaseOptionsBigQuery {
  string service_account_key = 1;
  string project_id = 2;
}

message DatabaseOptionsMysql { string connection_string = 1; }

message DatabaseOptionsMongo { string connection_string = 1; }

message DatabaseOptionsSqlServer { string connection_string = 1; }

message DatabaseOptionsSnowflake {
  string account_name = 1;
  string login_name = 2;
  string password = 3;
  string database_name = 4;
  string warehouse = 5;
  string role_name = 6;
}

message DatabaseOptionsDeltaLake {
  oneof catalog { DeltaLakeUnityCatalog unity = 1; }
  StorageOptions storage_options = 2;
}

// Parameters specific to the unity catalog.
message DeltaLakeUnityCatalog {
  string catalog_id = 1;
  string databricks_access_token = 2;
  string workspace_url = 3;
}

message StorageOptions { map<string, string> inner = 1; }

// Table options

message TableOptions {
  oneof options {
    TableOptionsInternal internal = 1;
    TableOptionsDebug debug = 2;
    TableOptionsPostgres postgres = 3;
    TableOptionsBigQuery bigquery = 4;
    TableOptionsLocal local = 5;
    TableOptionsGcs gcs = 6;
    TableOptionsS3 s3 = 7;
    TableOptionsMysql mysql = 8;
    TableOptionsMongo mongo = 9;
    TableOptionsSnowflake snowflake = 10;
    TableOptionsObjectStore delta = 11;
    TableOptionsObjectStore iceberg = 12;
<<<<<<< HEAD
    TableOptionsObjectStore azure = 13;
=======
    TableOptionsSqlServer sql_server = 13;
>>>>>>> e93bf2b9
  }
  // next: 14
}

message TableOptionsInternal {
  // Columns in the table.
  repeated InternalColumnDefinition columns = 1;
}

message TableOptionsDebug { string table_type = 1; }

message TableOptionsPostgres {
  string connection_string = 1;
  string schema = 2;
  string table = 3;
}

message TableOptionsBigQuery {
  string service_account_key = 1;
  string project_id = 2;
  string dataset_id = 3;
  string table_id = 4;
}

message TableOptionsMysql {
  string connection_string = 1;
  string schema = 2;
  string table = 3;
}

message TableOptionsLocal {
  string location = 1;
  string file_type = 2;
  optional string compression = 3;
}

message TableOptionsGcs {
  optional string service_account_key = 1;
  string bucket = 2;
  string location = 3;
  string file_type = 4;
  optional string compression = 5;
}

message TableOptionsS3 {
  optional string access_key_id = 1;
  optional string secret_access_key = 2;
  string region = 3;
  string bucket = 4;
  string location = 5;
  string file_type = 6;
  optional string compression = 7;
}

message TableOptionsMongo {
  string connection_string = 1;
  string database = 2;
  string collection = 3;
}

message TableOptionsSnowflake {
  string account_name = 1;
  string login_name = 2;
  string password = 3;
  string database_name = 4;
  string warehouse = 5;
  string role_name = 6;
  string schema_name = 7;
  string table_name = 8;
}

message TableOptionsObjectStore {
  string location = 1;

  // Storage options for use when creating the object store client.
  StorageOptions storage_options = 2;

  // File type. For data lakes (delta and iceberg), this should be empty.
  optional string file_type = 3;

  // Optional compression used. For data lakes (delta and iceberg), this should
  // be empty.
  optional string compression = 4;
}

message TableOptionsSqlServer {
  string connection_string = 1;
  string schema = 2;
  string table = 3;
}

// Tunnel options

message TunnelOptions {
  oneof options {
    TunnelOptionsInternal internal = 1;
    TunnelOptionsDebug debug = 2;
    TunnelOptionsSsh ssh = 3;
  }
}

message TunnelOptionsInternal {}

message TunnelOptionsDebug {}

message TunnelOptionsSsh {
  string connection_string = 1;
  bytes ssh_key = 2;
}

// Credentials options

message CredentialsOptions {
  oneof options {
    CredentialsOptionsDebug debug = 1;
    CredentialsOptionsGcp gcp = 2;
    CredentialsOptionsAws aws = 3;
    CredentialsOptionsAzure azure = 4;
  }
}

message CredentialsOptionsDebug { string table_type = 1; }

message CredentialsOptionsGcp { string service_account_key = 1; }

message CredentialsOptionsAws {
  string access_key_id = 1;
  string secret_access_key = 2;
}

message CredentialsOptionsAzure {
  string account_name = 1;
  string access_key = 2;
  // TODO: We may want to allow the user to give us just the "connection string"
  // which contains the account and access key.
}<|MERGE_RESOLUTION|>--- conflicted
+++ resolved
@@ -104,13 +104,10 @@
     TableOptionsSnowflake snowflake = 10;
     TableOptionsObjectStore delta = 11;
     TableOptionsObjectStore iceberg = 12;
-<<<<<<< HEAD
     TableOptionsObjectStore azure = 13;
-=======
-    TableOptionsSqlServer sql_server = 13;
->>>>>>> e93bf2b9
-  }
-  // next: 14
+    TableOptionsSqlServer sql_server = 14;
+  }
+  // next: 15
 }
 
 message TableOptionsInternal {
