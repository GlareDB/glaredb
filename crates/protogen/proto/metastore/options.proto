// Connection options when connecting to external systems.
//
// These message are used when hooking up external databases or tables to
// GlareDB.
//
// Databases and tables that are not associated with an external system will use
// the `DatabaseOptionsInternal` or `TableOptionsInternal` options respectively.

// TODO: Breakup "connection strings" to individual components.

syntax = "proto3";

package metastore.options;

option go_package = "github.com/glaredb/cloud/pkg/protogen/metastore";

import "common/arrow.proto";

// Some options allow us to know the columns in tables upfront (particularly the
// internal table options).
message InternalColumnDefinition {
  // Name of the column in the table.
  string name = 1;

  // Field is nullable.
  bool nullable = 2;

  // Arrow type for the field.
  //
  // Note this will likely need to be expanded for complex types.
  common.arrow.ArrowType arrow_type = 3;

  // next: 4
}

// Database options

message DatabaseOptions {
  oneof options {
    DatabaseOptionsInternal internal = 1;
    DatabaseOptionsDebug debug = 2;
    DatabaseOptionsPostgres postgres = 3;
    DatabaseOptionsBigQuery bigquery = 4;
    DatabaseOptionsMysql mysql = 5;
    DatabaseOptionsMongoDb mongodb = 6;
    DatabaseOptionsSnowflake snowflake = 7;
    DatabaseOptionsDeltaLake delta = 8;
    DatabaseOptionsSqlServer sql_server = 9;
    DatabaseOptionsClickhouse clickhouse = 10;
    DatabaseOptionsCassandra cassandra = 11;
    DatabaseOptionsSqlite sqlite = 12;
  }
  // next: 12
}

message DatabaseOptionsInternal {}

message DatabaseOptionsDebug {}

message DatabaseOptionsPostgres {
  string connection_string = 1;
}

message DatabaseOptionsBigQuery {
  string service_account_key = 1;
  string project_id = 2;
}

message DatabaseOptionsMysql {
  string connection_string = 1;
}

message DatabaseOptionsMongoDb {
  string connection_string = 1;
}

message DatabaseOptionsSqlServer {
  string connection_string = 1;
}

message DatabaseOptionsClickhouse {
  string connection_string = 1;
}

message DatabaseOptionsCassandra {
  string host = 1;
  optional string username = 2;
  optional string password = 3;
}

message DatabaseOptionsSqlite {
  string location = 1;
}

message DatabaseOptionsSnowflake {
  string account_name = 1;
  string login_name = 2;
  string password = 3;
  string database_name = 4;
  string warehouse = 5;
  string role_name = 6;
}

message DatabaseOptionsDeltaLake {
  oneof catalog {
    DeltaLakeUnityCatalog unity = 1;
  }
  StorageOptions storage_options = 2;
}

// Parameters specific to the unity catalog.
message DeltaLakeUnityCatalog {
  string catalog_id = 1;
  string databricks_access_token = 2;
  string workspace_url = 3;
}

message StorageOptions {
  map<string, string> inner = 1;
}

// Table options

message TableOptions {
  oneof options {
    TableOptionsInternal internal = 1;
    TableOptionsDebug debug = 2;
    TableOptionsPostgres postgres = 3;
    TableOptionsBigQuery bigquery = 4;
    TableOptionsLocal local = 5;
    TableOptionsGcs gcs = 6;
    TableOptionsS3 s3 = 7;
    TableOptionsMysql mysql = 8;
    TableOptionsMongo mongo = 9;
    TableOptionsSnowflake snowflake = 10;
    TableOptionsObjectStore delta = 11;
    TableOptionsObjectStore iceberg = 12;
    TableOptionsObjectStore azure = 13;
    TableOptionsSqlServer sql_server = 14;
    TableOptionsObjectStore lance = 15;
    TableOptionsObjectStore bson = 16;
    TableOptionsClickhouse clickhouse = 17;
    TableOptionsCassandra cassandra = 18;
<<<<<<< HEAD
    TableOptionsSqlite sqlite = 19;
  }
  // next: 19
=======
    TableOptionsExcel excel = 19;
  }
  // next: 20
>>>>>>> 9b8483fb
}

message TableOptionsInternal {
  // Columns in the table.
  repeated InternalColumnDefinition columns = 1;
}

message TableOptionsDebug {
  string table_type = 1;
}

message TableOptionsPostgres {
  string connection_string = 1;
  string schema = 2;
  string table = 3;
}

message TableOptionsBigQuery {
  string service_account_key = 1;
  string project_id = 2;
  string dataset_id = 3;
  string table_id = 4;
}

message TableOptionsMysql {
  string connection_string = 1;
  string schema = 2;
  string table = 3;
}

message TableOptionsLocal {
  string location = 1;
  string file_type = 2;
  optional string compression = 3;
}

message TableOptionsGcs {
  optional string service_account_key = 1;
  string bucket = 2;
  string location = 3;
  string file_type = 4;
  optional string compression = 5;
}

message TableOptionsS3 {
  optional string access_key_id = 1;
  optional string secret_access_key = 2;
  string region = 3;
  string bucket = 4;
  string location = 5;
  string file_type = 6;
  optional string compression = 7;
}

message TableOptionsMongo {
  string connection_string = 1;
  string database = 2;
  string collection = 3;
}

message TableOptionsExcel{
  string location = 1;
  StorageOptions storage_options = 2;
  optional string file_type = 3;
  optional string compression = 4;
  optional string sheet_name = 5;
  bool has_header = 6;
}

message TableOptionsSnowflake {
  string account_name = 1;
  string login_name = 2;
  string password = 3;
  string database_name = 4;
  string warehouse = 5;
  string role_name = 6;
  string schema_name = 7;
  string table_name = 8;
}

message TableOptionsObjectStore {
  string location = 1;

  // Storage options for use when creating the object store client.
  StorageOptions storage_options = 2;

  // File type. For data lakes (delta and iceberg), this should be empty.
  optional string file_type = 3;

  // Optional compression used. For data lakes (delta and iceberg), this should
  // be empty.
  optional string compression = 4;

  // Optional: number of records to sample for formats with inferred schema.
  optional int64 schema_sample_size = 5;
}

message TableOptionsSqlServer {
  string connection_string = 1;
  string schema = 2;
  string table = 3;
}

message TableOptionsClickhouse {
  string connection_string = 1;
  string table = 2;
  optional string database = 3;
}

message TableOptionsCassandra {
  string host = 1;
  string keyspace = 2;
  string table = 3;
  optional string username = 4;
  optional string password = 5;
}

message TableOptionsSqlite {
  string location = 1;
  string table = 2;
}

// Tunnel options

message TunnelOptions {
  oneof options {
    TunnelOptionsInternal internal = 1;
    TunnelOptionsDebug debug = 2;
    TunnelOptionsSsh ssh = 3;
  }
}

message TunnelOptionsInternal {}

message TunnelOptionsDebug {}

message TunnelOptionsSsh {
  string connection_string = 1;
  bytes ssh_key = 2;
}

// Credentials options

message CredentialsOptions {
  oneof options {
    CredentialsOptionsDebug debug = 1;
    CredentialsOptionsGcp gcp = 2;
    CredentialsOptionsAws aws = 3;
    CredentialsOptionsAzure azure = 4;
    CredentialsOptionsOpenAI openai = 5;
  }
}

message CredentialsOptionsDebug {
  string table_type = 1;
}

message CredentialsOptionsGcp {
  string service_account_key = 1;
}

message CredentialsOptionsAws {
  string access_key_id = 1;
  string secret_access_key = 2;
}

message CredentialsOptionsAzure {
  string account_name = 1;
  string access_key = 2;
  // TODO: We may want to allow the user to give us just the "connection string"
  // which contains the account and access key.
}

message CredentialsOptionsOpenAI {
  string api_key = 1;
  optional string api_base = 2;
  optional string org_id = 3;
}<|MERGE_RESOLUTION|>--- conflicted
+++ resolved
@@ -141,15 +141,10 @@
     TableOptionsObjectStore bson = 16;
     TableOptionsClickhouse clickhouse = 17;
     TableOptionsCassandra cassandra = 18;
-<<<<<<< HEAD
-    TableOptionsSqlite sqlite = 19;
-  }
-  // next: 19
-=======
     TableOptionsExcel excel = 19;
-  }
-  // next: 20
->>>>>>> 9b8483fb
+    TableOptionsSqlite sqlite = 20;
+  }
+  // next: 21
 }
 
 message TableOptionsInternal {
