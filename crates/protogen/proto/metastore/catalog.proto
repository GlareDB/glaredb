--- conflicted
+++ resolved
@@ -55,7 +55,7 @@
   // This is incremented when there are incompatible changes to the physical
   // catalog layout.
   // Purposely set to a high number to avoid accidental collisions
-  optional uint32 catalog_version = 999;
+  optional uint32 catalog_version = 2047;
 }
 
 // Metadata for the deployment.
@@ -170,15 +170,10 @@
   options.TableOptionsV0 options_v0 = 3;
   optional uint32 tunnel_id = 4;
   SourceAccessMode access_mode = 5;
-<<<<<<< HEAD
-  optional common.arrow.Schema schema = 6;
+  repeated options.InternalColumnDefinition columns = 6;
   // The new table options.
   options.TableOptionsV1 options = 7;
   // next: 8
-=======
-  repeated options.InternalColumnDefinition columns = 6;
-  // next: 7
->>>>>>> c056a0e4
 }
 
 message ViewEntry {
