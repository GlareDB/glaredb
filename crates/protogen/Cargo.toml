--- conflicted
+++ resolved
@@ -9,27 +9,15 @@
 datafusion = { workspace = true }
 datafusion-proto = { workspace = true }
 thiserror.workspace = true
-<<<<<<< HEAD
-tonic = { version = "0.10", features = ["transport", "tls", "tls-roots"] }
+tonic = { workspace = true }
 prost = { workspace = true }
 prost-types = { workspace = true }
 proptest = "1.3"
 proptest-derive = "0.4"
-=======
-tonic = { workspace = true }
-prost = { workspace = true }
-prost-types = { workspace = true }
-proptest = "1.2"
-proptest-derive = "0.3"
->>>>>>> 8d21627e
 uuid = { version = "1.4.1", features = ["v4", "fast-rng", "macro-diagnostics"] }
 tracing = "0.1"
 
 [build-dependencies]
 tonic-build = "0.10"
 # Only needed to handle custom btree mapping; can be removed when we bump the tonic version which will have this too
-<<<<<<< HEAD
-prost-build = { workspace = true }
-=======
-prost-build = "0.12"
->>>>>>> 8d21627e
+prost-build = { workspace = true }