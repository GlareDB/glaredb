[package]
name = "protogen"
version.workspace = true
edition.workspace = true

# See more keys and their definitions at https://doc.rust-lang.org/cargo/reference/manifest.html

[dependencies]
datafusion = { workspace = true }
datafusion-proto = { workspace = true }
thiserror.workspace = true
tonic = { version = "0.10", features = ["transport", "tls", "tls-roots"] }
prost = "0.11"
<<<<<<< HEAD
prost-types = "0.11"
proptest = "1.3"
proptest-derive = "0.4"
=======
prost-types = "0.12"
proptest = "1.2"
proptest-derive = "0.3"
>>>>>>> 01d578b8
uuid = { version = "1.4.1", features = ["v4", "fast-rng", "macro-diagnostics"] }
tracing = "0.1"

[build-dependencies]
tonic-build = "0.9"
# Only needed to handle custom btree mapping; can be removed when we bump the tonic version which will have this too
prost-build = "0.11"<|MERGE_RESOLUTION|>--- conflicted
+++ resolved
@@ -11,15 +11,9 @@
 thiserror.workspace = true
 tonic = { version = "0.10", features = ["transport", "tls", "tls-roots"] }
 prost = "0.11"
-<<<<<<< HEAD
-prost-types = "0.11"
+prost-types = "0.12"
 proptest = "1.3"
 proptest-derive = "0.4"
-=======
-prost-types = "0.12"
-proptest = "1.2"
-proptest-derive = "0.3"
->>>>>>> 01d578b8
 uuid = { version = "1.4.1", features = ["v4", "fast-rng", "macro-diagnostics"] }
 tracing = "0.1"
 
