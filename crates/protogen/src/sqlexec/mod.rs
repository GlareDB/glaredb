--- conflicted
+++ resolved
@@ -1,9 +1,4 @@
-<<<<<<< HEAD
-pub mod logical_plan;
-pub mod physical_plan;
-=======
 pub mod common;
 pub mod logical_plan;
 pub mod physical_plan;
-pub mod table_provider;
->>>>>>> 8f9bfe2a
+pub mod table_provider;