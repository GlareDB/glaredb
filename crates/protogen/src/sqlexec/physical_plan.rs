--- conflicted
+++ resolved
@@ -127,14 +127,10 @@
 
 #[derive(Clone, PartialEq, Message)]
 pub struct ExecutionPlanExtension {
-<<<<<<< HEAD
-    #[prost(oneof = "ExecutionPlanExtensionType", tags = "1, 2, 3")]
-=======
     #[prost(
         oneof = "ExecutionPlanExtensionType",
-        tags = "1, 2, 3, 4, 5, 6, 7, 8, 9, 10"
+        tags = "1, 2, 3, 4, 5, 6, 7, 8, 9, 10, 11"
     )]
->>>>>>> 157da807
     pub inner: Option<ExecutionPlanExtensionType>,
 }
 
@@ -148,9 +144,6 @@
     RemoteScanExec(RemoteScanExec),
     // DDLs
     #[prost(message, tag = "3")]
-<<<<<<< HEAD
-    CreateSchema(CreateSchema),
-=======
     AlterDatabaseRenameExec(AlterDatabaseRenameExec),
     #[prost(message, tag = "4")]
     AlterTableRenameExec(AlterTableRenameExec),
@@ -166,5 +159,6 @@
     DropTunnelExec(DropTunnelExec),
     #[prost(message, tag = "10")]
     DropViewsExec(DropViewsExec),
->>>>>>> 157da807
+    #[prost(message, tag = "11")]
+    CreateSchema(CreateSchema),
 }