mod postgres;
pub use postgres::*;

use crate::gen::metastore::catalog::TableEntry;
use datafusion_proto::protobuf::{LogicalExprNode, Schema};
use prost::{Message, Oneof};

use super::common::{FullObjectReference, FullSchemaReference};

#[derive(Clone, PartialEq, Message)]
pub struct ClientExchangeRecvExec {
    #[prost(bytes, tag = "1")]
    pub broadcast_id: Vec<u8>, // UUID
    #[prost(message, tag = "2")]
    pub schema: Option<Schema>,
}

#[derive(Clone, PartialEq, Message)]
pub struct RemoteScanExec {
    #[prost(bytes, tag = "1")]
    pub provider_id: Vec<u8>, // UUID
    #[prost(message, tag = "2")]
    pub projected_schema: Option<Schema>,
    #[prost(uint64, repeated, tag = "3")]
    pub projection: Vec<u64>,
    #[prost(message, repeated, tag = "4")]
    pub filters: Vec<LogicalExprNode>,
    #[prost(uint64, optional, tag = "5")]
    pub limit: Option<u64>,
}

#[derive(Clone, PartialEq, Message)]
pub struct CreateTableExec {
    #[prost(uint64, tag = "1")]
    pub catalog_version: u64,
    #[prost(message, tag = "2")]
    pub reference: Option<FullObjectReference>,
    #[prost(bool, tag = "3")]
    pub if_not_exists: bool,
    #[prost(message, tag = "4")]
    pub arrow_schema: Option<Schema>,
}

#[derive(Clone, PartialEq, Message)]
pub struct CreateCredentialsExec {
    #[prost(string, tag = "1")]
    pub name: String,
    #[prost(uint64, tag = "2")]
    pub catalog_version: u64,
    #[prost(message, tag = "3")]
    pub options: Option<crate::gen::metastore::options::CredentialsOptions>,
    #[prost(string, tag = "4")]
    pub comment: String,
}

#[derive(Clone, PartialEq, Message)]
pub struct AlterDatabaseRenameExec {
    #[prost(uint64, tag = "1")]
    pub catalog_version: u64,
    #[prost(string, tag = "2")]
    pub name: String,
    #[prost(string, tag = "3")]
    pub new_name: String,
}

#[derive(Clone, PartialEq, Message)]
pub struct AlterTableRenameExec {
    #[prost(uint64, tag = "1")]
    pub catalog_version: u64,
    #[prost(message, tag = "2")]
    pub reference: Option<FullObjectReference>,
    #[prost(message, tag = "3")]
    pub new_reference: Option<FullObjectReference>,
}

#[derive(Clone, PartialEq, Message)]
pub struct AlterTunnelRotateKeysExec {
    #[prost(uint64, tag = "1")]
    pub catalog_version: u64,
    #[prost(string, tag = "2")]
    pub name: String,
    #[prost(bool, tag = "3")]
    pub if_exists: bool,
    #[prost(bytes = "vec", tag = "4")]
    pub new_ssh_key: ::prost::alloc::vec::Vec<u8>,
}

#[derive(Clone, PartialEq, Message)]
pub struct DropDatabaseExec {
    #[prost(uint64, tag = "1")]
    pub catalog_version: u64,
    #[prost(string, repeated, tag = "2")]
    pub names: Vec<String>,
    #[prost(bool, tag = "3")]
    pub if_exists: bool,
}

#[derive(Clone, PartialEq, Message)]
pub struct DropSchemasExec {
    #[prost(uint64, tag = "1")]
    pub catalog_version: u64,
    #[prost(message, repeated, tag = "2")]
    pub references: Vec<FullSchemaReference>,
    #[prost(bool, tag = "3")]
    pub if_exists: bool,
    #[prost(bool, tag = "4")]
    pub cascade: bool,
}

#[derive(Clone, PartialEq, Message)]
pub struct DropTunnelExec {
    #[prost(uint64, tag = "1")]
    pub catalog_version: u64,
    #[prost(string, repeated, tag = "2")]
    pub names: Vec<String>,
    #[prost(bool, tag = "3")]
    pub if_exists: bool,
}

#[derive(Clone, PartialEq, Message)]
pub struct DropViewsExec {
    #[prost(uint64, tag = "1")]
    pub catalog_version: u64,
    #[prost(message, repeated, tag = "2")]
    pub references: Vec<FullObjectReference>,
    #[prost(bool, tag = "3")]
    pub if_exists: bool,
}

#[derive(Clone, PartialEq, Message)]
pub struct CreateSchema {
    #[prost(uint64, tag = "1")]
    pub catalog_version: u64,
    #[prost(message, tag = "2")]
    pub reference: Option<FullSchemaReference>,
    #[prost(bool, tag = "3")]
    pub if_not_exists: bool,
}

#[derive(Clone, PartialEq, Message)]
pub struct CreateTempTableExec {
    #[prost(message, tag = "1")]
    pub reference: Option<FullObjectReference>,
    #[prost(bool, tag = "2")]
    pub if_not_exists: bool,
    #[prost(message, tag = "3")]
    pub arrow_schema: Option<Schema>,
}

#[derive(Clone, PartialEq, Message)]
pub struct CreateExternalDatabaseExec {
    #[prost(uint64, tag = "1")]
    pub catalog_version: u64,
    #[prost(string, tag = "2")]
    pub database_name: String,
    #[prost(message, tag = "3")]
    pub options: Option<crate::gen::metastore::options::DatabaseOptions>,
    #[prost(bool, tag = "4")]
    pub if_not_exists: bool,
    #[prost(string, optional, tag = "5")]
    pub tunnel: Option<String>,
}

#[derive(Clone, PartialEq, Message)]
pub struct CreateExternalTableExec {
    #[prost(uint64, tag = "1")]
    pub catalog_version: u64,
    #[prost(message, tag = "2")]
    pub reference: Option<FullObjectReference>,
    #[prost(bool, tag = "3")]
    pub if_not_exists: bool,
    #[prost(message, tag = "4")]
    pub table_options: Option<crate::gen::metastore::options::TableOptions>,
    #[prost(message, optional, tag = "5")]
    pub tunnel: Option<String>,
}

#[derive(Clone, PartialEq, Message)]
pub struct CreateTunnelExec {
    #[prost(uint64, tag = "1")]
    pub catalog_version: u64,
    #[prost(string, tag = "2")]
    pub name: String,
    #[prost(message, tag = "3")]
    pub options: Option<crate::gen::metastore::options::TunnelOptions>,
    #[prost(bool, tag = "4")]
    pub if_not_exists: bool,
}

#[derive(Clone, PartialEq, Message)]
pub struct CreateViewExec {
    #[prost(uint64, tag = "1")]
    pub catalog_version: u64,
    #[prost(message, tag = "2")]
    pub reference: Option<FullObjectReference>,
    #[prost(string, tag = "3")]
    pub sql: String,
    #[prost(message, repeated, tag = "4")]
    pub columns: Vec<String>,
    #[prost(bool, tag = "5")]
    pub or_replace: bool,
}

#[derive(Clone, PartialEq, Message)]
pub struct DropCredentialsExec {
    #[prost(uint64, tag = "1")]
    pub catalog_version: u64,
    #[prost(string, repeated, tag = "2")]
    pub names: Vec<String>, // TODO: Do these live in schemas?
    #[prost(bool, tag = "3")]
    pub if_exists: bool,
}

#[derive(Clone, PartialEq, Message)]
pub struct DropTablesExec {
    #[prost(uint64, tag = "1")]
    pub catalog_version: u64,
    #[prost(message, repeated, tag = "2")]
    pub references: Vec<FullObjectReference>,
    #[prost(bool, tag = "3")]
    pub if_exists: bool,
}

#[derive(Clone, PartialEq, Message)]
pub struct UpdateSelector {
    #[prost(string, tag = "1")]
    pub column: String,
    #[prost(message, tag = "2")]
    pub expr: Option<LogicalExprNode>,
}

#[derive(Clone, PartialEq, Message)]
pub struct UpdateExec {
    #[prost(message, tag = "1")]
    pub table: Option<TableEntry>,
    #[prost(message, repeated, tag = "2")]
    pub updates: Vec<UpdateSelector>,
    #[prost(message, optional, tag = "3")]
    pub where_expr: Option<LogicalExprNode>,
}

#[derive(Clone, PartialEq, Message)]
pub struct InsertExec {
    #[prost(message, tag = "1")]
    pub table: Option<TableEntry>,
}

#[derive(Clone, PartialEq, Message)]
pub struct ExecutionPlanExtension {
    #[prost(
        oneof = "ExecutionPlanExtensionType",
<<<<<<< HEAD
        tags = "1, 2, 3, 4, 5, 6, 7, 8, 9, 10, 11, 12, 13, 14, 15, 16, 17, 18, 19, 20"
=======
        tags = "1, 2, 3, 4, 5, 6, 7, 8, 9, 10, 11, 12, 13, 14"
>>>>>>> 2c6461b7
    )]
    pub inner: Option<ExecutionPlanExtensionType>,
}

#[derive(Clone, PartialEq, Oneof)]
pub enum ExecutionPlanExtensionType {
    // Exchanges
    #[prost(message, tag = "1")]
    ClientExchangeRecvExec(ClientExchangeRecvExec),
    // Scans
    #[prost(message, tag = "2")]
    RemoteScanExec(RemoteScanExec),
    // DDLs
    #[prost(message, tag = "3")]
    AlterDatabaseRenameExec(AlterDatabaseRenameExec),
    #[prost(message, tag = "4")]
    AlterTableRenameExec(AlterTableRenameExec),
    #[prost(message, tag = "5")]
    CreateCredentialsExec(CreateCredentialsExec),
    #[prost(message, tag = "6")]
    AlterTunnelRotateKeysExec(AlterTunnelRotateKeysExec),
    #[prost(message, tag = "7")]
    DropDatabaseExec(DropDatabaseExec),
    #[prost(message, tag = "8")]
    DropSchemasExec(DropSchemasExec),
    #[prost(message, tag = "9")]
    DropTunnelExec(DropTunnelExec),
    #[prost(message, tag = "10")]
    DropViewsExec(DropViewsExec),
    #[prost(message, tag = "11")]
    CreateSchema(CreateSchema),
    #[prost(message, tag = "12")]
    CreateTableExec(CreateTableExec),
    #[prost(message, tag = "13")]
    CreateTempTableExec(CreateTempTableExec),
    #[prost(message, tag = "14")]
    CreateExternalDatabaseExec(CreateExternalDatabaseExec),
    #[prost(message, tag = "15")]
    CreateExternalTableExec(CreateExternalTableExec),
    #[prost(message, tag = "16")]
    CreateTunnelExec(CreateTunnelExec),
    #[prost(message, tag = "17")]
    CreateViewExec(CreateViewExec),
    #[prost(message, tag = "18")]
    DropCredentialsExec(DropCredentialsExec),
    #[prost(message, tag = "19")]
    DropTablesExec(DropTablesExec),
    // DML
    #[prost(message, tag = "20")]
    UpdateExec(UpdateExec),
    #[prost(message, tag = "14")]
    InsertExec(InsertExec),
}<|MERGE_RESOLUTION|>--- conflicted
+++ resolved
@@ -249,11 +249,7 @@
 pub struct ExecutionPlanExtension {
     #[prost(
         oneof = "ExecutionPlanExtensionType",
-<<<<<<< HEAD
-        tags = "1, 2, 3, 4, 5, 6, 7, 8, 9, 10, 11, 12, 13, 14, 15, 16, 17, 18, 19, 20"
-=======
-        tags = "1, 2, 3, 4, 5, 6, 7, 8, 9, 10, 11, 12, 13, 14"
->>>>>>> 2c6461b7
+        tags = "1, 2, 3, 4, 5, 6, 7, 8, 9, 10, 11, 12, 13, 14, 15, 16, 17, 18, 19, 20, 21"
     )]
     pub inner: Option<ExecutionPlanExtensionType>,
 }
@@ -304,6 +300,6 @@
     // DML
     #[prost(message, tag = "20")]
     UpdateExec(UpdateExec),
-    #[prost(message, tag = "14")]
+    #[prost(message, tag = "21")]
     InsertExec(InsertExec),
 }