--- conflicted
+++ resolved
@@ -4,11 +4,7 @@
 use super::options::{
     CredentialsOptions,
     DatabaseOptions,
-<<<<<<< HEAD
-=======
     InternalColumnDefinition,
-    TableOptions,
->>>>>>> c056a0e4
     TableOptionsInternal,
     TableOptionsV1,
     TunnelOptions,
