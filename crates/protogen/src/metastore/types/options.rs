--- conflicted
+++ resolved
@@ -808,24 +808,20 @@
 impl TryFrom<&TableOptionsV1> for TableOptionsV0 {
     type Error = ProtoConvError;
 
-<<<<<<< HEAD
     fn try_from(value: &TableOptionsV1) -> Result<Self, Self::Error> {
-=======
-    fn try_from(value: &TableOptions) -> Result<Self, Self::Error> {
         let _v: serde_json::Value = serde_json::from_slice(&value.options).unwrap();
 
 
->>>>>>> c056a0e4
         match value.name.as_ref() {
             TableOptionsObjectStore::NAME => {
                 let obj_store: TableOptionsObjectStore = value.extract()?;
                 let file_type = obj_store.file_type.clone().unwrap_or_default();
                 match file_type.as_ref() {
-                    Self::DELTA => Ok(TableOptionsOld::Delta(obj_store)),
-                    Self::ICEBERG => Ok(TableOptionsOld::Iceberg(obj_store)),
-                    Self::AZURE => Ok(TableOptionsOld::Azure(obj_store)),
-                    Self::LANCE => Ok(TableOptionsOld::Lance(obj_store)),
-                    Self::BSON => Ok(TableOptionsOld::Bson(obj_store)),
+                    Self::DELTA => Ok(TableOptionsV0::Delta(obj_store)),
+                    Self::ICEBERG => Ok(TableOptionsV0::Iceberg(obj_store)),
+                    Self::AZURE => Ok(TableOptionsV0::Azure(obj_store)),
+                    Self::LANCE => Ok(TableOptionsV0::Lance(obj_store)),
+                    Self::BSON => Ok(TableOptionsV0::Bson(obj_store)),
                     _ => Err(ProtoConvError::UnknownVariant(value.name.to_string())),
                 }
             }
@@ -865,36 +861,10 @@
                 let snowflake: TableOptionsSnowflake = value.extract()?;
                 Ok(TableOptionsV0::Snowflake(snowflake))
             }
-<<<<<<< HEAD
-            Self::DELTA => {
-                let delta: TableOptionsObjectStore = value.extract()?;
-                Ok(TableOptionsV0::Delta(delta))
-            }
-            Self::ICEBERG => {
-                let iceberg: TableOptionsObjectStore = value.extract()?;
-                Ok(TableOptionsV0::Iceberg(iceberg))
-            }
-            Self::AZURE => {
-                let azure: TableOptionsObjectStore = value.extract()?;
-                Ok(TableOptionsV0::Azure(azure))
-            }
-=======
->>>>>>> c056a0e4
             Self::SQL_SERVER => {
                 let sql_server: TableOptionsSqlServer = value.extract()?;
                 Ok(TableOptionsV0::SqlServer(sql_server))
             }
-<<<<<<< HEAD
-            Self::LANCE => {
-                let lance: TableOptionsObjectStore = value.extract()?;
-                Ok(TableOptionsV0::Lance(lance))
-            }
-            Self::BSON => {
-                let bson: TableOptionsObjectStore = value.extract()?;
-                Ok(TableOptionsV0::Bson(bson))
-            }
-=======
->>>>>>> c056a0e4
             Self::CLICKHOUSE => {
                 let clickhouse: TableOptionsClickhouse = value.extract()?;
                 Ok(TableOptionsV0::Clickhouse(clickhouse))
