--- conflicted
+++ resolved
@@ -612,11 +612,8 @@
     Bson(TableOptionsObjectStore),
     Clickhouse(TableOptionsClickhouse),
     Cassandra(TableOptionsCassandra),
-<<<<<<< HEAD
+    Excel(TableOptionsExcel),
     Sqlite(TableOptionsSqlite),
-=======
-    Excel(TableOptionsExcel),
->>>>>>> 9b8483fb
 }
 
 impl TableOptions {
@@ -638,11 +635,8 @@
     pub const BSON: &'static str = "bson";
     pub const CLICKHOUSE: &'static str = "clickhouse";
     pub const CASSANDRA: &'static str = "cassandra";
-<<<<<<< HEAD
+    pub const EXCEL: &'static str = "excel";
     pub const SQLITE: &'static str = "sqlite";
-=======
-    pub const EXCEL: &'static str = "excel";
->>>>>>> 9b8483fb
 
     pub const fn new_internal(columns: Vec<InternalColumnDefinition>) -> TableOptions {
         TableOptions::Internal(TableOptionsInternal { columns })
@@ -668,11 +662,8 @@
             TableOptions::Bson(_) => Self::BSON,
             TableOptions::Clickhouse(_) => Self::CLICKHOUSE,
             TableOptions::Cassandra(_) => Self::CASSANDRA,
-<<<<<<< HEAD
+            TableOptions::Excel(_) => Self::EXCEL,
             TableOptions::Sqlite(_) => Self::SQLITE,
-=======
-            TableOptions::Excel(_) => Self::EXCEL,
->>>>>>> 9b8483fb
         }
     }
 }
@@ -707,11 +698,8 @@
                 TableOptions::Clickhouse(v.try_into()?)
             }
             options::table_options::Options::Cassandra(v) => TableOptions::Cassandra(v.try_into()?),
-<<<<<<< HEAD
+            options::table_options::Options::Excel(v) => TableOptions::Excel(v.try_into()?),
             options::table_options::Options::Sqlite(v) => TableOptions::Sqlite(v.try_into()?),
-=======
-            options::table_options::Options::Excel(v) => TableOptions::Excel(v.try_into()?),
->>>>>>> 9b8483fb
         })
     }
 }
@@ -745,11 +733,8 @@
             TableOptions::Bson(v) => options::table_options::Options::Bson(v.into()),
             TableOptions::Clickhouse(v) => options::table_options::Options::Clickhouse(v.into()),
             TableOptions::Cassandra(v) => options::table_options::Options::Cassandra(v.into()),
-<<<<<<< HEAD
+            TableOptions::Excel(v) => options::table_options::Options::Excel(v.into()),
             TableOptions::Sqlite(v) => options::table_options::Options::Sqlite(v.into()),
-=======
-            TableOptions::Excel(v) => options::table_options::Options::Excel(v.into()),
->>>>>>> 9b8483fb
         })
     }
 }
