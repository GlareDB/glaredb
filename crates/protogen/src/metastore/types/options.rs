--- conflicted
+++ resolved
@@ -1415,16 +1415,11 @@
 }
 
 impl CopyToFormatOptions {
-<<<<<<< HEAD
-    pub const CSV: &str = "csv";
-    pub const PARQUET: &str = "parquet";
-    pub const JSON: &str = "json";
-    pub const BSON: &str = "bson";
-=======
     pub const CSV: &'static str = "csv";
     pub const PARQUET: &'static str = "parquet";
     pub const JSON: &'static str = "json";
->>>>>>> f0af2091
+    pub const BSON: &'static str = "bson";
+in
 
     pub fn as_str(&self) -> &'static str {
         match self {
