--- conflicted
+++ resolved
@@ -4,20 +4,14 @@
 //! protobuf definitions, except without some optionals. Conversion from protobuf
 //! to the types defined in this module should ensure the values validity.
 
-<<<<<<< HEAD
-// pub mod arrow;
-=======
 use crate::errors::ProtoConvError;
 
 pub mod arrow;
->>>>>>> 33a20c73
 pub mod catalog;
 pub mod options;
 pub mod service;
 pub mod storage;
 
-<<<<<<< HEAD
-=======
 /// An extension trait that adds the methods `optional` and `required` to any
 /// Option containing a type implementing `TryInto<U, Error = ProtoConvError>`
 pub trait FromOptionalField<T> {
@@ -43,5 +37,4 @@
             Some(t) => t.try_into(),
         }
     }
-}
->>>>>>> 33a20c73
+}