use std::collections::HashMap;
use std::fmt::{self, Display};
use std::str::FromStr;
use std::sync::Arc;

use datafusion::arrow::datatypes::{DataType, Field, FieldRef};
use datafusion::logical_expr::{Signature, TypeSignature, Volatility};

use super::options::{
    CredentialsOptions,
    DatabaseOptions,
    InternalColumnDefinition,
    TableOptions,
    TableOptionsInternal,
    TunnelOptions,
};
use crate::gen::common::arrow::ArrowType;
use crate::gen::metastore::catalog::{self, type_signature};
use crate::{FromOptionalField, ProtoConvError};

#[derive(Debug, Clone, PartialEq, Eq)]
pub struct CatalogState {
    pub version: u64,
    pub entries: HashMap<u32, CatalogEntry>,
    pub deployment: DeploymentMetadata,
}

impl TryFrom<catalog::CatalogState> for CatalogState {
    type Error = ProtoConvError;
    fn try_from(value: catalog::CatalogState) -> Result<Self, Self::Error> {
        let mut entries = HashMap::with_capacity(value.entries.len());
        for (id, ent) in value.entries {
            entries.insert(id, ent.try_into()?);
        }

        // Try to convert deployment metadata if we have it.
        //
        // If we don't have it (e.g. for catalogs that existed prior to this
        // field being added), use a default.
        let deployment = value
            .deployment
            .map(DeploymentMetadata::try_from)
            .transpose()?
            .unwrap_or_default();

        Ok(CatalogState {
            version: value.version,
            entries,
            deployment,
        })
    }
}

impl TryFrom<CatalogState> for catalog::CatalogState {
    type Error = ProtoConvError;
    fn try_from(value: CatalogState) -> Result<Self, Self::Error> {
        Ok(catalog::CatalogState {
            version: value.version,
            entries: value
                .entries
                .into_iter()
                .map(|(id, ent)| match ent.try_into() {
                    Ok(ent) => Ok((id, ent)),
                    Err(e) => Err(e),
                })
                .collect::<Result<_, _>>()?,
            deployment: Some(value.deployment.try_into()?),
        })
    }
}

#[derive(Debug, Clone, Default, PartialEq, Eq)]
pub struct DeploymentMetadata {
    pub storage_size: u64,
}

impl TryFrom<catalog::DeploymentMetadata> for DeploymentMetadata {
    type Error = ProtoConvError;
    fn try_from(value: catalog::DeploymentMetadata) -> Result<Self, Self::Error> {
        Ok(Self {
            storage_size: value.storage_size,
        })
    }
}

impl TryFrom<DeploymentMetadata> for catalog::DeploymentMetadata {
    type Error = ProtoConvError;

    fn try_from(value: DeploymentMetadata) -> Result<Self, Self::Error> {
        Ok(Self {
            storage_size: value.storage_size,
        })
    }
}

// TODO: Implement Arbitrary and add test. This would require implementing
// Arbitrary for arrow's DataType.
#[derive(Debug, Clone, PartialEq, Eq)]
pub enum CatalogEntry {
    Database(DatabaseEntry),
    Schema(SchemaEntry),
    Table(TableEntry),
    View(ViewEntry),
    Tunnel(TunnelEntry),
    Function(FunctionEntry),
    Credentials(CredentialsEntry),
}

impl CatalogEntry {
    pub const fn entry_type(&self) -> EntryType {
        match self {
            CatalogEntry::Database(_) => EntryType::Database,
            CatalogEntry::Schema(_) => EntryType::Schema,
            CatalogEntry::View(_) => EntryType::View,
            CatalogEntry::Table(_) => EntryType::Table,
            CatalogEntry::Tunnel(_) => EntryType::Tunnel,
            CatalogEntry::Function(_) => EntryType::Function,
            CatalogEntry::Credentials(_) => EntryType::Credentials,
        }
    }

    /// Get the entry metadata.
    pub fn get_meta(&self) -> &EntryMeta {
        match self {
            CatalogEntry::Database(db) => &db.meta,
            CatalogEntry::Schema(schema) => &schema.meta,
            CatalogEntry::View(view) => &view.meta,
            CatalogEntry::Table(table) => &table.meta,
            CatalogEntry::Tunnel(tunnel) => &tunnel.meta,
            CatalogEntry::Function(func) => &func.meta,
            CatalogEntry::Credentials(creds) => &creds.meta,
        }
    }

    /// Get a mutable entry metadata referenuce.
    pub fn get_meta_mut(&mut self) -> &mut EntryMeta {
        match self {
            CatalogEntry::Database(db) => &mut db.meta,
            CatalogEntry::Schema(schema) => &mut schema.meta,
            CatalogEntry::View(view) => &mut view.meta,
            CatalogEntry::Table(table) => &mut table.meta,
            CatalogEntry::Tunnel(tunnel) => &mut tunnel.meta,
            CatalogEntry::Function(func) => &mut func.meta,
            CatalogEntry::Credentials(creds) => &mut creds.meta,
        }
    }
}

impl TryFrom<catalog::catalog_entry::Entry> for CatalogEntry {
    type Error = ProtoConvError;
    fn try_from(value: catalog::catalog_entry::Entry) -> Result<Self, Self::Error> {
        Ok(match value {
            catalog::catalog_entry::Entry::Database(v) => CatalogEntry::Database(v.try_into()?),
            catalog::catalog_entry::Entry::Schema(v) => CatalogEntry::Schema(v.try_into()?),
            catalog::catalog_entry::Entry::Table(v) => CatalogEntry::Table(v.try_into()?),
            catalog::catalog_entry::Entry::View(v) => CatalogEntry::View(v.try_into()?),
            catalog::catalog_entry::Entry::Tunnel(v) => CatalogEntry::Tunnel(v.try_into()?),
            catalog::catalog_entry::Entry::Function(v) => CatalogEntry::Function(v.try_into()?),
            catalog::catalog_entry::Entry::Credentials(v) => {
                CatalogEntry::Credentials(v.try_into()?)
            }
        })
    }
}

impl TryFrom<catalog::CatalogEntry> for CatalogEntry {
    type Error = ProtoConvError;
    fn try_from(value: catalog::CatalogEntry) -> Result<Self, Self::Error> {
        value.entry.required("entry")
    }
}

impl TryFrom<CatalogEntry> for catalog::CatalogEntry {
    type Error = ProtoConvError;
    fn try_from(value: CatalogEntry) -> Result<Self, Self::Error> {
        let ent = match value {
            CatalogEntry::Database(v) => catalog::catalog_entry::Entry::Database(v.into()),
            CatalogEntry::Schema(v) => catalog::catalog_entry::Entry::Schema(v.into()),
            CatalogEntry::View(v) => catalog::catalog_entry::Entry::View(v.into()),
            CatalogEntry::Table(v) => catalog::catalog_entry::Entry::Table(v.try_into()?),
            CatalogEntry::Tunnel(v) => catalog::catalog_entry::Entry::Tunnel(v.into()),
            CatalogEntry::Function(v) => catalog::catalog_entry::Entry::Function(v.into()),
            CatalogEntry::Credentials(v) => catalog::catalog_entry::Entry::Credentials(v.into()),
        };
        Ok(catalog::CatalogEntry { entry: Some(ent) })
    }
}

#[derive(Debug, Clone, Copy, PartialEq, Eq, Hash)]
pub enum EntryType {
    Database,
    Schema,
    Table,
    View,
    Tunnel,
    Function,
    Credentials,
}

impl EntryType {
    pub const fn as_str(&self) -> &'static str {
        match self {
            EntryType::Database => "database",
            EntryType::Schema => "schema",
            EntryType::Table => "table",
            EntryType::View => "view",
            EntryType::Tunnel => "tunnel",
            EntryType::Function => "function",
            EntryType::Credentials => "credentials",
        }
    }
}

impl TryFrom<i32> for EntryType {
    type Error = ProtoConvError;
    fn try_from(value: i32) -> Result<Self, Self::Error> {
        catalog::entry_meta::EntryType::try_from(value)
            .map_err(|_| ProtoConvError::UnknownEnumVariant("EntryType", value))
            .and_then(|t| t.try_into())
    }
}

impl TryFrom<catalog::entry_meta::EntryType> for EntryType {
    type Error = ProtoConvError;
    fn try_from(value: catalog::entry_meta::EntryType) -> Result<Self, Self::Error> {
        Ok(match value {
            catalog::entry_meta::EntryType::Unknown => {
                return Err(ProtoConvError::ZeroValueEnumVariant("EntryType"))
            }
            catalog::entry_meta::EntryType::Database => EntryType::Database,
            catalog::entry_meta::EntryType::Schema => EntryType::Schema,
            catalog::entry_meta::EntryType::Table => EntryType::Table,
            catalog::entry_meta::EntryType::View => EntryType::View,
            catalog::entry_meta::EntryType::Tunnel => EntryType::Tunnel,
            catalog::entry_meta::EntryType::Function => EntryType::Function,
            catalog::entry_meta::EntryType::Credentials => EntryType::Credentials,
        })
    }
}

impl From<EntryType> for catalog::entry_meta::EntryType {
    fn from(value: EntryType) -> Self {
        match value {
            EntryType::Database => catalog::entry_meta::EntryType::Database,
            EntryType::Schema => catalog::entry_meta::EntryType::Schema,
            EntryType::Table => catalog::entry_meta::EntryType::Table,
            EntryType::View => catalog::entry_meta::EntryType::View,
            EntryType::Tunnel => catalog::entry_meta::EntryType::Tunnel,
            EntryType::Function => catalog::entry_meta::EntryType::Function,
            EntryType::Credentials => catalog::entry_meta::EntryType::Credentials,
        }
    }
}

impl fmt::Display for EntryType {
    fn fmt(&self, f: &mut fmt::Formatter<'_>) -> fmt::Result {
        write!(
            f,
            "{}",
            catalog::entry_meta::EntryType::from(*self).as_str_name()
        )
    }
}

/// Metadata associated with every entry in the catalog.
#[derive(Debug, Clone, PartialEq, Eq, Hash)]
pub struct EntryMeta {
    pub entry_type: EntryType,
    pub id: u32,
    pub parent: u32,
    pub name: String,
    pub builtin: bool,
    pub external: bool,
    pub is_temp: bool,
}

impl From<EntryMeta> for catalog::EntryMeta {
    fn from(value: EntryMeta) -> Self {
        let entry_type: catalog::entry_meta::EntryType = value.entry_type.into();
        catalog::EntryMeta {
            entry_type: entry_type as i32,
            id: value.id,
            parent: value.parent,
            name: value.name,
            builtin: value.builtin,
            external: value.external,
            is_temp: value.is_temp,
        }
    }
}

impl TryFrom<catalog::EntryMeta> for EntryMeta {
    type Error = ProtoConvError;
    fn try_from(value: catalog::EntryMeta) -> Result<Self, Self::Error> {
        Ok(EntryMeta {
            entry_type: value.entry_type.try_into()?,
            id: value.id,
            parent: value.parent,
            name: value.name,
            builtin: value.builtin,
            external: value.external,
            is_temp: value.is_temp,
        })
    }
}

#[derive(Debug, Clone, Copy, PartialEq, Eq, Hash)]
pub enum SourceAccessMode {
    ReadOnly,
    ReadWrite,
}

impl FromStr for SourceAccessMode {
    type Err = ProtoConvError;
    fn from_str(s: &str) -> Result<Self, Self::Err> {
        let s = s.to_uppercase();
        let access_mode = catalog::SourceAccessMode::from_str_name(&s).ok_or_else(|| {
            ProtoConvError::ParseError(format!("invalid source access mode: {s}"))
        })?;
        Ok(access_mode.into())
    }
}

impl Display for SourceAccessMode {
    fn fmt(&self, f: &mut fmt::Formatter<'_>) -> fmt::Result {
        write!(f, "{}", self.as_str())
    }
}

impl SourceAccessMode {
    pub const fn has_read_access(&self) -> bool {
        matches!(self, Self::ReadOnly | Self::ReadWrite)
    }

    pub const fn has_write_access(&self) -> bool {
        matches!(self, Self::ReadWrite)
    }

    pub fn as_str(&self) -> &'static str {
        // TODO: Maybe lowercase this.
        catalog::SourceAccessMode::from(*self).as_str_name()
    }
}

impl From<catalog::SourceAccessMode> for SourceAccessMode {
    fn from(value: catalog::SourceAccessMode) -> Self {
        match value {
            catalog::SourceAccessMode::ReadOnly => Self::ReadOnly,
            catalog::SourceAccessMode::ReadWrite => Self::ReadWrite,
        }
    }
}

impl TryFrom<i32> for SourceAccessMode {
    type Error = ProtoConvError;
    fn try_from(value: i32) -> Result<Self, Self::Error> {
        Ok(match value {
            x if x == catalog::SourceAccessMode::ReadOnly as i32 => Self::ReadOnly,
            x if x == catalog::SourceAccessMode::ReadWrite as i32 => Self::ReadWrite,
            x => {
                return Err(ProtoConvError::ParseError(format!(
                    "invalid source access mode: {x}"
                )))
            }
        })
    }
}

impl From<SourceAccessMode> for catalog::SourceAccessMode {
    fn from(value: SourceAccessMode) -> Self {
        match value {
            SourceAccessMode::ReadOnly => Self::ReadOnly,
            SourceAccessMode::ReadWrite => Self::ReadWrite,
        }
    }
}

impl From<SourceAccessMode> for i32 {
    fn from(value: SourceAccessMode) -> Self {
        let value: catalog::SourceAccessMode = value.into();
        value as i32
    }
}

#[derive(Debug, Clone, PartialEq, Eq)]
pub struct DatabaseEntry {
    pub meta: EntryMeta,
    pub options: DatabaseOptions,
    pub tunnel_id: Option<u32>,
    pub access_mode: SourceAccessMode,
}

impl TryFrom<catalog::DatabaseEntry> for DatabaseEntry {
    type Error = ProtoConvError;
    fn try_from(value: catalog::DatabaseEntry) -> Result<Self, Self::Error> {
        let meta: EntryMeta = value.meta.required("meta")?;
        Ok(DatabaseEntry {
            meta,
            options: value.options.required("options")?,
            tunnel_id: value.tunnel_id,
            access_mode: value.access_mode.try_into()?,
        })
    }
}

impl From<DatabaseEntry> for catalog::DatabaseEntry {
    fn from(value: DatabaseEntry) -> Self {
        catalog::DatabaseEntry {
            meta: Some(value.meta.into()),
            options: Some(value.options.into()),
            tunnel_id: value.tunnel_id,
            access_mode: value.access_mode.into(),
        }
    }
}

#[derive(Debug, Clone, PartialEq, Eq)]
pub struct SchemaEntry {
    pub meta: EntryMeta,
}

impl TryFrom<catalog::SchemaEntry> for SchemaEntry {
    type Error = ProtoConvError;
    fn try_from(value: catalog::SchemaEntry) -> Result<Self, Self::Error> {
        let meta: EntryMeta = value.meta.required("meta")?;
        Ok(SchemaEntry { meta })
    }
}

impl From<SchemaEntry> for catalog::SchemaEntry {
    fn from(value: SchemaEntry) -> Self {
        catalog::SchemaEntry {
            meta: Some(value.meta.into()),
        }
    }
}

#[derive(Debug, Clone, PartialEq, Eq, Hash)]
pub struct TableEntry {
    pub meta: EntryMeta,
    pub options: TableOptions,
    pub tunnel_id: Option<u32>,
    pub access_mode: SourceAccessMode,
    pub columns: Option<Vec<InternalColumnDefinition>>,
}

impl TableEntry {
    /// Try to get the columns for this table if available.
    pub fn get_internal_columns(&self) -> Option<Vec<InternalColumnDefinition>> {
<<<<<<< HEAD
        TableOptionsInternal::try_from(&self.options)
            .ok()
            .map(|o| o.columns)
=======
        match &self.options {
            TableOptions::Internal(TableOptionsInternal { columns, .. }) => {
                Some(columns.to_owned())
            }
            _ => {
                if let Some(columns) = self.columns.as_ref() {
                    let mut out = Vec::with_capacity(columns.len());
                    out.extend_from_slice(columns.as_slice());
                    Some(out)
                } else {
                    None
                }
            }
        }
>>>>>>> 4e8c2bc1
    }
    pub fn get_columns(&self) -> Option<Vec<FieldRef>> {
        self.get_internal_columns().map(|val| {
            val.iter()
                .map(InternalColumnDefinition::to_owned)
                .map(|icd| Field::new(icd.name, icd.arrow_type, icd.nullable))
                .map(Arc::new)
                .collect()
        })
    }
}
impl TryFrom<catalog::TableEntry> for TableEntry {
    type Error = ProtoConvError;
    fn try_from(value: catalog::TableEntry) -> Result<Self, Self::Error> {
        let meta: EntryMeta = value.meta.required("meta")?;
        let mut columns = Vec::with_capacity(value.columns.len());
        for col in value.columns {
            columns.push(col.try_into()?);
        }
        let columns = if columns.is_empty() {
            None
        } else {
            Some(columns)
        };

        Ok(TableEntry {
            meta,
            options: value.options.required("options")?,
            tunnel_id: value.tunnel_id,
            access_mode: value.access_mode.try_into()?,
            columns,
        })
    }
}

<<<<<<< HEAD
impl From<TableEntry> for catalog::TableEntry {
    fn from(value: TableEntry) -> Self {
        catalog::TableEntry {
=======
impl TryFrom<TableEntry> for catalog::TableEntry {
    type Error = ProtoConvError;
    fn try_from(value: TableEntry) -> Result<Self, Self::Error> {
        let columns = if let Some(columns) = value.columns {
            let mut out = Vec::with_capacity(columns.len());
            for col in columns {
                out.push(col.try_into()?);
            }
            out
        } else {
            Vec::new()
        };
        Ok(catalog::TableEntry {
>>>>>>> 4e8c2bc1
            meta: Some(value.meta.into()),
            options: Some(value.options.into()),
            tunnel_id: value.tunnel_id,
            access_mode: value.access_mode.into(),
<<<<<<< HEAD
        }
=======
            columns,
        })
>>>>>>> 4e8c2bc1
    }
}

impl fmt::Display for TableEntry {
    fn fmt(&self, f: &mut fmt::Formatter<'_>) -> fmt::Result {
        write!(f, "{} ({})", self.meta.name, self.options.as_str())
    }
}

#[derive(Debug, Clone, PartialEq, Eq)]
pub struct ViewEntry {
    pub meta: EntryMeta,
    pub sql: String,
    pub columns: Vec<String>,
}

impl TryFrom<catalog::ViewEntry> for ViewEntry {
    type Error = ProtoConvError;
    fn try_from(value: catalog::ViewEntry) -> Result<Self, Self::Error> {
        let meta: EntryMeta = value.meta.required("meta")?;
        Ok(ViewEntry {
            meta,
            sql: value.sql,
            columns: value.columns,
        })
    }
}

impl From<ViewEntry> for catalog::ViewEntry {
    fn from(value: ViewEntry) -> Self {
        catalog::ViewEntry {
            meta: Some(value.meta.into()),
            sql: value.sql,
            columns: value.columns,
        }
    }
}

#[derive(Debug, Clone, PartialEq, Eq)]
pub struct TunnelEntry {
    pub meta: EntryMeta,
    pub options: TunnelOptions,
}

impl TryFrom<catalog::TunnelEntry> for TunnelEntry {
    type Error = ProtoConvError;
    fn try_from(value: catalog::TunnelEntry) -> Result<Self, Self::Error> {
        let meta: EntryMeta = value.meta.required("meta")?;
        Ok(TunnelEntry {
            meta,
            options: value.options.required("options")?,
        })
    }
}

impl From<TunnelEntry> for catalog::TunnelEntry {
    fn from(value: TunnelEntry) -> Self {
        catalog::TunnelEntry {
            meta: Some(value.meta.into()),
            options: Some(value.options.into()),
        }
    }
}

#[derive(Debug, Clone, Copy, PartialEq, Eq)]
pub enum FunctionType {
    Aggregate,
    Scalar,
    TableReturning,
}

impl FunctionType {
    pub const fn as_str(&self) -> &'static str {
        match self {
            FunctionType::Aggregate => "aggregate",
            FunctionType::Scalar => "scalar",
            FunctionType::TableReturning => "table",
        }
    }
}

impl TryFrom<i32> for FunctionType {
    type Error = ProtoConvError;
    fn try_from(value: i32) -> Result<Self, Self::Error> {
        catalog::FunctionType::try_from(value)
            .map_err(|_| ProtoConvError::UnknownEnumVariant("FunctionType", value))
            .and_then(|t| t.try_into())
    }
}

impl TryFrom<catalog::FunctionType> for FunctionType {
    type Error = ProtoConvError;
    fn try_from(value: catalog::FunctionType) -> Result<Self, Self::Error> {
        Ok(match value {
            catalog::FunctionType::Unknown => {
                return Err(ProtoConvError::ZeroValueEnumVariant("FunctionType"))
            }
            catalog::FunctionType::Aggregate => FunctionType::Aggregate,
            catalog::FunctionType::Scalar => FunctionType::Scalar,
            catalog::FunctionType::TableReturning => FunctionType::TableReturning,
        })
    }
}

impl From<FunctionType> for catalog::FunctionType {
    fn from(value: FunctionType) -> Self {
        match value {
            FunctionType::Aggregate => catalog::FunctionType::Aggregate,
            FunctionType::Scalar => catalog::FunctionType::Scalar,
            FunctionType::TableReturning => catalog::FunctionType::TableReturning,
        }
    }
}

/// The runtime preference for a function.
#[derive(Debug, Clone, Copy, PartialEq, Eq, Hash)]
pub enum RuntimePreference {
    Unspecified,
    Local,
    Remote,
}

impl RuntimePreference {
    pub const fn as_str(&self) -> &'static str {
        match self {
            RuntimePreference::Unspecified => "unspecified",
            RuntimePreference::Local => "local",
            RuntimePreference::Remote => "remote",
        }
    }
}

impl TryFrom<i32> for RuntimePreference {
    type Error = ProtoConvError;
    fn try_from(value: i32) -> Result<Self, Self::Error> {
        let pref = catalog::RuntimePreference::try_from(value)
            .map_err(|_| ProtoConvError::UnknownEnumVariant("RuntimePreference", value))?;
        Ok(pref.into())
    }
}

impl From<catalog::RuntimePreference> for RuntimePreference {
    fn from(value: catalog::RuntimePreference) -> Self {
        match value {
            catalog::RuntimePreference::Unspecified => RuntimePreference::Unspecified,
            catalog::RuntimePreference::Local => RuntimePreference::Local,
            catalog::RuntimePreference::Remote => RuntimePreference::Remote,
        }
    }
}

impl From<RuntimePreference> for catalog::RuntimePreference {
    fn from(value: RuntimePreference) -> Self {
        match value {
            RuntimePreference::Unspecified => catalog::RuntimePreference::Unspecified,
            RuntimePreference::Local => catalog::RuntimePreference::Local,
            RuntimePreference::Remote => catalog::RuntimePreference::Remote,
        }
    }
}

#[derive(Debug, Clone, PartialEq, Eq)]
pub struct FunctionEntry {
    pub meta: EntryMeta,
    pub func_type: FunctionType,
    pub signature: Option<Signature>,
    pub user_defined: bool,
}

impl TryFrom<catalog::FunctionEntry> for FunctionEntry {
    type Error = ProtoConvError;
    fn try_from(value: catalog::FunctionEntry) -> Result<Self, Self::Error> {
        let meta: EntryMeta = value.meta.required("meta")?;
        Ok(FunctionEntry {
            meta,
            func_type: value.func_type.try_into()?,
            signature: value.signature.map(|s| s.try_into()).transpose()?,
            user_defined: value.user_defined,
        })
    }
}

impl From<Volatility> for catalog::Volatility {
    fn from(value: Volatility) -> Self {
        match value {
            datafusion::logical_expr::Volatility::Immutable => catalog::Volatility::Immutable,
            datafusion::logical_expr::Volatility::Stable => catalog::Volatility::Stable,
            datafusion::logical_expr::Volatility::Volatile => catalog::Volatility::Volatile,
        }
    }
}

impl TryFrom<catalog::Volatility> for Volatility {
    type Error = ProtoConvError;

    fn try_from(value: catalog::Volatility) -> Result<Self, Self::Error> {
        match value {
            catalog::Volatility::Immutable => Ok(Volatility::Immutable),
            catalog::Volatility::Stable => Ok(Volatility::Stable),
            catalog::Volatility::Volatile => Ok(Volatility::Volatile),
        }
    }
}

impl From<TypeSignature> for catalog::TypeSignature {
    fn from(value: TypeSignature) -> Self {
        use catalog::type_signature::Signature as ProtoSignature;
        let inner = match value {
            TypeSignature::Variadic(args) => {
                let args: Vec<ArrowType> = args.iter().map(|t| t.try_into().unwrap()).collect();
                let var_sig = catalog::VariadicSignature { args };

                ProtoSignature::Variadic(var_sig)
            }
            TypeSignature::VariadicEqual => {
                ProtoSignature::VariadicEqual(catalog::VariadicEqualSignature {})
            }
            TypeSignature::VariadicAny => {
                ProtoSignature::VariadicAny(catalog::VariadicAnySignature {})
            }
            TypeSignature::Uniform(n, args) => {
                let args: Vec<ArrowType> = args.iter().map(|t| t.try_into().unwrap()).collect();
                let uniform_sig = catalog::UniformSignature {
                    num_args: n as u32,
                    args,
                };

                ProtoSignature::Uniform(uniform_sig)
            }
            TypeSignature::Exact(args) => {
                let args: Vec<ArrowType> = args.iter().map(|t| t.try_into().unwrap()).collect();
                let exact_sig = catalog::ExactSignature { args };

                ProtoSignature::Exact(exact_sig)
            }
            TypeSignature::Any(n) => {
                ProtoSignature::Any(catalog::AnySignature { num_args: n as u32 })
            }
            TypeSignature::OneOf(sigs) => {
                let sigs: Vec<catalog::TypeSignature> =
                    sigs.into_iter().map(|s| s.into()).collect();
                ProtoSignature::OneOf(catalog::OneOfSignature { args: sigs })
            }
            _ => unimplemented!(),
        };

        catalog::TypeSignature {
            signature: Some(inner),
        }
    }
}

impl TryFrom<catalog::TypeSignature> for TypeSignature {
    type Error = ProtoConvError;

    fn try_from(value: catalog::TypeSignature) -> Result<Self, Self::Error> {
        match value.signature.unwrap() {
            type_signature::Signature::Variadic(args) => {
                let args: Vec<DataType> = args
                    .args
                    .iter()
                    .map(|t| t.try_into())
                    .collect::<Result<_, _>>()?;

                Ok(TypeSignature::Variadic(args))
            }
            type_signature::Signature::VariadicEqual(_) => Ok(TypeSignature::VariadicEqual),
            type_signature::Signature::VariadicAny(_) => Ok(TypeSignature::VariadicAny),
            type_signature::Signature::Uniform(catalog::UniformSignature { num_args, args }) => {
                let args: Vec<DataType> = args
                    .iter()
                    .map(|t| t.try_into())
                    .collect::<Result<_, _>>()?;

                Ok(TypeSignature::Uniform(num_args as usize, args))
            }
            type_signature::Signature::Exact(catalog::ExactSignature { args }) => {
                let args: Vec<DataType> = args
                    .iter()
                    .map(|t| t.try_into())
                    .collect::<Result<_, _>>()?;

                Ok(TypeSignature::Exact(args))
            }
            type_signature::Signature::Any(catalog::AnySignature { num_args: n }) => {
                Ok(TypeSignature::Any(n as usize))
            }
            type_signature::Signature::OneOf(catalog::OneOfSignature { args }) => {
                let args: Vec<TypeSignature> = args
                    .into_iter()
                    .map(|t| t.try_into())
                    .collect::<Result<_, _>>()?;

                Ok(TypeSignature::OneOf(args))
            }
        }
    }
}
impl From<Signature> for catalog::Signature {
    fn from(value: Signature) -> Self {
        let volatility: catalog::Volatility = value.volatility.into();

        catalog::Signature {
            type_signature: Some(value.type_signature.into()),
            volatility: volatility as i32,
        }
    }
}

impl TryFrom<catalog::Signature> for Signature {
    type Error = ProtoConvError;
    fn try_from(value: catalog::Signature) -> Result<Self, Self::Error> {
        let volatility = catalog::Volatility::try_from(value.volatility)?;
        let volatility: Volatility = volatility.try_into()?;
        let type_signature: TypeSignature = value.type_signature.required("type_signature")?;
        Ok(Signature {
            type_signature,
            volatility,
        })
    }
}

impl From<FunctionEntry> for catalog::FunctionEntry {
    fn from(value: FunctionEntry) -> Self {
        let func_type: catalog::FunctionType = value.func_type.into();
        catalog::FunctionEntry {
            meta: Some(value.meta.into()),
            func_type: func_type as i32,
            signature: value.signature.map(|s| s.into()),
            user_defined: value.user_defined,
        }
    }
}

#[derive(Debug, Clone, PartialEq, Eq)]
pub struct CredentialsEntry {
    pub meta: EntryMeta,
    pub options: CredentialsOptions,
    pub comment: String,
}

impl TryFrom<catalog::CredentialsEntry> for CredentialsEntry {
    type Error = ProtoConvError;
    fn try_from(value: catalog::CredentialsEntry) -> Result<Self, Self::Error> {
        let meta: EntryMeta = value.meta.required("meta")?;
        Ok(CredentialsEntry {
            meta,
            options: value.options.required("options")?,
            comment: value.comment,
        })
    }
}

impl From<CredentialsEntry> for catalog::CredentialsEntry {
    fn from(value: CredentialsEntry) -> Self {
        catalog::CredentialsEntry {
            meta: Some(value.meta.into()),
            options: Some(value.options.into()),
            comment: value.comment,
        }
    }
}

#[cfg(test)]
mod tests {

    use super::*;


    #[test]
    fn convert_catalog_state_no_deployment_metadata() {
        // New `deployment` field added. Assert we can handle catalogs that
        // don't have this field.

        let state = catalog::CatalogState {
            version: 4,
            entries: HashMap::new(),
            deployment: None,
        };

        let converted: CatalogState = state.try_into().unwrap();
        let expected = CatalogState {
            version: 4,
            entries: HashMap::new(),
            deployment: DeploymentMetadata { storage_size: 0 },
        };

        assert_eq!(expected, converted);
    }

    #[test]
    fn source_access_mode_as_str() {
        let mode = SourceAccessMode::ReadOnly;
        assert_eq!("READ_ONLY", mode.as_str());
        let mode = SourceAccessMode::ReadWrite;
        assert_eq!("READ_WRITE", mode.as_str());
    }

    #[test]
    fn source_access_mode_from_str() {
        let mode = SourceAccessMode::from_str("READ_ONLY").unwrap();
        assert_eq!(SourceAccessMode::ReadOnly, mode);
        let mode = SourceAccessMode::from_str("READ_WRITE").unwrap();
        assert_eq!(SourceAccessMode::ReadWrite, mode);

        let _ = SourceAccessMode::from_str("DELETE").unwrap_err();
    }
}<|MERGE_RESOLUTION|>--- conflicted
+++ resolved
@@ -447,26 +447,9 @@
 impl TableEntry {
     /// Try to get the columns for this table if available.
     pub fn get_internal_columns(&self) -> Option<Vec<InternalColumnDefinition>> {
-<<<<<<< HEAD
         TableOptionsInternal::try_from(&self.options)
             .ok()
             .map(|o| o.columns)
-=======
-        match &self.options {
-            TableOptions::Internal(TableOptionsInternal { columns, .. }) => {
-                Some(columns.to_owned())
-            }
-            _ => {
-                if let Some(columns) = self.columns.as_ref() {
-                    let mut out = Vec::with_capacity(columns.len());
-                    out.extend_from_slice(columns.as_slice());
-                    Some(out)
-                } else {
-                    None
-                }
-            }
-        }
->>>>>>> 4e8c2bc1
     }
     pub fn get_columns(&self) -> Option<Vec<FieldRef>> {
         self.get_internal_columns().map(|val| {
@@ -482,10 +465,14 @@
     type Error = ProtoConvError;
     fn try_from(value: catalog::TableEntry) -> Result<Self, Self::Error> {
         let meta: EntryMeta = value.meta.required("meta")?;
-        let mut columns = Vec::with_capacity(value.columns.len());
-        for col in value.columns {
-            columns.push(col.try_into()?);
-        }
+
+        let columns = value
+            .columns
+            .into_iter()
+            .map(|c| c.try_into())
+            .collect::<Result<Vec<_>, _>>()?;
+
+
         let columns = if columns.is_empty() {
             None
         } else {
@@ -502,35 +489,20 @@
     }
 }
 
-<<<<<<< HEAD
 impl From<TableEntry> for catalog::TableEntry {
     fn from(value: TableEntry) -> Self {
+        let columns = value
+            .columns
+            .map(|columns| columns.into_iter().map(|c| c.try_into().unwrap()).collect())
+            .unwrap_or_default();
+
         catalog::TableEntry {
-=======
-impl TryFrom<TableEntry> for catalog::TableEntry {
-    type Error = ProtoConvError;
-    fn try_from(value: TableEntry) -> Result<Self, Self::Error> {
-        let columns = if let Some(columns) = value.columns {
-            let mut out = Vec::with_capacity(columns.len());
-            for col in columns {
-                out.push(col.try_into()?);
-            }
-            out
-        } else {
-            Vec::new()
-        };
-        Ok(catalog::TableEntry {
->>>>>>> 4e8c2bc1
             meta: Some(value.meta.into()),
             options: Some(value.options.into()),
             tunnel_id: value.tunnel_id,
             access_mode: value.access_mode.into(),
-<<<<<<< HEAD
-        }
-=======
             columns,
-        })
->>>>>>> 4e8c2bc1
+        }
     }
 }
 
