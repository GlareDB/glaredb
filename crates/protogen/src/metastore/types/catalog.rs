--- conflicted
+++ resolved
@@ -1,29 +1,19 @@
 use std::collections::HashMap;
 use std::fmt::{self, Display};
 use std::str::FromStr;
-<<<<<<< HEAD
 use std::sync::Arc;
 
 use datafusion::arrow::datatypes::{DataType, Field, FieldRef};
-=======
-
-use datafusion::arrow::datatypes::DataType;
->>>>>>> 0eabfadb
 use datafusion::logical_expr::{Signature, TypeSignature, Volatility};
 use proptest_derive::Arbitrary;
 
 use super::options::{
-<<<<<<< HEAD
-    CredentialsOptions, DatabaseOptions, InternalColumnDefinition, TableOptions,
-    TableOptionsInternal, TunnelOptions,
-=======
     CredentialsOptions,
     DatabaseOptions,
     InternalColumnDefinition,
     TableOptions,
     TableOptionsInternal,
     TunnelOptions,
->>>>>>> 0eabfadb
 };
 use crate::gen::common::arrow::ArrowType;
 use crate::gen::metastore::catalog::{self, type_signature};
