[package]
name = "datasource_debug"
version = "0.1.0"
edition = "2021"

# See more keys and their definitions at https://doc.rust-lang.org/cargo/reference/manifest.html

[dependencies]
thiserror = "1.0"
<<<<<<< HEAD
async-trait = "0.1.63"
futures = "0.3.26"
=======
async-trait = "0.1.64"
futures = "0.3.25"
>>>>>>> 55eba53e
serde = { version = "1.0", features = ["derive"] }
datafusion = "16.1"<|MERGE_RESOLUTION|>--- conflicted
+++ resolved
@@ -7,12 +7,7 @@
 
 [dependencies]
 thiserror = "1.0"
-<<<<<<< HEAD
-async-trait = "0.1.63"
 futures = "0.3.26"
-=======
 async-trait = "0.1.64"
-futures = "0.3.25"
->>>>>>> 55eba53e
 serde = { version = "1.0", features = ["derive"] }
 datafusion = "16.1"