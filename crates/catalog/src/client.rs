--- conflicted
+++ resolved
@@ -1,57 +1,3 @@
-<<<<<<< HEAD
-//! Module for facilitating interaction with the Metastore.
-//!
-//! # Architecture
-//!
-//! Communication to metastore is facilitated through a supervisor and some
-//! background tasks. Each "database" will have its own worker, and each worker
-//! will have its own copy of the GRPC client to metastore. Workers also hold a
-//! cached copy of the catalog for their respective database.
-//!
-//! When making a request to metastore, a session will send a request to the
-//! worker for the database they belong to, and the worker is responsible for
-//! translating and making the actual request to metastore.
-//!
-//! To illustrate, let's say we have three sessions for the same database:
-//!
-//! ```text
-//! Session 1 -------+
-//!                  |
-//!                  ▼
-//! Session 2 ----> Supervisor/Worker ----> Metastore (HA)
-//!                  ▲
-//!                  |
-//! Session 3 -------+
-//! ```
-//!
-//! Sessions 1, 2, and 3 all have a handle to the supervisor that allows them to
-//! submit requests to metastore like getting the updated version of a catalog
-//! or mutating a catalog. Each session will initially share a reference to the
-//! same cached catalog (Arc).
-//!
-//! When a session requests a mutation, that request is submitted to the
-//! supervisor, then to metastore itself. If metastore successfully mutates the
-//! catalog, it will return the updated catalog, and the worker will replace its
-//! cached catalog with the updated catalog. The session that made the request
-//! will get the updated catalog back from the worker. The other sessions will
-//! still have references to the old catalog until they get the updated cached
-//! catalog from the worker (which happens during the "prepare" phase of query
-//! execution).
-//!
-//! # Rationale
-//!
-//! The worker per database model helps us keep the overhead of storing cached
-//! catalogs in memory low. By having one worker per database that's responsible
-//! for making requests, we're able to store a single copy of the catalog in
-//! memory that gets shared across all sessions for a database, cutting down
-//! memory usage.
-//!
-//! Note that executing a single request at a time for a database was the
-//! easiest way to accomplish the desired catalog caching behavior, and not due
-//! to any limitations in metastore itself.
-
-=======
->>>>>>> 2729f74a
 use std::sync::atomic::{AtomicU64, Ordering};
 use std::sync::Arc;
 use std::time::Duration;
