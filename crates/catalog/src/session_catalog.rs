use std::collections::HashMap;
use std::sync::Arc;

use datafusion::datasource::{MemTable, TableProvider};
use parking_lot::Mutex;
use protogen::metastore::types::catalog::{
    CatalogEntry,
    CatalogState,
    CredentialsEntry,
    DatabaseEntry,
    DeploymentMetadata,
    EntryMeta,
    EntryType,
    FunctionEntry,
    FunctionType,
    SchemaEntry,
    SourceAccessMode,
    TableEntry,
    TunnelEntry,
};
use protogen::metastore::types::options::{InternalColumnDefinition, TableOptionsInternal};
use tracing::debug;

use super::client::MetastoreClientHandle;
use crate::errors::Result;

/// Configuration for letting the catalog know how to resolve certain items.
///
/// Note this was created to avoid needing to import the constants from
/// `sqlbuiltins` since it would create a dependency cycle. This may be removed
/// in the future.
#[derive(Debug, Clone, Copy)]
pub struct ResolveConfig {
    /// Default schema to use when resolving a catalog entry.
    pub default_schema_oid: u32,
    /// Schema to use for the session schema for holding temporary items.
    pub session_schema_oid: u32,
}

/// The session local catalog.
///
/// This catalog should be stored on the "client" side and periodically updated
/// from the remote state provided by metastore.
#[derive(Clone, Debug)]
pub struct SessionCatalog {
    /// The state retrieved from a remote Metastore.
    state: Arc<CatalogState>,
    /// Map database names to their ids.
    database_names: HashMap<String, u32>,
    /// Map tunnel names to their ids.
    tunnel_names: HashMap<String, u32>,
    /// Map credentials names to their ids.
    credentials_names: HashMap<String, u32>,
    /// Map schema names to their ids.
    schema_names: HashMap<String, u32>,
    /// Map schema IDs to objects in the schema.
    schema_objects: HashMap<u32, SchemaObjects>,
    /// Config for resolving entries.
    resolve_conf: ResolveConfig,
    /// Catalog for holding temporary session objects.
    temp: TempCatalog,
}

impl SessionCatalog {
    /// Create a new session catalog with an initial state.
    pub fn new(state: Arc<CatalogState>, resolve_conf: ResolveConfig) -> SessionCatalog {
        let mut catalog = SessionCatalog {
            state,
            database_names: HashMap::new(),
            tunnel_names: HashMap::new(),
            credentials_names: HashMap::new(),
            schema_names: HashMap::new(),
            schema_objects: HashMap::new(),
            resolve_conf,
            temp: TempCatalog::new(resolve_conf),
        };
        catalog.rebuild_name_maps();
        catalog
    }

    /// Get the version of this catalog state.
    pub fn version(&self) -> u64 {
        self.state.version
    }

    /// Returns the deployment metadata.
    pub fn deployment_metadata(&self) -> DeploymentMetadata {
        self.state.deployment.clone()
    }

    pub fn get_state(&self) -> &Arc<CatalogState> {
        &self.state
    }

    /// Get a reference to the temporary catalog.
    pub fn get_temp_catalog(&self) -> &TempCatalog {
        &self.temp
    }

    pub fn resolve_table(&self, _database: &str, schema: &str, name: &str) -> Option<&TableEntry> {
        let schema_id = self.schema_names.get(schema)?;
        let obj = self.schema_objects.get(schema_id)?;
        let obj_id = obj.objects.get(name)?;

        let ent = self.state.entries.get(obj_id)?;

        match ent {
            CatalogEntry::Table(table) => Some(table),
            _ => None,
        }
    }

    /// Resolve a database by name.
    pub fn resolve_database(&self, name: &str) -> Option<&DatabaseEntry> {
        // This function will panic if certain invariants aren't held:
        //
        // - If the name is found in the name map, then the associated id must
        //   exist in the catalog state.
        // - The catalog entry type that the id points to must be a database.

        let id = self.database_names.get(name)?;
        let ent = self
            .state
            .entries
            .get(id)
            .expect("database name points to invalid id");

        match ent {
            CatalogEntry::Database(ent) => Some(ent),
            _ => panic!(
                "entry type not database; name: {}, id: {}, type: {:?}",
                name,
                id,
                ent.entry_type(),
            ),
        }
    }

    /// Resolve a tunnel by name.
    pub fn resolve_tunnel(&self, name: &str) -> Option<&TunnelEntry> {
        // Similar invariants as `resolve_database`. If we find an entry in the
        // tunnel map, it must exist in the state and must be a tunnel.

        let id = self.tunnel_names.get(name)?;
        let ent = self
            .state
            .entries
            .get(id)
            .expect("tunnel name points to invalid id");

        match ent {
            CatalogEntry::Tunnel(ent) => Some(ent),
            _ => panic!(
                "entry type not tunnel; name: {}, id: {}, type: {:?}",
                name,
                id,
                ent.entry_type(),
            ),
        }
    }

    /// Resolve a credentials by name.
    pub fn resolve_credentials(&self, name: &str) -> Option<&CredentialsEntry> {
        // Similar invariants as `resolve_database`. If we find an entry
        // in the credentials map, it must exist in the state and must be
        // a credentials.

        let id = self.credentials_names.get(name)?;
        let ent = self
            .state
            .entries
            .get(id)
            .expect("credentials name points to invalid id");

        match ent {
            CatalogEntry::Credentials(ent) => Some(ent),
            _ => panic!(
                "entry type not credentials; name: {}, id: {}, type: {:?}",
                name,
                id,
                ent.entry_type(),
            ),
        }
    }

    /// Resolve a schema by name.
    pub fn resolve_schema(&self, name: &str) -> Option<&SchemaEntry> {
        // Similar invariants as `resolve_database`. If we find an entry in the
        // schema map, it must exist in the state and must be a schema.

        let id = self.schema_names.get(name)?;
        let ent = self
            .state
            .entries
            .get(id)
            .expect("schema name points to invalid id");

        match ent {
            CatalogEntry::Schema(s) => Some(s),
            _ => panic!(
                "entry type not schema; name: {}, id: {}, type: {:?}",
                name,
                id,
                ent.entry_type(),
            ),
        }
    }

    /// Resolve builtin table functions from 'public' schema
    pub fn resolve_builtin_table_function(&self, name: &str) -> Option<FunctionEntry> {
        let obj = self
            .schema_objects
            .get(&self.resolve_conf.default_schema_oid)?;
        let obj_id = obj.objects.get(name)?;

        let ent = self
            .state
            .entries
            .get(obj_id)
            .expect("object name points to invalid function");

        match ent {
            CatalogEntry::Function(function)
                if function.meta.builtin && function.func_type == FunctionType::TableReturning =>
            {
                Some(function.clone())
            }
            _ => None,
        }
    }

    /// Resolve an entry by schema name and object name.
    ///
    /// Note that this will never return a schema entry.
    pub fn resolve_entry(
        &self,
        _database: &str,
        schema: &str,
        name: &str,
    ) -> Option<&CatalogEntry> {
        let schema_id = self.schema_names.get(schema)?;
        let obj = self.schema_objects.get(schema_id)?;
        let obj_id = obj.objects.get(name)?;

        let ent = self
            .state
            .entries
            .get(obj_id)
            .expect("object name points to invalid id");

        assert!(
            // Should be an object inside a schema.
            !matches!(
                ent,
                CatalogEntry::Database(_) | CatalogEntry::Tunnel(_) | CatalogEntry::Schema(_)
            )
        );

        Some(ent)
    }

    /// Get an entry by its id.
    pub fn get_by_oid(&self, oid: u32) -> Option<&CatalogEntry> {
        self.state.entries.get(&oid)
    }

    /// Get an entry by its id, along with its parent entry.
    pub fn get_namespaced_by_oid(&self, oid: u32) -> Option<NamespacedCatalogEntry<'_>> {
        let ent = self.get_by_oid(oid)?;
        Some(self.as_namespaced_entry(ent))
    }

    /// Iterate over all entries in this catalog.
    ///
    /// All non-database entries will also include an entry pointing to its
    /// parent.
    pub fn iter_entries(&self) -> impl Iterator<Item = NamespacedCatalogEntry> {
        self.state
            .entries
            .values()
            .map(|entry| self.as_namespaced_entry(entry))
    }

    /// Maybe refresh this catalog's state using the metastore client.
    ///
    /// If the client isn't configured, nothing is done.
    pub async fn maybe_refresh_state(
        &mut self,
        client: Option<&MetastoreClientHandle>,
        force_refresh: bool,
    ) -> Result<()> {
        let client = match client {
            Some(client) => client,
            None => return Ok(()),
        };

        if force_refresh {
            debug!("refreshed cached catalog state as per force_catalog_refresh");
            client.refresh_cached_state().await?;
        }

        // Swap out cached catalog if a newer one was fetched.
        //
        // Note that when we have transactions, we should move this to only
        // swapping states between transactions.
        if client.version_hint() != self.version() {
            let new_state = client.get_cached_state().await?;
            debug!(old_version = %self.version(), new_version = %new_state.version, "swapping catalog state for session");
            self.swap_state(new_state);
        }

        Ok(())
    }

    /// Swap the underlying state of the catalog.
    ///
    /// NOTE: This does not check if the new state is actually from a new
    /// catalog.
    pub fn swap_state(&mut self, new_state: Arc<CatalogState>) {
        debug!(old_version = %self.state.version, new_version = %new_state.version, "swapping session catalog");

        self.state = new_state;
        self.rebuild_name_maps();
    }

    fn as_namespaced_entry<'a>(&'a self, ent: &'a CatalogEntry) -> NamespacedCatalogEntry<'a> {
        let parent_entry = match ent {
            // Explicitly mention all the options to accidentally not leave anything here.
            CatalogEntry::Database(_) | CatalogEntry::Tunnel(_) | CatalogEntry::Credentials(_) => {
                None
            }
            CatalogEntry::Schema(_)
            | CatalogEntry::Table(_)
            | CatalogEntry::View(_)
            | CatalogEntry::Function(_) => {
                Some(self.state.entries.get(&ent.get_meta().parent).unwrap()) // Bug if it doesn't exist.
            }
        };
        NamespacedCatalogEntry {
            oid: ent.get_meta().id,
            builtin: ent.get_meta().builtin,
            parent_entry,
            entry: ent,
        }
    }

    fn rebuild_name_maps(&mut self) {
        self.database_names.clear();
        self.tunnel_names.clear();
        self.credentials_names.clear();
        self.schema_names.clear();
        self.schema_objects.clear();

        for (id, ent) in &self.state.entries {
            let name = ent.get_meta().name.clone();

            match ent {
                CatalogEntry::Database(_) => {
                    self.database_names.insert(name, *id);
                }
                CatalogEntry::Tunnel(_) => {
                    self.tunnel_names.insert(name, *id);
                }
                CatalogEntry::Credentials(_) => {
                    self.credentials_names.insert(name, *id);
                }
                CatalogEntry::Schema(_) => {
                    self.schema_names.insert(name, *id);
                }
                CatalogEntry::Table(_) | CatalogEntry::View(_) | CatalogEntry::Function(_) => {
                    let schema_id = ent.get_meta().parent;
                    let ent = self.schema_objects.entry(schema_id).or_default();
                    ent.objects.insert(name, *id);
                }
            }
        }
    }
}

/// Holds names to object ids for a single schema.
#[derive(Clone, Debug, Default)]
struct SchemaObjects {
    /// Maps names to ids in this schema.
    objects: HashMap<String, u32>,
}

/// An entry that's possibly namespaces by a schema.
#[derive(Debug)]
pub struct NamespacedCatalogEntry<'a> {
    /// The OID of the entry.
    pub oid: u32,
    /// Whether or not this entry is builtin.
    pub builtin: bool,
    /// The parent entry for this entry. This will be `None` when the entry is a
    /// root entry like a database or a tunnel.
    pub parent_entry: Option<&'a CatalogEntry>,
    /// The entry.
    pub entry: &'a CatalogEntry,
}

impl NamespacedCatalogEntry<'_> {
    /// Get the entry type for this entry.
    pub fn entry_type(&self) -> EntryType {
        self.entry.get_meta().entry_type
    }
}

/// Temporary objects that are dropped when the session is dropped.
///
/// Cheaply cloneable with interior mutability.
#[derive(Debug, Clone)]
pub struct TempCatalog {
    inner: Arc<Mutex<TempObjectsInner>>,
    temp_schema_oid: u32,
}

impl TempCatalog {
    fn new(resolve_conf: ResolveConfig) -> Self {
        TempCatalog {
            inner: Arc::new(Mutex::new(TempObjectsInner::default())),
            temp_schema_oid: resolve_conf.session_schema_oid,
        }
    }
}

#[derive(Debug, Default)]
struct TempObjectsInner {
    tables: HashMap<String, Arc<MemTable>>,
}

impl TempCatalog {
    pub fn resolve_temp_table(&self, name: &str) -> Option<TableEntry> {
        let inner = self.inner.lock();
        inner.tables.get(name).map(|tbl| {
            let schema = tbl.schema();
            let columns: Vec<_> = schema
                .fields()
                .iter()
                .map(|f| {
                    let name = f.name().to_string();
                    let ty = f.data_type();
                    InternalColumnDefinition {
                        name,
                        nullable: f.is_nullable(),
                        arrow_type: ty.clone(),
                    }
                })
                .collect();

            TableEntry {
                meta: EntryMeta {
                    entry_type: EntryType::Table,
                    id: 0,
                    parent: self.temp_schema_oid,
                    name: name.to_string(),
                    builtin: false,
                    external: false,
                    is_temp: true,
                },
<<<<<<< HEAD
                options: TableOptionsInternal { columns }.into(),
=======
                options: TableOptions::Internal(TableOptionsInternal {
                    columns: columns.to_owned(),
                }),
>>>>>>> 4e8c2bc1
                tunnel_id: None,
                access_mode: SourceAccessMode::ReadWrite,
                columns: Some(columns.to_owned()),
            }
        })
    }

    pub fn put_temp_table(&self, name: String, table: Arc<MemTable>) {
        let mut inner = self.inner.lock();
        inner.tables.insert(name, table);
    }

    pub fn get_temp_table_provider(&self, name: &str) -> Option<Arc<MemTable>> {
        self.inner.lock().tables.get(name).cloned()
    }

    pub fn drop_table(&self, name: &str) {
        let mut inner = self.inner.lock();
        inner.tables.remove(name);
    }

    /// Returns true if the table exists in the temp catalog.
    pub fn contains_table(&self, name: &str) -> bool {
        let inner = self.inner.lock();
        inner.tables.contains_key(name)
    }

    pub fn get_table_entries(&self) -> Vec<TableEntry> {
        let inner = self.inner.lock();
        let mut ents = Vec::with_capacity(inner.tables.len());
        for name in inner.tables.keys() {
            ents.push(TableEntry {
                meta: EntryMeta {
                    entry_type: EntryType::Table,
                    id: 0,
                    parent: self.temp_schema_oid,
                    name: name.to_string(),
                    builtin: false,
                    external: false,
                    is_temp: true,
                },
                options: TableOptionsInternal {
                    columns: Vec::new(),
                }
                .into(),
                tunnel_id: None,
                access_mode: SourceAccessMode::ReadWrite,
                columns: Some(Vec::new()),
            });
        }

        ents
    }
}<|MERGE_RESOLUTION|>--- conflicted
+++ resolved
@@ -457,13 +457,10 @@
                     external: false,
                     is_temp: true,
                 },
-<<<<<<< HEAD
-                options: TableOptionsInternal { columns }.into(),
-=======
-                options: TableOptions::Internal(TableOptionsInternal {
-                    columns: columns.to_owned(),
-                }),
->>>>>>> 4e8c2bc1
+                options: TableOptionsInternal {
+                    columns: columns.clone(),
+                }
+                .into(),
                 tunnel_id: None,
                 access_mode: SourceAccessMode::ReadWrite,
                 columns: Some(columns.to_owned()),
