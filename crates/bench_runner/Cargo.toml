[package]
name = "bench_runner"
version = { workspace = true }
edition = { workspace = true }

# See more keys and their definitions at https://doc.rust-lang.org/cargo/reference/manifest.html

[dependencies]
logutil = {path = "../logutil"}
glaredb = {path = "../glaredb"}
pgsrv = {path = "../pgsrv"}
tokio = { workspace = true }
<<<<<<< HEAD
anyhow = { workspace = true }
=======
tokio-postgres = "0.7.8"
anyhow = "1.0"
clap = { version = "4.4.16", features = ["derive"] }
>>>>>>> 388a5972
async-trait = { workspace = true }
clap = { workspace = true  }
tracing = { workspace = true }
tokio-postgres = "0.7.8"
glob = "0.3.1"
regex = "1.8.1"<|MERGE_RESOLUTION|>--- conflicted
+++ resolved
@@ -9,16 +9,10 @@
 logutil = {path = "../logutil"}
 glaredb = {path = "../glaredb"}
 pgsrv = {path = "../pgsrv"}
-tokio = { workspace = true }
-<<<<<<< HEAD
 anyhow = { workspace = true }
-=======
-tokio-postgres = "0.7.8"
-anyhow = "1.0"
-clap = { version = "4.4.16", features = ["derive"] }
->>>>>>> 388a5972
 async-trait = { workspace = true }
 clap = { workspace = true  }
+tokio = { workspace = true }
 tracing = { workspace = true }
 tokio-postgres = "0.7.8"
 glob = "0.3.1"
