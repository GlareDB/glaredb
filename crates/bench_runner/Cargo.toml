--- conflicted
+++ resolved
@@ -13,13 +13,8 @@
 tokio = { version = "1", features = ["full"] }
 tokio-postgres = "0.7.8"
 anyhow = "1.0"
-<<<<<<< HEAD
-clap = { version = "4.3.10", features = ["derive"] }
 async-trait = "0.1.71"
-=======
 clap = { version = "4.3.11", features = ["derive"] }
-async-trait = "0.1.68"
->>>>>>> 5284d3f6
 glob = "0.3.1"
 regex = "1.8.1"
 tracing = "0.1"