--- conflicted
+++ resolved
@@ -12,13 +12,8 @@
 tokio = { version = "1", features = ["full"] }
 tokio-postgres = "0.7.8"
 anyhow = "1.0"
-<<<<<<< HEAD
 async-trait = "0.1.72"
-clap = { version = "4.3.11", features = ["derive"] }
-=======
-async-trait = "0.1.71"
 clap = { version = "4.3.17", features = ["derive"] }
->>>>>>> bc595082
 glob = "0.3.1"
 regex = "1.8.1"
 tracing = "0.1"