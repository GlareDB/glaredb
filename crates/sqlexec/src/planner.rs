--- conflicted
+++ resolved
@@ -48,26 +48,16 @@
             ConnectionOptions::POSTGRES => {
                 let connection_string = remove_required_opt(m, "postgres_conn")?;
                 let ssh_tunnel = remove_optional_opt(m, "ssh_tunnel");
-<<<<<<< HEAD
 
                 let ssh_tunnel_access = self.ctx.get_ssh_tunnel_access(ssh_tunnel.clone())?;
 
                 PostgresAccessor::validate_connection(&connection_string, ssh_tunnel_access)
                     .map_err(|e| ExecError::InvalidConnection { source: e })?;
 
-                CreateConnection {
-                    connection_name: stmt.name,
-                    options: ConnectionOptions::Postgres(ConnectionOptionsPostgres {
-                        connection_string,
-                        ssh_tunnel,
-                    }),
-                }
-=======
                 ConnectionOptions::Postgres(ConnectionOptionsPostgres {
                     connection_string,
                     ssh_tunnel,
                 })
->>>>>>> e48913d4
             }
             ConnectionOptions::BIGQUERY => {
                 let service_account_key = remove_required_opt(m, "service_account_key")?;
@@ -149,7 +139,6 @@
             ConnectionOptions::Postgres(ref options) => {
                 let source_schema = remove_required_opt(m, "schema")?;
                 let source_table = remove_required_opt(m, "table")?;
-<<<<<<< HEAD
 
                 let access = PostgresTableAccess {
                     schema: source_schema,
@@ -162,20 +151,10 @@
                 PostgresAccessor::validate_table_access(&access, ssh_tunnel_access)
                     .map_err(|e| ExecError::InvalidDataSource { source: e })?;
 
-                CreateExternalTable {
-                    table_name: stmt.name,
-                    connection_id: conn.meta.id,
-                    table_options: TableOptions::Postgres(TableOptionsPostgres {
-                        schema: access.schema,
-                        table: access.name,
-                    }),
-                }
-=======
                 TableOptions::Postgres(TableOptionsPostgres {
-                    schema: source_schema,
-                    table: source_table,
-                })
->>>>>>> e48913d4
+                    schema: access.schema,
+                    table: access.name,
+                })
             }
             ConnectionOptions::BigQuery(_) => {
                 let dataset_id = remove_required_opt(m, "dataset_id")?;
