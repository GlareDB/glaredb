--- conflicted
+++ resolved
@@ -68,11 +68,7 @@
     /// The execution client for remote sessions.
     // TODO: This is currently unused, but we'll likely need it for running some
     // of our custom plans on a remote service.
-<<<<<<< HEAD
-    _exec_client: Option<AuthenticatedExecutionServiceClient>,
-=======
-    exec_client: Option<ExecutionServiceClient<Channel>>,
->>>>>>> 9d36653f
+    exec_client: Option<AuthenticatedExecutionServiceClient>,
     /// Database catalog.
     catalog: SessionCatalog,
     /// In-memory (temporary) tables.
