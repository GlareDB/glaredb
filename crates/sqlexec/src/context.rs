use crate::background_jobs::storage::{BackgroundJobDeleteTable, BackgroundJobStorageTracker};
use crate::background_jobs::{BgJob, JobRunner};
use crate::environment::EnvironmentReader;
use crate::errors::{internal, ExecError, Result};
use crate::extension_codec::GlareDBExtensionCodec;
use crate::metastore::catalog::SessionCatalog;
use crate::metrics::SessionMetrics;
use crate::parser::{CustomParser, StatementWithExtensions};
use crate::planner::errors::PlanError;
use crate::planner::logical_plan::*;
use crate::planner::session_planner::SessionPlanner;
use crate::remote::client::RemoteSessionClient;
<<<<<<< HEAD
use crate::remote::planner::RemoteLogicalPlanner;
=======
use crate::remote::planner::RemotePlanner;
>>>>>>> 758b0d79
use datafusion::arrow::datatypes::{DataType, Field as ArrowField, Schema as ArrowSchema};
use datafusion::arrow::record_batch::RecordBatch;
use datafusion::common::{Column as DfColumn, SchemaReference};
use datafusion::config::{CatalogOptions, ConfigOptions, OptimizerOptions};
use datafusion::datasource::{MemTable, TableProvider};
use datafusion::execution::context::{
    SessionConfig, SessionContext as DfSessionContext, SessionState, TaskContext,
};
use datafusion::execution::disk_manager::DiskManagerConfig;
use datafusion::execution::memory_pool::GreedyMemoryPool;
use datafusion::execution::runtime_env::{RuntimeConfig, RuntimeEnv};
use datafusion::logical_expr::{Expr as DfExpr, LogicalPlanBuilder as DfLogicalPlanBuilder};
use datafusion::physical_plan::{
    coalesce_partitions::CoalescePartitionsExec, execute_stream, ExecutionPlan,
};
use datafusion::scalar::ScalarValue;
use datafusion::sql::TableReference;
use datafusion_ext::vars::SessionVars;
use datasources::native::access::NativeTableStorage;
use datasources::object_store::init_session_registry;
use futures::executor;
use futures::{future::BoxFuture, StreamExt};
use pgrepr::format::Format;
use pgrepr::types::arrow_to_pg_type;
use protogen::metastore::types::catalog::{CatalogEntry, EntryType};
use protogen::metastore::types::options::TableOptions;
use protogen::metastore::types::service::{self, Mutation};
use sqlbuiltins::builtins::{CURRENT_SESSION_SCHEMA, DEFAULT_CATALOG, POSTGRES_SCHEMA};
use std::collections::HashMap;
use std::path::PathBuf;
use std::slice;
use std::sync::Arc;
use tokio_postgres::types::Type as PgType;
use tracing::info;

/// Implicity schemas that are consulted during object resolution.
///
/// Note that these are not normally shown in the search path.
const IMPLICIT_SCHEMAS: [&str; 2] = [
    POSTGRES_SCHEMA,
    // Objects stored in current session will always have a priority over the
    // schemas in search path.
    CURRENT_SESSION_SCHEMA,
];

/// Context for a remote session.
struct RemoteSessionContext {
    /// Session's table providers.
    table_providers: HashMap<uuid::Uuid, Arc<dyn TableProvider>>,
    /// Session's physical plans.
    physical_plans: HashMap<uuid::Uuid, Arc<dyn ExecutionPlan>>,
}

/// Context for a session used during execution.
///
/// The context generally does not have to worry about anything external to the
/// database. Its source of truth is the in-memory catalog.
// TODO: Need to make session context less pervasive. Pretty much everything in
// this crate relies on it, make test setup a pain.
pub struct SessionContext {
    /// The execution client for remote sessions.
    // TODO: This is currently unused, but we'll likely need it for running some
    // of our custom plans on a remote service.
    exec_client: Option<RemoteSessionClient>,
    /// Database catalog.
    catalog: SessionCatalog,
    /// In-memory (temporary) tables.
    current_session_tables: HashMap<String, Arc<MemTable>>,
    /// Native tables.
    tables: NativeTableStorage,
    /// Session variables.
    vars: SessionVars,
    /// Prepared statements.
    prepared: HashMap<String, PreparedStatement>,
    /// Bound portals.
    portals: HashMap<String, Portal>,
    /// Track query metrics for this session.
    metrics: SessionMetrics,
    /// Datafusion session context used for planning and execution.
    df_ctx: DfSessionContext,
    /// Read tables from the environment.
    env_reader: Option<Box<dyn EnvironmentReader>>,
    /// Job runner for background jobs.
    background_jobs: JobRunner,
<<<<<<< HEAD
    /// Session's table providers.
    table_providers: HashMap<uuid::Uuid, Arc<dyn TableProvider>>,
    /// Session's physical plans.
    physical_plans: HashMap<uuid::Uuid, Arc<dyn ExecutionPlan>>,
=======
    /// Specific stuff for remote session.
    remote_ctx: Option<RemoteSessionContext>,
>>>>>>> 758b0d79
}

impl SessionContext {
    /// Create a new session context with the given catalog.
    ///
    /// If `spill_path` is provided, a new disk manager will be created pointing
    /// to that path. Otherwise the manager will be kept as default (request
    /// temp files from the OS).
    ///
    /// If `info.memory_limit_bytes` is non-zero, a new memory pool will be
    /// created with the max set to this value.
    #[allow(clippy::too_many_arguments)]
    pub fn new(
        vars: SessionVars,
        catalog: SessionCatalog,
        native_tables: NativeTableStorage,
        metrics: SessionMetrics,
        spill_path: Option<PathBuf>,
        background_jobs: JobRunner,
        exec_client: Option<RemoteSessionClient>,
<<<<<<< HEAD
=======
        remote_ctx: bool,
>>>>>>> 758b0d79
    ) -> Result<SessionContext> {
        // NOTE: We handle catalog/schema defaults and information schemas
        // ourselves.
        let mut catalog_opts = CatalogOptions::default();
        catalog_opts.create_default_catalog_and_schema = false;
        catalog_opts.information_schema = false;
        let mut optimizer_opts = OptimizerOptions::default();
        optimizer_opts.prefer_hash_join = true;
        let mut config_opts = ConfigOptions::new();

        config_opts.catalog = catalog_opts;
        config_opts.optimizer = optimizer_opts;
        let config: SessionConfig = config_opts.into();

        // Create a new datafusion runtime env with disk manager and memory pool
        // if needed.
        let mut conf = RuntimeConfig::default();

        if let Some(spill_path) = spill_path {
            conf = conf.with_disk_manager(DiskManagerConfig::NewSpecified(vec![spill_path]));
        }
        if let &Some(mem_limit) = vars.memory_limit_bytes.value() {
            // TODO: Make this actually have optional semantics.
            if mem_limit > 0 {
                conf = conf.with_memory_pool(Arc::new(GreedyMemoryPool::new(mem_limit)));
            }
        }

        let runtime = RuntimeEnv::new(conf)?;

        // Register the object store in the registry for all the tables.
        let entries = catalog.iter_entries().filter_map(|e| {
            if !e.builtin {
                if let CatalogEntry::Table(entry) = e.entry {
                    Some(&entry.options)
                } else {
                    None
                }
            } else {
                None
            }
        });
        init_session_registry(&runtime, entries)?;

        let mut state = SessionState::with_config_rt(config, Arc::new(runtime));

        if let Some(client) = exec_client.clone() {
<<<<<<< HEAD
            let planner = RemoteLogicalPlanner::new(client);
=======
            let planner = RemotePlanner::new(client);
>>>>>>> 758b0d79
            state = state.with_query_planner(Arc::new(planner));
        }

        let df_ctx = DfSessionContext::with_state(state);

        let remote_ctx = if remote_ctx {
            Some(RemoteSessionContext {
                table_providers: HashMap::new(),
                physical_plans: HashMap::new(),
            })
        } else {
            None
        };

        // Note that we do not replace the default catalog list on the state. We
        // should never be referencing it during planning or execution.
        //
        // Ideally we can reduce the need to rely on datafusion's session state
        // as much as possible. It makes way too many assumptions.

        Ok(SessionContext {
            exec_client,
            catalog,
            current_session_tables: HashMap::new(),
            tables: native_tables,
            vars,
            prepared: HashMap::new(),
            portals: HashMap::new(),
            metrics,
            df_ctx,
            env_reader: None,
            background_jobs,
<<<<<<< HEAD
            table_providers: HashMap::new(),
            physical_plans: HashMap::new(),
=======
            remote_ctx,
>>>>>>> 758b0d79
        })
    }

    pub fn register_env_reader(&mut self, env_reader: Box<dyn EnvironmentReader>) {
        self.env_reader = Some(env_reader);
    }

    pub fn get_env_reader(&self) -> Option<&dyn EnvironmentReader> {
        self.env_reader.as_deref()
    }

    pub fn get_metrics(&self) -> &SessionMetrics {
        &self.metrics
    }

    pub fn get_metrics_mut(&mut self) -> &mut SessionMetrics {
        &mut self.metrics
    }

    pub fn get_native_tables(&self) -> &NativeTableStorage {
        &self.tables
    }

    pub fn get_datasource_count(&mut self) -> usize {
        self.catalog
            .iter_entries()
            .filter(|ent| {
                ent.entry.get_meta().external
                    && (ent.entry.get_meta().entry_type == EntryType::Database
                        || ent.entry.get_meta().entry_type == EntryType::Table)
            })
            .count()
    }

    pub fn get_tunnel_count(&mut self) -> usize {
        self.catalog
            .iter_entries()
            .filter(|ent| ent.entry.get_meta().entry_type == EntryType::Tunnel)
            .count()
    }

    pub fn get_credentials_count(&mut self) -> usize {
        self.catalog
            .iter_entries()
            .filter(|ent| ent.entry.get_meta().entry_type == EntryType::Credentials)
            .count()
    }

    /// Resolve temp table.
    pub fn resolve_temp_table(&self, table_name: &str) -> Option<Arc<MemTable>> {
        self.current_session_tables.get(table_name).cloned()
    }

    /// Initialize execution and return the [`SessionState`].
    pub fn init_exec(&self) -> SessionState {
        self.df_ctx.state()
    }

    /// Returns the underlaying exec client for remote session.
    pub fn exec_client(&self) -> Option<RemoteSessionClient> {
        self.exec_client.clone()
    }

    /// Get a table provider from session.
<<<<<<< HEAD
    pub fn get_table_provider(&self, provider_id: &uuid::Uuid) -> Option<Arc<dyn TableProvider>> {
        self.table_providers.get(provider_id).cloned()
    }

    /// Add a table provider to the session. Returns the ID of the provider.
    pub fn add_table_provider(&mut self, provider: Arc<dyn TableProvider>) -> uuid::Uuid {
        let provider_id = uuid::Uuid::new_v4();
        self.table_providers.insert(provider_id, provider);
        provider_id
    }

    /// Get a physical plan from session.
    pub fn get_physical_plan(&self, exec_id: &uuid::Uuid) -> Option<Arc<dyn ExecutionPlan>> {
        self.physical_plans.get(exec_id).cloned()
    }

    /// Add a physical plan to the session. Returns the ID of the plan.
    pub fn add_physical_plan(&mut self, plan: Arc<dyn ExecutionPlan>) -> uuid::Uuid {
        let exec_id = uuid::Uuid::new_v4();
        self.physical_plans.insert(exec_id, plan);
        exec_id
=======
    pub fn get_table_provider(&self, provider_id: &uuid::Uuid) -> Result<Arc<dyn TableProvider>> {
        if let Some(ctx) = self.remote_ctx.as_ref() {
            ctx.table_providers
                .get(provider_id)
                .cloned()
                .ok_or(ExecError::MissingRemoteId("provider", *provider_id))
        } else {
            Err(ExecError::Internal(
                "cannot get table provider from non-remote session".to_string(),
            ))
        }
    }

    /// Add a table provider to the session. Returns the ID of the provider.
    pub fn add_table_provider(&mut self, provider: Arc<dyn TableProvider>) -> Result<uuid::Uuid> {
        if let Some(ctx) = self.remote_ctx.as_mut() {
            let provider_id = uuid::Uuid::new_v4();
            ctx.table_providers.insert(provider_id, provider);
            Ok(provider_id)
        } else {
            Err(ExecError::Internal(
                "cannot add table provider to non-remote session".to_string(),
            ))
        }
    }

    /// Get a physical plan from session.
    pub fn get_physical_plan(&self, exec_id: &uuid::Uuid) -> Result<Arc<dyn ExecutionPlan>> {
        if let Some(ctx) = self.remote_ctx.as_ref() {
            ctx.physical_plans
                .get(exec_id)
                .cloned()
                .ok_or(ExecError::MissingRemoteId("exec", *exec_id))
        } else {
            Err(ExecError::Internal(
                "cannot get physical plans from non-remote session".to_string(),
            ))
        }
    }

    /// Add a physical plan to the session. Returns the ID of the plan.
    pub fn add_physical_plan(&mut self, plan: Arc<dyn ExecutionPlan>) -> Result<uuid::Uuid> {
        if let Some(ctx) = self.remote_ctx.as_mut() {
            let exec_id = uuid::Uuid::new_v4();
            ctx.physical_plans.insert(exec_id, plan);
            Ok(exec_id)
        } else {
            Err(ExecError::Internal(
                "cannot add physical plans to non-remote session".to_string(),
            ))
        }
>>>>>>> 758b0d79
    }

    /// Returns the extension codec used for serializing and deserializing data
    /// over RPCs.
<<<<<<< HEAD
    pub fn extension_codec(&self) -> GlareDBExtensionCodec<'_> {
        GlareDBExtensionCodec::new_decoder(&self.table_providers)
=======
    pub fn extension_codec(&self) -> Result<GlareDBExtensionCodec<'_>> {
        self.remote_ctx
            .as_ref()
            .map(|ctx| GlareDBExtensionCodec::new_decoder(&ctx.table_providers))
            .ok_or_else(|| {
                ExecError::Internal(
                    "cannot create extension codec for non-remote session".to_string(),
                )
            })
>>>>>>> 758b0d79
    }

    /// Create a temp table.
    pub async fn create_temp_table(&mut self, plan: CreateTempTable) -> Result<()> {
        if self.current_session_tables.contains_key(&plan.table_name) {
            if plan.if_not_exists {
                return Ok(());
            }
            return Err(ExecError::DuplicateObjectName(plan.table_name));
        }

        let schema = Arc::new(ArrowSchema::new(plan.columns));
        let data = RecordBatch::new_empty(Arc::clone(&schema));
        let table = Arc::new(MemTable::try_new(schema, vec![vec![data]])?);
        self.current_session_tables
            .insert(plan.table_name, Arc::clone(&table));

        // Write to the table if it has a source query
        if let Some(source) = plan.source {
            let insert_plan = Insert {
                source,
                table_provider: table,
            };
            self.insert(insert_plan).await?;
        }

        Ok(())
    }

    pub async fn create_table(&mut self, plan: CreateTable) -> Result<()> {
        let (_, schema, name) = self.resolve_table_ref(plan.table_name)?;

        // Insert into catalog.
        self.catalog
            .mutate([Mutation::CreateTable(service::CreateTable {
                schema: schema.clone(),
                name: name.clone(),
                options: plan.schema.into(),
                if_not_exists: plan.if_not_exists,
            })])
            .await?;

        // Mutations should update the local catalog state, so resolve the
        // entry.
        let ent = match self.catalog.resolve_entry(DEFAULT_CATALOG, &schema, &name) {
            Some(CatalogEntry::Table(table)) => match &table.options {
                TableOptions::Internal(_) => table,
                other => {
                    return Err(ExecError::Internal(format!(
                        "Unexpected set of table options: {:?}",
                        other
                    )))
                }
            },
            Some(other) => {
                return Err(ExecError::Internal(format!(
                    "Unexpected catalog entry type: {:?}",
                    other
                )))
            }
            None => {
                return Err(ExecError::Internal(
                    "Missing table after catalog insert".to_string(),
                ));
            }
        };

        // Create native table.
        let table = self.tables.create_table(ent).await?;
        info!(loc = %table.storage_location(), "native table created");

        // Write to the table if it has a source query
        if let Some(source) = plan.source {
            let insert_plan = Insert {
                source,
                table_provider: table.into_table_provider(),
            };
            self.insert(insert_plan).await?;
        }

        Ok(())
    }

    pub async fn insert(&mut self, plan: Insert) -> Result<()> {
        let state = self.init_exec();

        let physical = state.create_physical_plan(&plan.source).await?;

        // Ensure physical plan has one output partition.
        let physical: Arc<dyn ExecutionPlan> =
            match physical.output_partitioning().partition_count() {
                1 => physical,
                _ => {
                    // merge into a single partition
                    Arc::new(CoalescePartitionsExec::new(physical))
                }
            };

        let physical = plan.table_provider.insert_into(&state, physical).await?;

        let context = self.task_context();
        let mut stream = execute_stream(physical, context)?;

        // Drain the stream to actually "write" successfully.
        while let Some(res) = stream.next().await {
            let _ = res?;
        }

        // Add the storage tracker job once data is inserted.
        if let Some(client) = self.catalog.get_metastore_client() {
            let tracker = BackgroundJobStorageTracker::new(self.tables.clone(), client.clone());
            self.background_jobs.add(tracker)?;
        }

        Ok(())
    }

    pub async fn delete(&mut self, plan: Delete) -> Result<usize> {
        let (database, schema, name) = self.resolve_table_ref(plan.table_name)?;

        if let Some(table_entry) = self.catalog.resolve_native_table(&database, &schema, &name) {
            Ok(self
                .tables
                .delete_rows_where(table_entry, plan.where_expr)
                .await?)
        } else {
            Err(ExecError::UnsupportedSQLStatement(
                "Delete for external tables".to_string(),
            ))
        }
    }

    pub async fn update(&mut self, plan: Update) -> Result<usize> {
        let (database, schema, name) = self.resolve_table_ref(plan.table_name)?;

        if let Some(table_entry) = self.catalog.resolve_native_table(&database, &schema, &name) {
            Ok(self
                .tables
                .update_rows_where(table_entry, plan.updates, plan.where_expr)
                .await?)
        } else {
            Err(ExecError::UnsupportedSQLStatement(
                "Update for external tables".to_string(),
            ))
        }
    }

    /// List temporary tables.
    pub fn list_temp_tables(&self) -> impl Iterator<Item = &str> {
        self.current_session_tables.keys().map(|k| k.as_str())
    }

    pub async fn create_external_table(&mut self, plan: CreateExternalTable) -> Result<()> {
        if let &Some(limit) = self.vars.max_datasource_count.value() {
            if self.get_datasource_count() >= limit {
                return Err(ExecError::MaxObjectCount {
                    typ: "datasources",
                    max: limit,
                    current: self.get_datasource_count(),
                });
            }
        }

        let (_, schema, name) = self.resolve_table_ref(plan.table_name)?;
        // TODO: Check if catalog is valid

        self.catalog
            .mutate([Mutation::CreateExternalTable(
                service::CreateExternalTable {
                    schema,
                    name,
                    options: plan.table_options,
                    if_not_exists: plan.if_not_exists,
                    tunnel: plan.tunnel,
                },
            )])
            .await?;
        Ok(())
    }

    /// Create a schema.
    pub async fn create_schema(&mut self, plan: CreateSchema) -> Result<()> {
        let (_, name) = Self::resolve_schema_ref(plan.schema_name);
        self.catalog
            .mutate([Mutation::CreateSchema(service::CreateSchema {
                name,
                if_not_exists: plan.if_not_exists,
            })])
            .await?;
        Ok(())
    }

    pub async fn create_external_database(&mut self, plan: CreateExternalDatabase) -> Result<()> {
        if let &Some(limit) = self.vars.max_datasource_count.value() {
            if self.get_datasource_count() >= limit {
                return Err(ExecError::MaxObjectCount {
                    typ: "datasources",
                    max: limit,
                    current: self.get_datasource_count(),
                });
            }
        }

        self.catalog
            .mutate([Mutation::CreateExternalDatabase(
                service::CreateExternalDatabase {
                    name: plan.database_name,
                    if_not_exists: plan.if_not_exists,
                    options: plan.options,
                    tunnel: plan.tunnel,
                },
            )])
            .await?;
        Ok(())
    }

    pub async fn create_tunnel(&mut self, plan: CreateTunnel) -> Result<()> {
        if let &Some(limit) = self.vars.max_tunnel_count.value() {
            if self.get_tunnel_count() >= limit {
                return Err(ExecError::MaxObjectCount {
                    typ: "tunnels",
                    max: limit,
                    current: self.get_tunnel_count(),
                });
            }
        }

        self.catalog
            .mutate([Mutation::CreateTunnel(service::CreateTunnel {
                name: plan.name,
                if_not_exists: plan.if_not_exists,
                options: plan.options,
            })])
            .await?;
        Ok(())
    }

    pub async fn create_credentials(&mut self, plan: CreateCredentials) -> Result<()> {
        if let &Some(limit) = self.vars.max_credentials_count.value() {
            if self.get_credentials_count() >= limit {
                return Err(ExecError::MaxObjectCount {
                    typ: "credentials",
                    max: limit,
                    current: self.get_tunnel_count(),
                });
            }
        }

        self.catalog
            .mutate([Mutation::CreateCredentials(service::CreateCredentials {
                name: plan.name,
                options: plan.options,
                comment: plan.comment,
            })])
            .await?;
        Ok(())
    }

    pub async fn create_view(&mut self, plan: CreateView) -> Result<()> {
        let (_, schema, name) = self.resolve_table_ref(plan.view_name)?;
        self.catalog
            .mutate([Mutation::CreateView(service::CreateView {
                schema,
                name,
                sql: plan.sql,
                or_replace: plan.or_replace,
                columns: plan.columns,
            })])
            .await?;

        Ok(())
    }

    pub async fn alter_table_rename(&mut self, plan: AlterTableRename) -> Result<()> {
        let (_, schema, name) = self.resolve_table_ref(plan.name)?;
        let (_, _, new_name) = self.resolve_table_ref(plan.new_name)?;
        // TODO: Check that the schema and catalog names are same.
        self.catalog
            .mutate([Mutation::AlterTableRename(service::AlterTableRename {
                schema,
                name,
                new_name,
            })])
            .await?;

        Ok(())
    }

    pub async fn alter_database_rename(&mut self, plan: AlterDatabaseRename) -> Result<()> {
        self.catalog
            .mutate([Mutation::AlterDatabaseRename(
                service::AlterDatabaseRename {
                    name: plan.name,
                    new_name: plan.new_name,
                },
            )])
            .await?;

        Ok(())
    }

    pub async fn alter_tunnel_rotate_keys(&mut self, plan: AlterTunnelRotateKeys) -> Result<()> {
        self.catalog
            .mutate([Mutation::AlterTunnelRotateKeys(
                service::AlterTunnelRotateKeys {
                    name: plan.name,
                    if_exists: plan.if_exists,
                    new_ssh_key: plan.new_ssh_key,
                },
            )])
            .await?;

        Ok(())
    }

    /// Drop one or more tables.
    pub async fn drop_tables(&mut self, plan: DropTables) -> Result<()> {
        let mut drops = Vec::with_capacity(plan.names.len());
        let mut jobs = Vec::with_capacity(plan.names.len());
        let mut temp_table_drops = Vec::with_capacity(plan.names.len());

        for r in plan.names {
            if let Ok(table) = self.resolve_temp_table_ref(r.clone()) {
                // This is a temp table.
                temp_table_drops.push(table);
                continue;
            }

            let (database, schema, name) = self.resolve_table_ref(r)?;

            if let Some(table_entry) = self.catalog.resolve_native_table(&database, &schema, &name)
            {
                let job: Arc<dyn BgJob> =
                    BackgroundJobDeleteTable::new(self.tables.clone(), table_entry.clone());
                jobs.push(job);
            }

            drops.push(Mutation::DropObject(service::DropObject {
                schema,
                name,
                if_exists: plan.if_exists,
            }));
        }
        self.catalog.mutate(drops).await?;

        // Drop the session (temp) tables after catalog has mutated successfully
        // since this step is not going to error. Ideally, we should have transactions
        // here, but this works beautifully for now.
        for temp_table in temp_table_drops {
            let drop = self.current_session_tables.remove(&temp_table);
            debug_assert!(drop.is_some());
        }

        // Run background jobs _after_ tables get removed from the catalog.
        //
        // Note: If/when we have transactions, background jobs should be stored
        // on the session until transaction commit.
        self.background_jobs.add_many(jobs)?;

        Ok(())
    }

    /// Drop one or more views.
    pub async fn drop_views(&mut self, plan: DropViews) -> Result<()> {
        let mut drops = Vec::with_capacity(plan.names.len());
        for name in plan.names {
            let (_, schema, name) = self.resolve_table_ref(name)?;
            drops.push(Mutation::DropObject(service::DropObject {
                schema,
                name,
                if_exists: plan.if_exists,
            }));
        }

        self.catalog.mutate(drops).await?;

        Ok(())
    }

    /// Drop one or more schemas.
    pub async fn drop_schemas(&mut self, plan: DropSchemas) -> Result<()> {
        let drops: Vec<_> = plan
            .names
            .into_iter()
            .map(|name| {
                let (_, name) = Self::resolve_schema_ref(name);
                Mutation::DropSchema(service::DropSchema {
                    name,
                    if_exists: plan.if_exists,
                    cascade: plan.cascade,
                })
            })
            .collect();

        self.catalog.mutate(drops).await?;

        Ok(())
    }

    /// Drop one or more databases.
    pub async fn drop_database(&mut self, plan: DropDatabase) -> Result<()> {
        let drops: Vec<_> = plan
            .names
            .into_iter()
            .map(|name| {
                Mutation::DropDatabase(service::DropDatabase {
                    name,
                    if_exists: plan.if_exists,
                })
            })
            .collect();

        self.catalog.mutate(drops).await?;

        Ok(())
    }

    /// Drop one or more tunnels.
    pub async fn drop_tunnel(&mut self, plan: DropTunnel) -> Result<()> {
        let drops: Vec<_> = plan
            .names
            .into_iter()
            .map(|name| {
                Mutation::DropTunnel(service::DropTunnel {
                    name,
                    if_exists: plan.if_exists,
                })
            })
            .collect();

        self.catalog.mutate(drops).await?;

        Ok(())
    }

    /// Drop one or more credentials.
    pub async fn drop_credentials(&mut self, plan: DropCredentials) -> Result<()> {
        let drops: Vec<_> = plan
            .names
            .into_iter()
            .map(|name| {
                Mutation::DropCredentials(service::DropCredentials {
                    name,
                    if_exists: plan.if_exists,
                })
            })
            .collect();

        self.catalog.mutate(drops).await?;

        Ok(())
    }

    /// Get a reference to the session variables.
    pub fn get_session_vars(&self) -> &SessionVars {
        &self.vars
    }

    /// Get a mutable reference to the session variables.
    pub fn get_session_vars_mut(&mut self) -> &mut SessionVars {
        &mut self.vars
    }

    /// Get a reference to the session catalog.
    pub fn get_session_catalog(&self) -> &SessionCatalog {
        &self.catalog
    }

    /// Create a prepared statement.
    pub async fn prepare_statement(
        &mut self,
        name: String,
        stmt: Option<StatementWithExtensions>,
        _params: Vec<i32>, // TODO: We can use these for providing types for parameters.
    ) -> Result<()> {
        // Refresh the cached catalog state if necessary
        self.catalog
            .maybe_refresh_state(*self.vars.force_catalog_refresh.value())
            .await?;

        // Unnamed (empty string) prepared statements can be overwritten
        // whenever. Named prepared statements must be explicitly removed before
        // being used again.
        if !name.is_empty() && self.prepared.contains_key(&name) {
            return Err(internal!(
                "named prepared statments must be deallocated before reuse, name: {}",
                name
            ));
        }

        let stmt = PreparedStatement::build(stmt, self).await?;
        self.prepared.insert(name, stmt);

        Ok(())
    }

    /// Bind a planned prepared statement to a portal.
    ///
    /// Internally this will create a logical plan for the statement and store
    /// that on the portal.
    // TODO: Accept parameters.
    pub fn bind_statement(
        &mut self,
        portal_name: String,
        stmt_name: &str,
        params: Vec<ScalarValue>,
        result_formats: Vec<Format>,
    ) -> Result<()> {
        // Unnamed portals can be overwritten, named portals need to be
        // explicitly deallocated.
        if !portal_name.is_empty() && self.portals.contains_key(&portal_name) {
            return Err(internal!(
                "named portals must be deallocated before reuse, name: {}",
                portal_name,
            ));
        }

        let mut stmt = match self.prepared.get(stmt_name) {
            Some(prepared) => prepared.clone(),
            None => return Err(ExecError::UnknownPreparedStatement(stmt_name.to_string())),
        };

        // Replace placeholders if necessary.
        if let Some(plan) = &mut stmt.plan {
            plan.replace_placeholders(params)?;
        }

        assert_eq!(
            result_formats.len(),
            stmt.output_fields().map(|f| f.len()).unwrap_or(0)
        );

        let portal = Portal {
            stmt,
            result_formats,
        };
        self.portals.insert(portal_name, portal);

        Ok(())
    }

    /// Get a prepared statement.
    pub fn get_prepared_statement(&self, name: &str) -> Result<&PreparedStatement> {
        self.prepared
            .get(name)
            .ok_or_else(|| ExecError::UnknownPreparedStatement(name.to_string()))
    }

    /// Get a portal.
    pub fn get_portal(&self, name: &str) -> Result<&Portal> {
        self.portals
            .get(name)
            .ok_or_else(|| ExecError::UnknownPortal(name.to_string()))
    }

    /// Remove a prepared statement.
    pub fn remove_prepared_statement(&mut self, name: &str) {
        // TODO: This should technically also remove portals that make use of
        // this prepared statement.
        self.prepared.remove(name);
    }

    /// Remove a portal.
    pub fn remove_portal(&mut self, name: &str) {
        self.portals.remove(name);
    }

    /// Get a datafusion task context to use for physical plan execution.
    pub(crate) fn task_context(&self) -> Arc<TaskContext> {
        self.df_ctx.task_ctx()
    }

    /// Plan the body of a view.
    pub(crate) fn late_view_plan<'a, 'b: 'a>(
        &'a self,
        sql: &'b str,
        columns: &'b [String],
    ) -> BoxFuture<Result<datafusion::logical_expr::LogicalPlan, PlanError>> {
        // TODO: Instead of doing late planning, we should instead try to insert
        // the contents of the view into the parent query prior to any planning.
        //
        // The boxed future is a quick fix to enable recursive async planning.
        Box::pin(async move {
            let mut statements = CustomParser::parse_sql(sql)?;
            if statements.len() != 1 {
                return Err(PlanError::ExpectedExactlyOneStatement(
                    statements.into_iter().collect(),
                ));
            }

            let planner = SessionPlanner::new(self);

            let plan = planner.plan_ast(statements.pop_front().unwrap()).await?;
            let mut df_plan = plan.try_into_datafusion_plan()?;

            // Wrap logical plan in projection if the view was defined with
            // column aliases.
            if !columns.is_empty() {
                let fields = df_plan.schema().fields().clone();
                df_plan = DfLogicalPlanBuilder::from(df_plan)
                    .project(fields.iter().zip(columns.iter()).map(|(field, alias)| {
                        DfExpr::Column(DfColumn::new_unqualified(field.name())).alias(alias)
                    }))?
                    .build()?;
            }

            Ok(df_plan)
        })
    }

    /// Resolve schema reference.
    fn resolve_schema_ref(r: SchemaReference<'_>) -> (String, String) {
        match r {
            SchemaReference::Bare { schema } => (DEFAULT_CATALOG.to_owned(), schema.into_owned()),
            SchemaReference::Full { schema, catalog } => {
                (catalog.into_owned(), schema.into_owned())
            }
        }
    }

    /// Resolve table reference for objects that live inside a schema.
    fn resolve_table_ref(&self, r: TableReference<'_>) -> Result<(String, String, String)> {
        let r = match r {
            TableReference::Bare { table } => {
                let schema = self.first_nonimplicit_schema()?;
                (
                    DEFAULT_CATALOG.to_owned(),
                    schema.to_owned(),
                    table.into_owned(),
                )
            }
            TableReference::Partial { schema, table } => (
                DEFAULT_CATALOG.to_owned(),
                schema.into_owned(),
                table.into_owned(),
            ),
            TableReference::Full {
                catalog,
                schema,
                table,
            } => (
                catalog.into_owned(),
                schema.into_owned(),
                table.into_owned(),
            ),
        };
        Ok(r)
    }

    /// Resolve temp table reference for objects that live in the session.
    fn resolve_temp_table_ref(&self, r: TableReference<'_>) -> Result<String> {
        let table = match r {
            TableReference::Bare { table } => table,
            TableReference::Partial { schema, table } => {
                if schema.as_ref() == CURRENT_SESSION_SCHEMA {
                    table
                } else {
                    return Err(ExecError::InvalidTempTable {
                        reason: format!("can only have '{CURRENT_SESSION_SCHEMA}' schema"),
                    });
                }
            }
            TableReference::Full {
                catalog,
                schema,
                table,
            } => {
                if catalog.as_ref() == DEFAULT_CATALOG && schema.as_ref() == CURRENT_SESSION_SCHEMA
                {
                    table
                } else {
                    return Err(ExecError::InvalidTempTable {
                        reason: format!("can only have '{DEFAULT_CATALOG}' catalog and '{CURRENT_SESSION_SCHEMA}' schema")
                    });
                }
            }
        };

        if self.current_session_tables.contains_key(table.as_ref()) {
            Ok(table.into_owned())
        } else {
            Err(ExecError::InvalidTempTable {
                reason: format!("does not exist: {table}"),
            })
        }
    }

    /// Iterate over all values in the search path.
    pub(crate) fn search_path_iter(&self) -> impl Iterator<Item = &str> {
        self.vars.search_path.value().iter().map(|s| s.as_str())
    }

    /// Iterate over the implicit search path. This will have all implicit
    /// schemas prepended to the iterator.
    ///
    /// This should be used when trying to resolve existing items.
    pub(crate) fn implicit_search_path_iter(&self) -> impl Iterator<Item = &str> {
        IMPLICIT_SCHEMAS
            .into_iter()
            .chain(self.vars.search_path.value().iter().map(|s| s.as_str()))
    }

    /// Get the first non-implicit schema.
    fn first_nonimplicit_schema(&self) -> Result<&str> {
        self.search_path_iter()
            .next()
            .ok_or(ExecError::EmptySearchPath)
    }
}

impl Drop for SessionContext {
    fn drop(&mut self) {
        if let Some(mut client) = self.exec_client.clone() {
            let _ = executor::block_on(client.close_session());
        }
    }
}

#[derive(Debug, Clone)]
#[allow(dead_code)]
pub struct PreparedStatement {
    pub(crate) stmt: Option<StatementWithExtensions>,
    /// The logical plan for the statement. Is `Some` if the statement is
    /// `Some`.
    pub(crate) plan: Option<LogicalPlan>,
    /// Parameter data types.
    pub(crate) parameter_types: Option<HashMap<String, Option<(PgType, DataType)>>>,
    /// The output schema of the statement if it produces an output.
    pub(crate) output_schema: Option<ArrowSchema>,
    /// Output postgres types.
    pub(crate) output_pg_types: Vec<PgType>,
}

impl PreparedStatement {
    /// Create and plan a new prepared statement.
    // TODO: Not sure if we want to delay the planning portion.
    async fn build(
        mut stmt: Option<StatementWithExtensions>,
        ctx: &SessionContext,
    ) -> Result<Self> {
        if let Some(inner) = stmt.take() {
            // Go ahead and plan using the session context.
            let planner = SessionPlanner::new(ctx);
            let plan = planner.plan_ast(inner.clone()).await?;
            let schema = plan.output_schema();
            let pg_types = match &schema {
                Some(s) => {
                    // TODO: Type hints.
                    s.fields
                        .iter()
                        .map(|f| arrow_to_pg_type(f.data_type(), None))
                        .collect()
                }
                None => Vec::new(),
            };

            // Convert inferred arrow types for parameters into their associated
            // pg type.
            let parameter_types: HashMap<_, _> = plan
                .get_parameter_types()?
                .into_iter()
                .map(|(id, arrow_type)| {
                    let typ = arrow_type.map(|typ| (arrow_to_pg_type(&typ, None), typ));
                    (id, typ)
                })
                .collect();

            Ok(PreparedStatement {
                stmt: Some(inner),
                plan: Some(plan),
                parameter_types: Some(parameter_types),
                output_schema: schema,
                output_pg_types: pg_types,
            })
        } else {
            // No statement to plan.
            Ok(PreparedStatement {
                stmt: None,
                plan: None,
                parameter_types: None,
                output_schema: None,
                output_pg_types: Vec::new(),
            })
        }
    }

    /// Returns an iterator over the fields of output schema (if any).
    pub fn output_fields(&self) -> Option<OutputFields<'_>> {
        self.output_schema.as_ref().map(|s| OutputFields {
            len: s.fields.len(),
            arrow_fields: s.fields.into_iter(),
            pg_types: self.output_pg_types.iter(),
            result_formats: None,
        })
    }

    /// Returns the type of the input parameters. Input paramets are keyed as
    /// "$n" starting at "$1".
    pub fn input_paramaters(&self) -> Option<&HashMap<String, Option<(PgType, DataType)>>> {
        self.parameter_types.as_ref()
    }
}

#[derive(Debug, Clone)]
#[allow(dead_code)]
pub struct Portal {
    /// The associated prepared statement.
    pub(crate) stmt: PreparedStatement,
    /// Requested output formats.
    pub(crate) result_formats: Vec<Format>,
}

impl Portal {
    /// Returns an iterator over the fields of output schema (if any).
    pub fn output_fields(&self) -> Option<OutputFields<'_>> {
        self.stmt.output_fields()
    }
}

/// Iterator over the various fields of output schema.
pub struct OutputFields<'a> {
    len: usize,
    arrow_fields: slice::Iter<'a, Arc<ArrowField>>,
    pg_types: slice::Iter<'a, PgType>,
    result_formats: Option<slice::Iter<'a, Format>>,
}

impl<'a> OutputFields<'a> {
    /// Number of fields in the output.
    pub fn len(&self) -> usize {
        self.len
    }

    /// Returns true if there are no fields in output.
    // This method was required by clippy. Not really useful since we already
    // return an `Option` from the `output_fields` method.
    pub fn is_empty(&self) -> bool {
        self.len == 0
    }
}

/// Structure to hold information about the output field.
pub struct OutputField<'a> {
    pub name: &'a String,
    pub arrow_type: &'a DataType,
    pub pg_type: &'a PgType,
    pub format: &'a Format,
}

impl<'a> Iterator for OutputFields<'a> {
    type Item = OutputField<'a>;

    fn next(&mut self) -> Option<Self::Item> {
        let field = self.arrow_fields.next()?;
        let format = if let Some(formats) = self.result_formats.as_mut() {
            formats
                .next()
                .expect("result_formats should have the same length as fields")
        } else {
            &Format::Text
        };
        Some(Self::Item {
            name: field.name(),
            arrow_type: field.data_type(),
            pg_type: self
                .pg_types
                .next()
                .expect("pg_types should have the same length as fields"),
            format,
        })
    }
}<|MERGE_RESOLUTION|>--- conflicted
+++ resolved
@@ -10,11 +10,7 @@
 use crate::planner::logical_plan::*;
 use crate::planner::session_planner::SessionPlanner;
 use crate::remote::client::RemoteSessionClient;
-<<<<<<< HEAD
 use crate::remote::planner::RemoteLogicalPlanner;
-=======
-use crate::remote::planner::RemotePlanner;
->>>>>>> 758b0d79
 use datafusion::arrow::datatypes::{DataType, Field as ArrowField, Schema as ArrowSchema};
 use datafusion::arrow::record_batch::RecordBatch;
 use datafusion::common::{Column as DfColumn, SchemaReference};
@@ -99,15 +95,8 @@
     env_reader: Option<Box<dyn EnvironmentReader>>,
     /// Job runner for background jobs.
     background_jobs: JobRunner,
-<<<<<<< HEAD
-    /// Session's table providers.
-    table_providers: HashMap<uuid::Uuid, Arc<dyn TableProvider>>,
-    /// Session's physical plans.
-    physical_plans: HashMap<uuid::Uuid, Arc<dyn ExecutionPlan>>,
-=======
     /// Specific stuff for remote session.
     remote_ctx: Option<RemoteSessionContext>,
->>>>>>> 758b0d79
 }
 
 impl SessionContext {
@@ -128,10 +117,7 @@
         spill_path: Option<PathBuf>,
         background_jobs: JobRunner,
         exec_client: Option<RemoteSessionClient>,
-<<<<<<< HEAD
-=======
         remote_ctx: bool,
->>>>>>> 758b0d79
     ) -> Result<SessionContext> {
         // NOTE: We handle catalog/schema defaults and information schemas
         // ourselves.
@@ -179,11 +165,7 @@
         let mut state = SessionState::with_config_rt(config, Arc::new(runtime));
 
         if let Some(client) = exec_client.clone() {
-<<<<<<< HEAD
             let planner = RemoteLogicalPlanner::new(client);
-=======
-            let planner = RemotePlanner::new(client);
->>>>>>> 758b0d79
             state = state.with_query_planner(Arc::new(planner));
         }
 
@@ -216,12 +198,7 @@
             df_ctx,
             env_reader: None,
             background_jobs,
-<<<<<<< HEAD
-            table_providers: HashMap::new(),
-            physical_plans: HashMap::new(),
-=======
             remote_ctx,
->>>>>>> 758b0d79
         })
     }
 
@@ -286,29 +263,6 @@
     }
 
     /// Get a table provider from session.
-<<<<<<< HEAD
-    pub fn get_table_provider(&self, provider_id: &uuid::Uuid) -> Option<Arc<dyn TableProvider>> {
-        self.table_providers.get(provider_id).cloned()
-    }
-
-    /// Add a table provider to the session. Returns the ID of the provider.
-    pub fn add_table_provider(&mut self, provider: Arc<dyn TableProvider>) -> uuid::Uuid {
-        let provider_id = uuid::Uuid::new_v4();
-        self.table_providers.insert(provider_id, provider);
-        provider_id
-    }
-
-    /// Get a physical plan from session.
-    pub fn get_physical_plan(&self, exec_id: &uuid::Uuid) -> Option<Arc<dyn ExecutionPlan>> {
-        self.physical_plans.get(exec_id).cloned()
-    }
-
-    /// Add a physical plan to the session. Returns the ID of the plan.
-    pub fn add_physical_plan(&mut self, plan: Arc<dyn ExecutionPlan>) -> uuid::Uuid {
-        let exec_id = uuid::Uuid::new_v4();
-        self.physical_plans.insert(exec_id, plan);
-        exec_id
-=======
     pub fn get_table_provider(&self, provider_id: &uuid::Uuid) -> Result<Arc<dyn TableProvider>> {
         if let Some(ctx) = self.remote_ctx.as_ref() {
             ctx.table_providers
@@ -360,15 +314,10 @@
                 "cannot add physical plans to non-remote session".to_string(),
             ))
         }
->>>>>>> 758b0d79
     }
 
     /// Returns the extension codec used for serializing and deserializing data
     /// over RPCs.
-<<<<<<< HEAD
-    pub fn extension_codec(&self) -> GlareDBExtensionCodec<'_> {
-        GlareDBExtensionCodec::new_decoder(&self.table_providers)
-=======
     pub fn extension_codec(&self) -> Result<GlareDBExtensionCodec<'_>> {
         self.remote_ctx
             .as_ref()
@@ -378,7 +327,6 @@
                     "cannot create extension codec for non-remote session".to_string(),
                 )
             })
->>>>>>> 758b0d79
     }
 
     /// Create a temp table.
