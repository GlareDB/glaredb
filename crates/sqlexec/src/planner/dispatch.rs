//! Adapter types for dispatching to table sources.
use crate::context::SessionContext;
use datafusion::arrow::array::{
    BooleanBuilder, ListBuilder, StringBuilder, UInt32Builder, UInt64Builder,
};
use datafusion::arrow::record_batch::RecordBatch;
use datafusion::datasource::MemTable;
use datafusion::datasource::TableProvider;
use datafusion::datasource::ViewTable;
use datasources::bigquery::{BigQueryAccessor, BigQueryTableAccess};
use datasources::common::ssh::{SshConnectionParameters, SshKey};
<<<<<<< HEAD
use datasources::debug::{DebugTableType, DebugVirtualLister};
use datasources::delta::access::DeltaLakeAccessor;
=======
use datasources::debug::DebugTableType;
>>>>>>> 33865dd5
use datasources::mongodb::{MongoAccessor, MongoTableAccessInfo};
use datasources::mysql::{MysqlAccessor, MysqlTableAccess};
use datasources::object_store::gcs::{GcsAccessor, GcsTableAccess};
use datasources::object_store::local::{LocalAccessor, LocalTableAccess};
use datasources::object_store::s3::{S3Accessor, S3TableAccess};
use datasources::postgres::{PostgresAccessor, PostgresTableAccess};
use datasources::snowflake::{SnowflakeAccessor, SnowflakeDbConnection, SnowflakeTableAccess};
use metastore::builtins::{
    CURRENT_SESSION_SCHEMA, DATABASE_DEFAULT, DEFAULT_CATALOG, GLARE_COLUMNS, GLARE_DATABASES,
    GLARE_FUNCTIONS, GLARE_SCHEMAS, GLARE_SESSION_QUERY_METRICS, GLARE_SSH_KEYS, GLARE_TABLES,
    GLARE_TUNNELS, GLARE_VIEWS, SCHEMA_CURRENT_SESSION,
};
use metastore::session::SessionCatalog;
use metastoreproto::types::catalog::{
    CatalogEntry, DatabaseEntry, EntryMeta, EntryType, TableEntry, ViewEntry,
};
use metastoreproto::types::options::{
    DatabaseOptions, DatabaseOptionsBigQuery, DatabaseOptionsDebug, DatabaseOptionsDeltaLake,
    DatabaseOptionsMongo, DatabaseOptionsMysql, DatabaseOptionsPostgres, DatabaseOptionsSnowflake,
    TableOptions, TableOptionsBigQuery, TableOptionsDebug, TableOptionsGcs, TableOptionsInternal,
    TableOptionsLocal, TableOptionsMongo, TableOptionsMysql, TableOptionsPostgres, TableOptionsS3,
    TableOptionsSnowflake, TunnelOptions,
};
use std::str::FromStr;
use std::sync::Arc;
use tracing::error;

#[derive(Debug, thiserror::Error)]
pub enum DispatchError {
    #[error("Missing database: {database}")]
    MissingDatabase { database: String },

    #[error("Missing catalog entry; schema: {schema}, name: {name}")]
    MissingEntry { schema: String, name: String },

    #[error("Missing builtin table; schema: {schema}, name: {name}")]
    MissingBuiltinTable { schema: String, name: String },

    #[error("Missing object with oid: {0}")]
    MissingObjectWithOid(u32),

    #[error("Missing tunnel connection: {0}")]
    MissingTunnel(u32),

    #[error("Invalid entry for table dispatch: {0}")]
    InvalidEntryTypeForDispatch(EntryType),

    #[error("Unhandled entry for table dispatch: {0:?}")]
    UnhandledEntry(EntryMeta),

    #[error("failed to do late planning: {0}")]
    LatePlanning(Box<crate::planner::errors::PlanError>),

    #[error(transparent)]
    Datafusion(#[from] datafusion::error::DataFusionError),
    #[error(transparent)]
    DebugDatasource(#[from] datasources::debug::errors::DebugError),
    #[error(transparent)]
    PostgresDatasource(#[from] datasources::postgres::errors::PostgresError),
    #[error(transparent)]
    BigQueryDatasource(#[from] datasources::bigquery::errors::BigQueryError),
    #[error(transparent)]
    MysqlDatasource(#[from] datasources::mysql::errors::MysqlError),
    #[error(transparent)]
    ObjectStoreDatasource(#[from] datasources::object_store::errors::ObjectStoreSourceError),
    #[error(transparent)]
    MongoDatasource(#[from] datasources::mongodb::errors::MongoError),
    #[error(transparent)]
    SnowflakeDatasource(#[from] datasources::snowflake::errors::DatasourceSnowflakeError),
    #[error(transparent)]
    DeltaDatasource(#[from] datasources::delta::errors::DeltaError),
    #[error(transparent)]
    CommonDatasource(#[from] datasources::common::errors::DatasourceCommonError),
}

impl DispatchError {
    /// Whether or not this error should indicate to the planner to try looking
    /// in a different schema for the requested object.
    ///
    /// For example, if a user's search path is '[public, other]', and 'table_a'
    /// exists in 'other', then the dispatch will fail the first time with
    /// `MissingEntry` since it will look for 'public.table_a' first. In such
    /// cases, we should try the next schema.
    pub fn should_try_next_schema(&self) -> bool {
        matches!(
            self,
            DispatchError::MissingEntry { .. } | DispatchError::InvalidEntryTypeForDispatch(_)
        )
    }
}

type Result<T, E = DispatchError> = std::result::Result<T, E>;

/// Dispatch to the appropriate table sources.
pub struct SessionDispatcher<'a> {
    ctx: &'a SessionContext,
}

impl<'a> SessionDispatcher<'a> {
    /// Create a new dispatcher.
    pub fn new(ctx: &'a SessionContext) -> Self {
        SessionDispatcher { ctx }
    }

    /// Return a datafusion table provider based on how the table should be
    /// accessed.
    pub async fn dispatch_access(
        &self,
        database: &str,
        schema: &str,
        name: &str,
    ) -> Result<Arc<dyn TableProvider>> {
        let catalog = self.ctx.get_session_catalog();

        // "External" database.
        if database != DEFAULT_CATALOG {
            let db = match catalog.resolve_database(database) {
                Some(db) => db,
                None => {
                    return Err(DispatchError::MissingDatabase {
                        database: database.to_string(),
                    })
                }
            };
            return self.dispatch_external_database(db, schema, name).await;
        }

        if schema == CURRENT_SESSION_SCHEMA {
            return match self.ctx.resolve_temp_table(name) {
                Some(table) => Ok(table),
                None => Err(DispatchError::MissingEntry {
                    schema: schema.to_owned(),
                    name: name.to_owned(),
                }),
            };
        }

        let ent = catalog
            .resolve_entry(database, schema, name)
            .ok_or_else(|| DispatchError::MissingEntry {
                schema: schema.to_string(),
                name: name.to_string(),
            })?;

        // Only allow dispatching to types we can actually convert to a table
        // provider.
        if !matches!(ent.entry_type(), EntryType::View | EntryType::Table) {
            return Err(DispatchError::InvalidEntryTypeForDispatch(ent.entry_type()));
        }

        match ent {
            CatalogEntry::View(view) => self.dispatch_view(view).await,
            // Dispatch to builtin tables.
            CatalogEntry::Table(tbl) if tbl.meta.builtin => {
                SystemTableDispatcher::new(self.ctx).dispatch(schema, name)
            }
            // Dispatch to external tables.
            CatalogEntry::Table(tbl) if tbl.meta.external => {
                self.dispatch_external_table(tbl).await
            }
            // We don't currently support non-external, non-builtin tables.
            other => Err(DispatchError::UnhandledEntry(other.get_meta().clone())),
        }
    }

    async fn dispatch_external_database(
        &self,
        db: &DatabaseEntry,
        schema: &str,
        name: &str,
    ) -> Result<Arc<dyn TableProvider>> {
        let tunnel = self.get_tunnel_opts(db.tunnel_id)?;

        match &db.options {
            DatabaseOptions::Internal(_) => unimplemented!(),
            DatabaseOptions::Debug(DatabaseOptionsDebug {}) => {
                // Use name of the table as table type here.
                let provider = DebugTableType::from_str(name)?;
                Ok(provider.into_table_provider(tunnel.as_ref()))
            }
            DatabaseOptions::Postgres(DatabaseOptionsPostgres { connection_string }) => {
                let table_access = PostgresTableAccess {
                    schema: schema.to_string(),
                    name: name.to_string(),
                };

                let accessor = PostgresAccessor::connect(connection_string, tunnel).await?;
                let provider = accessor.into_table_provider(table_access, true).await?;
                Ok(Arc::new(provider))
            }
            DatabaseOptions::BigQuery(DatabaseOptionsBigQuery {
                service_account_key,
                project_id,
            }) => {
                let table_access = BigQueryTableAccess {
                    dataset_id: schema.to_string(),
                    table_id: name.to_string(),
                };

                let accessor =
                    BigQueryAccessor::connect(service_account_key.clone(), project_id.clone())
                        .await?;
                let provider = accessor.into_table_provider(table_access, true).await?;
                Ok(Arc::new(provider))
            }
            DatabaseOptions::Mysql(DatabaseOptionsMysql { connection_string }) => {
                let table_access = MysqlTableAccess {
                    schema: schema.to_string(),
                    name: name.to_string(),
                };

                let accessor = MysqlAccessor::connect(connection_string, tunnel).await?;
                let provider = accessor.into_table_provider(table_access, true).await?;
                Ok(Arc::new(provider))
            }
            DatabaseOptions::Mongo(DatabaseOptionsMongo { connection_string }) => {
                let table_info = MongoTableAccessInfo {
                    database: schema.to_string(), // A mongodb database is pretty much a schema.
                    collection: name.to_string(),
                };
                let accessor = MongoAccessor::connect(connection_string).await?;
                let table_accessor = accessor.into_table_accessor(table_info);
                let provider = table_accessor.into_table_provider().await?;
                Ok(Arc::new(provider))
            }
            DatabaseOptions::Snowflake(DatabaseOptionsSnowflake {
                account_name,
                login_name,
                password,
                database_name,
                warehouse,
                role_name,
            }) => {
                let schema_name = schema.to_string();
                let table_name = name.to_string();
                let role_name = if role_name.is_empty() {
                    None
                } else {
                    Some(role_name.clone())
                };

                let conn_params = SnowflakeDbConnection {
                    account_name: account_name.clone(),
                    login_name: login_name.clone(),
                    password: password.clone(),
                    database_name: database_name.clone(),
                    warehouse: warehouse.clone(),
                    role_name,
                };
                let access_info = SnowflakeTableAccess {
                    schema_name,
                    table_name,
                };
                let accessor = SnowflakeAccessor::connect(conn_params).await?;
                let provider = accessor
                    .into_table_provider(access_info, /* predicate_pushdown = */ true)
                    .await?;
                Ok(Arc::new(provider))
            }
            DatabaseOptions::Delta(DatabaseOptionsDeltaLake {
                catalog,
                access_key_id,
                secret_access_key,
            }) => {
                let accessor =
                    DeltaLakeAccessor::connect(catalog, access_key_id, secret_access_key).await?;
                let table = accessor.load_table(schema, name).await?;
                Ok(Arc::new(table))
            }
        }
    }

    async fn dispatch_external_table(&self, table: &TableEntry) -> Result<Arc<dyn TableProvider>> {
        let tunnel = self.get_tunnel_opts(table.tunnel_id)?;

        match &table.options {
            TableOptions::Internal(TableOptionsInternal { .. }) => unimplemented!(), // Purposely unimplemented.
            TableOptions::Debug(TableOptionsDebug { table_type }) => {
                let provider = DebugTableType::from_str(table_type)?;
                Ok(provider.into_table_provider(tunnel.as_ref()))
            }
            TableOptions::Postgres(TableOptionsPostgres {
                connection_string,
                schema,
                table,
            }) => {
                let table_access = PostgresTableAccess {
                    schema: schema.clone(),
                    name: table.clone(),
                };

                let accessor = PostgresAccessor::connect(connection_string, tunnel).await?;
                let provider = accessor.into_table_provider(table_access, true).await?;
                Ok(Arc::new(provider))
            }
            TableOptions::BigQuery(TableOptionsBigQuery {
                service_account_key,
                project_id,
                dataset_id,
                table_id,
            }) => {
                let table_access = BigQueryTableAccess {
                    dataset_id: dataset_id.to_string(),
                    table_id: table_id.to_string(),
                };

                let accessor =
                    BigQueryAccessor::connect(service_account_key.clone(), project_id.clone())
                        .await?;
                let provider = accessor.into_table_provider(table_access, true).await?;
                Ok(Arc::new(provider))
            }
            TableOptions::Mysql(TableOptionsMysql {
                connection_string,
                schema,
                table,
            }) => {
                let table_access = MysqlTableAccess {
                    schema: schema.clone(),
                    name: table.clone(),
                };

                let accessor = MysqlAccessor::connect(connection_string, tunnel).await?;
                let provider = accessor.into_table_provider(table_access, true).await?;
                Ok(Arc::new(provider))
            }
            TableOptions::Mongo(TableOptionsMongo {
                connection_string,
                database,
                collection,
            }) => {
                let table_info = MongoTableAccessInfo {
                    database: database.to_string(),
                    collection: collection.to_string(),
                };
                let accessor = MongoAccessor::connect(connection_string).await?;
                let table_accessor = accessor.into_table_accessor(table_info);
                let provider = table_accessor.into_table_provider().await?;
                Ok(Arc::new(provider))
            }
            TableOptions::Snowflake(TableOptionsSnowflake {
                account_name,
                login_name,
                password,
                database_name,
                warehouse,
                role_name,
                schema_name,
                table_name,
            }) => {
                let role_name = if role_name.is_empty() {
                    None
                } else {
                    Some(role_name.clone())
                };

                let conn_params = SnowflakeDbConnection {
                    account_name: account_name.clone(),
                    login_name: login_name.clone(),
                    password: password.clone(),
                    database_name: database_name.clone(),
                    warehouse: warehouse.clone(),
                    role_name,
                };
                let access_info = SnowflakeTableAccess {
                    schema_name: schema_name.clone(),
                    table_name: table_name.clone(),
                };
                let accessor = SnowflakeAccessor::connect(conn_params).await?;
                let provider = accessor
                    .into_table_provider(access_info, /* predicate_pushdown = */ true)
                    .await?;
                Ok(Arc::new(provider))
            }
            TableOptions::Local(TableOptionsLocal { location }) => {
                let table_access = LocalTableAccess {
                    location: location.clone(),
                    file_type: None,
                };
                let accessor = LocalAccessor::new(table_access).await?;
                let provider = accessor.into_table_provider(true).await?;
                Ok(provider)
            }
            TableOptions::Gcs(TableOptionsGcs {
                service_account_key,
                bucket,
                location,
            }) => {
                let table_access = GcsTableAccess {
                    service_acccount_key_json: service_account_key.clone(),
                    bucket_name: bucket.clone(),
                    location: location.clone(),
                    file_type: None,
                };
                let accessor = GcsAccessor::new(table_access).await?;
                let provider = accessor.into_table_provider(true).await?;
                Ok(provider)
            }
            TableOptions::S3(TableOptionsS3 {
                access_key_id,
                secret_access_key,
                region,
                bucket,
                location,
            }) => {
                let table_access = S3TableAccess {
                    region: region.clone(),
                    bucket_name: bucket.clone(),
                    location: location.clone(),
                    access_key_id: access_key_id.clone(),
                    secret_access_key: secret_access_key.clone(),
                    file_type: None,
                };
                let accessor = S3Accessor::new(table_access).await?;
                let provider = accessor.into_table_provider(true).await?;
                Ok(provider)
            }
        }
    }

    async fn dispatch_view(&self, view: &ViewEntry) -> Result<Arc<dyn TableProvider>> {
        let plan = self
            .ctx
            .late_view_plan(&view.sql, &view.columns)
            .await
            .map_err(|e| DispatchError::LatePlanning(Box::new(e)))?;
        Ok(Arc::new(ViewTable::try_new(plan, None)?))
    }

    fn get_tunnel_opts(&self, tunnel_id: Option<u32>) -> Result<Option<TunnelOptions>> {
        let tunnel_options = if let Some(tunnel_id) = tunnel_id {
            let ent = self
                .ctx
                .get_session_catalog()
                .get_by_oid(tunnel_id)
                .ok_or(DispatchError::MissingTunnel(tunnel_id))?;

            let ent = match ent {
                CatalogEntry::Tunnel(ent) => ent,
                _ => return Err(DispatchError::MissingTunnel(tunnel_id)),
            };
            Some(ent.options.clone())
        } else {
            None
        };
        Ok(tunnel_options)
    }
}

/// Dispatch to builtin system tables.
struct SystemTableDispatcher<'a> {
    ctx: &'a SessionContext,
}

impl<'a> SystemTableDispatcher<'a> {
    fn new(ctx: &'a SessionContext) -> Self {
        SystemTableDispatcher { ctx }
    }

    fn catalog(&self) -> &SessionCatalog {
        self.ctx.get_session_catalog()
    }

    fn dispatch(&self, schema: &str, name: &str) -> Result<Arc<dyn TableProvider>> {
        Ok(if GLARE_DATABASES.matches(schema, name) {
            Arc::new(self.build_glare_databases())
        } else if GLARE_TUNNELS.matches(schema, name) {
            Arc::new(self.build_glare_tunnels())
        } else if GLARE_TABLES.matches(schema, name) {
            Arc::new(self.build_glare_tables())
        } else if GLARE_COLUMNS.matches(schema, name) {
            Arc::new(self.build_glare_columns())
        } else if GLARE_VIEWS.matches(schema, name) {
            Arc::new(self.build_glare_views())
        } else if GLARE_SCHEMAS.matches(schema, name) {
            Arc::new(self.build_glare_schemas())
        } else if GLARE_FUNCTIONS.matches(schema, name) {
            Arc::new(self.build_glare_functions())
        } else if GLARE_SESSION_QUERY_METRICS.matches(schema, name) {
            Arc::new(self.build_session_query_metrics())
        } else if GLARE_SSH_KEYS.matches(schema, name) {
            Arc::new(self.build_ssh_keys()?)
        } else {
            return Err(DispatchError::MissingBuiltinTable {
                schema: schema.to_string(),
                name: name.to_string(),
            });
        })
    }

    fn build_glare_databases(&self) -> MemTable {
        let arrow_schema = Arc::new(GLARE_DATABASES.arrow_schema());

        let mut oid = UInt32Builder::new();
        let mut database_name = StringBuilder::new();
        let mut builtin = BooleanBuilder::new();
        let mut external = BooleanBuilder::new();
        let mut datasource = StringBuilder::new();

        for db in self
            .catalog()
            .iter_entries()
            .filter(|ent| ent.entry_type() == EntryType::Database)
        {
            oid.append_value(db.oid);
            database_name.append_value(&db.entry.get_meta().name);
            builtin.append_value(db.builtin);
            external.append_value(db.entry.get_meta().external);

            let db = match db.entry {
                CatalogEntry::Database(db) => db,
                other => panic!("unexpected entry type: {:?}", other), // Bug
            };

            datasource.append_value(db.options.as_str());
        }

        let batch = RecordBatch::try_new(
            arrow_schema.clone(),
            vec![
                Arc::new(oid.finish()),
                Arc::new(database_name.finish()),
                Arc::new(builtin.finish()),
                Arc::new(external.finish()),
                Arc::new(datasource.finish()),
            ],
        )
        .unwrap();
        MemTable::try_new(arrow_schema, vec![vec![batch]]).unwrap()
    }

    fn build_glare_tunnels(&self) -> MemTable {
        let arrow_schema = Arc::new(GLARE_TUNNELS.arrow_schema());

        let mut oid = UInt32Builder::new();
        let mut tunnel_name = StringBuilder::new();
        let mut builtin = BooleanBuilder::new();
        let mut tunnel_type = StringBuilder::new();

        for tunnel in self
            .catalog()
            .iter_entries()
            .filter(|ent| ent.entry_type() == EntryType::Tunnel)
        {
            oid.append_value(tunnel.oid);
            tunnel_name.append_value(&tunnel.entry.get_meta().name);
            builtin.append_value(tunnel.builtin);

            let tunnel = match tunnel.entry {
                CatalogEntry::Tunnel(tunnel) => tunnel,
                other => unreachable!("unexpected entry type: {other:?}"),
            };

            tunnel_type.append_value(tunnel.options.as_str());
        }

        let batch = RecordBatch::try_new(
            arrow_schema.clone(),
            vec![
                Arc::new(oid.finish()),
                Arc::new(tunnel_name.finish()),
                Arc::new(builtin.finish()),
                Arc::new(tunnel_type.finish()),
            ],
        )
        .unwrap();
        MemTable::try_new(arrow_schema, vec![vec![batch]]).unwrap()
    }

    fn build_glare_schemas(&self) -> MemTable {
        let arrow_schema = Arc::new(GLARE_SCHEMAS.arrow_schema());

        let mut oid = UInt32Builder::new();
        let mut database_oid = UInt32Builder::new();
        let mut database_name = StringBuilder::new();
        let mut schema_name = StringBuilder::new();
        let mut builtin = BooleanBuilder::new();

        for schema in self
            .catalog()
            .iter_entries()
            .filter(|ent| ent.entry_type() == EntryType::Schema)
        {
            oid.append_value(schema.oid);
            database_oid.append_value(schema.entry.get_meta().parent);
            database_name.append_value(
                schema
                    .parent_entry
                    .map(|db| db.get_meta().name.as_str())
                    .unwrap_or("<invalid>"),
            );
            schema_name.append_value(&schema.entry.get_meta().name);
            builtin.append_value(schema.builtin);
        }
        let batch = RecordBatch::try_new(
            arrow_schema.clone(),
            vec![
                Arc::new(oid.finish()),
                Arc::new(database_oid.finish()),
                Arc::new(database_name.finish()),
                Arc::new(schema_name.finish()),
                Arc::new(builtin.finish()),
            ],
        )
        .unwrap();
        MemTable::try_new(arrow_schema, vec![vec![batch]]).unwrap()
    }

    fn build_glare_tables(&self) -> MemTable {
        let arrow_schema = Arc::new(GLARE_TABLES.arrow_schema());

        let mut oid = UInt32Builder::new();
        let mut database_oid = UInt32Builder::new();
        let mut schema_oid = UInt32Builder::new();
        let mut schema_name = StringBuilder::new();
        let mut table_name = StringBuilder::new();
        let mut builtin = BooleanBuilder::new();
        let mut external = BooleanBuilder::new();
        let mut datasource = StringBuilder::new();

        for table in self
            .catalog()
            .iter_entries()
            .filter(|ent| ent.entry_type() == EntryType::Table)
        {
            oid.append_value(table.oid);
            schema_oid.append_value(table.entry.get_meta().parent);
            database_oid.append_value(
                table
                    .parent_entry
                    .map(|schema| schema.get_meta().parent)
                    .unwrap_or_default(),
            );
            schema_name.append_value(
                table
                    .parent_entry
                    .map(|schema| schema.get_meta().name.as_str())
                    .unwrap_or("<invalid>"),
            );
            table_name.append_value(&table.entry.get_meta().name);
            builtin.append_value(table.builtin);
            external.append_value(table.entry.get_meta().external);

            let table = match table.entry {
                CatalogEntry::Table(table) => table,
                other => panic!("unexpected entry type: {:?}", other), // Bug
            };

            datasource.append_value(table.options.as_str());
        }

        // Append temporary tables.
        for table in self.ctx.list_temp_tables() {
            // TODO: Assign OID to temporary tables
            oid.append_value(0);
            schema_oid.append_value(SCHEMA_CURRENT_SESSION.oid);
            database_oid.append_value(DATABASE_DEFAULT.oid);
            schema_name.append_value(SCHEMA_CURRENT_SESSION.name);
            table_name.append_value(table);
            builtin.append_value(false);
            external.append_value(false);
            datasource.append_value("internal");
        }

        let batch = RecordBatch::try_new(
            arrow_schema.clone(),
            vec![
                Arc::new(oid.finish()),
                Arc::new(database_oid.finish()),
                Arc::new(schema_oid.finish()),
                Arc::new(schema_name.finish()),
                Arc::new(table_name.finish()),
                Arc::new(builtin.finish()),
                Arc::new(external.finish()),
                Arc::new(datasource.finish()),
            ],
        )
        .unwrap();

        MemTable::try_new(arrow_schema, vec![vec![batch]]).unwrap()
    }

    fn build_glare_columns(&self) -> MemTable {
        let arrow_schema = Arc::new(GLARE_COLUMNS.arrow_schema());

        let mut schema_oid = UInt32Builder::new();
        let mut table_oid = UInt32Builder::new();
        let mut table_name = StringBuilder::new();
        let mut column_name = StringBuilder::new();
        let mut column_ordinal = UInt32Builder::new();
        let mut data_type = StringBuilder::new();
        let mut is_nullable = BooleanBuilder::new();

        for table in self
            .catalog()
            .iter_entries()
            .filter(|ent| ent.entry_type() == EntryType::Table)
        {
            let ent = match table.entry {
                CatalogEntry::Table(ent) => ent,
                other => panic!("unexpected entry type: {:?}", other), // Bug
            };

            let cols = match ent.get_internal_columns() {
                Some(cols) => cols,
                None => continue,
            };

            for (i, col) in cols.iter().enumerate() {
                schema_oid.append_value(
                    table
                        .parent_entry
                        .map(|ent| ent.get_meta().id)
                        .unwrap_or_default(),
                );
                table_oid.append_value(table.oid);
                table_name.append_value(&table.entry.get_meta().name);
                column_name.append_value(&col.name);
                column_ordinal.append_value(i as u32);
                data_type.append_value(col.arrow_type.to_string());
                is_nullable.append_value(col.nullable);
            }
        }

        let batch = RecordBatch::try_new(
            arrow_schema.clone(),
            vec![
                Arc::new(schema_oid.finish()),
                Arc::new(table_oid.finish()),
                Arc::new(table_name.finish()),
                Arc::new(column_name.finish()),
                Arc::new(column_ordinal.finish()),
                Arc::new(data_type.finish()),
                Arc::new(is_nullable.finish()),
            ],
        )
        .unwrap();

        MemTable::try_new(arrow_schema, vec![vec![batch]]).unwrap()
    }

    fn build_glare_views(&self) -> MemTable {
        let arrow_schema = Arc::new(GLARE_VIEWS.arrow_schema());

        let mut oid = UInt32Builder::new();
        let mut database_oid = UInt32Builder::new();
        let mut schema_oid = UInt32Builder::new();
        let mut schema_name = StringBuilder::new();
        let mut view_name = StringBuilder::new();
        let mut builtin = BooleanBuilder::new();
        let mut sql = StringBuilder::new();

        for view in self
            .catalog()
            .iter_entries()
            .filter(|ent| ent.entry_type() == EntryType::View)
        {
            let ent = match view.entry {
                CatalogEntry::View(ent) => ent,
                other => panic!("unexpected catalog entry: {:?}", other), // Bug
            };

            oid.append_value(view.oid);
            database_oid.append_value(
                view.parent_entry
                    .map(|schema| schema.get_meta().parent)
                    .unwrap_or_default(),
            );
            schema_oid.append_value(view.entry.get_meta().parent);
            schema_name.append_value(
                view.parent_entry
                    .map(|schema| schema.get_meta().name.as_str())
                    .unwrap_or("<invalid>"),
            );
            view_name.append_value(&view.entry.get_meta().name);
            builtin.append_value(view.builtin);
            sql.append_value(&ent.sql);
        }

        let batch = RecordBatch::try_new(
            arrow_schema.clone(),
            vec![
                Arc::new(oid.finish()),
                Arc::new(database_oid.finish()),
                Arc::new(schema_oid.finish()),
                Arc::new(schema_name.finish()),
                Arc::new(view_name.finish()),
                Arc::new(builtin.finish()),
                Arc::new(sql.finish()),
            ],
        )
        .unwrap();

        MemTable::try_new(arrow_schema, vec![vec![batch]]).unwrap()
    }

    fn build_glare_functions(&self) -> MemTable {
        let arrow_schema = Arc::new(GLARE_FUNCTIONS.arrow_schema());

        let mut oid = UInt32Builder::new();
        let mut schema_oid = UInt32Builder::new();
        let mut function_name = StringBuilder::new();
        let mut function_type = StringBuilder::new();
        let mut parameters = ListBuilder::new(StringBuilder::new());
        let mut parameter_types = ListBuilder::new(StringBuilder::new());
        let mut builtin = BooleanBuilder::new();

        for func in self
            .catalog()
            .iter_entries()
            .filter(|ent| ent.entry_type() == EntryType::Function)
        {
            let ent = match func.entry {
                CatalogEntry::Function(ent) => ent,
                other => panic!("unexpected catalog entry: {:?}", other), // Bug
            };

            oid.append_value(func.oid);
            schema_oid.append_value(ent.meta.parent);
            function_name.append_value(&ent.meta.name);
            function_type.append_value(ent.func_type.as_str());

            // TODO: Actually get parameter info.
            const EMPTY: [Option<&'static str>; 0] = [];
            parameters.append_value(EMPTY);
            parameter_types.append_value(EMPTY);

            builtin.append_value(func.builtin);
        }

        let batch = RecordBatch::try_new(
            arrow_schema.clone(),
            vec![
                Arc::new(oid.finish()),
                Arc::new(schema_oid.finish()),
                Arc::new(function_name.finish()),
                Arc::new(function_type.finish()),
                Arc::new(parameters.finish()),
                Arc::new(parameter_types.finish()),
                Arc::new(builtin.finish()),
            ],
        )
        .unwrap();

        MemTable::try_new(arrow_schema, vec![vec![batch]]).unwrap()
    }

    fn build_session_query_metrics(&self) -> MemTable {
        let num_metrics = self.ctx.get_metrics().num_metrics();

        let mut query_text = StringBuilder::with_capacity(num_metrics, 20);
        let mut result_type = StringBuilder::with_capacity(num_metrics, 10);
        let mut execution_status = StringBuilder::with_capacity(num_metrics, 10);
        let mut error_message = StringBuilder::with_capacity(num_metrics, 20);
        let mut elapsed_compute_ns = UInt64Builder::with_capacity(num_metrics);
        let mut output_rows = UInt64Builder::with_capacity(num_metrics);

        for m in self.ctx.get_metrics().iter() {
            query_text.append_value(&m.query_text);
            result_type.append_value(m.result_type);
            execution_status.append_value(m.execution_status.as_str());
            error_message.append_option(m.error_message.as_ref());
            elapsed_compute_ns.append_option(m.elapsed_compute_ns);
            output_rows.append_option(m.output_rows);
        }

        let arrow_schema = Arc::new(GLARE_SESSION_QUERY_METRICS.arrow_schema());
        let batch = RecordBatch::try_new(
            arrow_schema.clone(),
            vec![
                Arc::new(query_text.finish()),
                Arc::new(result_type.finish()),
                Arc::new(execution_status.finish()),
                Arc::new(error_message.finish()),
                Arc::new(elapsed_compute_ns.finish()),
                Arc::new(output_rows.finish()),
            ],
        )
        .unwrap();
        MemTable::try_new(arrow_schema, vec![vec![batch]]).unwrap()
    }

    fn build_ssh_keys(&self) -> Result<MemTable> {
        let arrow_schema = Arc::new(GLARE_SSH_KEYS.arrow_schema());

        let mut ssh_tunnel_oid = UInt32Builder::new();
        let mut ssh_tunnel_name = StringBuilder::new();
        let mut public_key = StringBuilder::new();

        for t in self.catalog().iter_entries().filter(|ent| match ent.entry {
            CatalogEntry::Tunnel(tunnel_entry) => {
                matches!(tunnel_entry.options, TunnelOptions::Ssh(_))
            }
            _ => false,
        }) {
            ssh_tunnel_oid.append_value(t.oid);
            ssh_tunnel_name.append_value(&t.entry.get_meta().name);

            match t.entry {
                CatalogEntry::Tunnel(tunnel_entry) => match &tunnel_entry.options {
                    TunnelOptions::Ssh(ssh_options) => {
                        let key = SshKey::from_bytes(&ssh_options.ssh_key)?;
                        let key = key.public_key()?;
                        let conn_params: SshConnectionParameters =
                            ssh_options.connection_string.parse()?;
                        let key = format!("{} {}", key, conn_params.user);
                        public_key.append_value(key);
                    }
                    _ => unreachable!(),
                },
                _ => unreachable!(),
            }
        }

        let batch = RecordBatch::try_new(
            arrow_schema.clone(),
            vec![
                Arc::new(ssh_tunnel_oid.finish()),
                Arc::new(ssh_tunnel_name.finish()),
                Arc::new(public_key.finish()),
            ],
        )
        .unwrap();

        Ok(MemTable::try_new(arrow_schema, vec![vec![batch]]).unwrap())
    }
<<<<<<< HEAD
}

/// A dispatcher for dispatching to virtual tables for external databases.
///
/// This is unlikely to be documented for public use. The use case for it to be
/// able to lazily load schemas/tables in the dashboard.
struct VirtualCatalogDispatcher<'a> {
    db: &'a DatabaseEntry,
    table_name: &'a str,
}

impl<'a> VirtualCatalogDispatcher<'a> {
    fn new(db: &'a DatabaseEntry, table_name: &'a str) -> Self {
        VirtualCatalogDispatcher { db, table_name }
    }

    async fn dispatch(&self) -> Result<Arc<dyn TableProvider>> {
        let catalog: VirtualCatalogTable = self.table_name.parse()?;
        let lister = self.get_lister().await?;
        Ok(Arc::new(VirtualCatalogTableProvider::new(lister, catalog)))
    }

    async fn get_lister(&self) -> Result<Box<dyn VirtualLister>> {
        let lister: Box<dyn VirtualLister> = match &self.db.options {
            DatabaseOptions::Internal(_) => unimplemented!(),
            DatabaseOptions::Debug(_) => Box::new(DebugVirtualLister),
            DatabaseOptions::Postgres(DatabaseOptionsPostgres { connection_string }) => {
                let accessor = PostgresAccessor::connect(connection_string, None).await?;
                Box::new(accessor)
            }
            DatabaseOptions::BigQuery(DatabaseOptionsBigQuery {
                service_account_key,
                project_id,
            }) => {
                let accessor =
                    BigQueryAccessor::connect(service_account_key.clone(), project_id.clone())
                        .await?;
                Box::new(accessor)
            }
            DatabaseOptions::Mysql(DatabaseOptionsMysql { connection_string }) => {
                let accessor = MysqlAccessor::connect(connection_string, None).await?;
                Box::new(accessor)
            }
            DatabaseOptions::Mongo(DatabaseOptionsMongo { connection_string }) => {
                let accessor = MongoAccessor::connect(connection_string).await?;
                Box::new(accessor)
            }
            DatabaseOptions::Snowflake(DatabaseOptionsSnowflake {
                account_name,
                login_name,
                password,
                database_name,
                warehouse,
                role_name,
            }) => {
                let role_name = if role_name.is_empty() {
                    None
                } else {
                    Some(role_name.clone())
                };
                let conn_params = SnowflakeDbConnection {
                    account_name: account_name.clone(),
                    login_name: login_name.clone(),
                    password: password.clone(),
                    database_name: database_name.clone(),
                    warehouse: warehouse.clone(),
                    role_name,
                };
                let accessor = SnowflakeAccessor::connect(conn_params).await?;
                Box::new(accessor)
            }
            DatabaseOptions::Delta(_) => unimplemented!(),
        };
        Ok(lister)
    }
=======
>>>>>>> 33865dd5
}<|MERGE_RESOLUTION|>--- conflicted
+++ resolved
@@ -9,12 +9,7 @@
 use datafusion::datasource::ViewTable;
 use datasources::bigquery::{BigQueryAccessor, BigQueryTableAccess};
 use datasources::common::ssh::{SshConnectionParameters, SshKey};
-<<<<<<< HEAD
-use datasources::debug::{DebugTableType, DebugVirtualLister};
-use datasources::delta::access::DeltaLakeAccessor;
-=======
 use datasources::debug::DebugTableType;
->>>>>>> 33865dd5
 use datasources::mongodb::{MongoAccessor, MongoTableAccessInfo};
 use datasources::mysql::{MysqlAccessor, MysqlTableAccess};
 use datasources::object_store::gcs::{GcsAccessor, GcsTableAccess};
@@ -941,82 +936,4 @@
 
         Ok(MemTable::try_new(arrow_schema, vec![vec![batch]]).unwrap())
     }
-<<<<<<< HEAD
-}
-
-/// A dispatcher for dispatching to virtual tables for external databases.
-///
-/// This is unlikely to be documented for public use. The use case for it to be
-/// able to lazily load schemas/tables in the dashboard.
-struct VirtualCatalogDispatcher<'a> {
-    db: &'a DatabaseEntry,
-    table_name: &'a str,
-}
-
-impl<'a> VirtualCatalogDispatcher<'a> {
-    fn new(db: &'a DatabaseEntry, table_name: &'a str) -> Self {
-        VirtualCatalogDispatcher { db, table_name }
-    }
-
-    async fn dispatch(&self) -> Result<Arc<dyn TableProvider>> {
-        let catalog: VirtualCatalogTable = self.table_name.parse()?;
-        let lister = self.get_lister().await?;
-        Ok(Arc::new(VirtualCatalogTableProvider::new(lister, catalog)))
-    }
-
-    async fn get_lister(&self) -> Result<Box<dyn VirtualLister>> {
-        let lister: Box<dyn VirtualLister> = match &self.db.options {
-            DatabaseOptions::Internal(_) => unimplemented!(),
-            DatabaseOptions::Debug(_) => Box::new(DebugVirtualLister),
-            DatabaseOptions::Postgres(DatabaseOptionsPostgres { connection_string }) => {
-                let accessor = PostgresAccessor::connect(connection_string, None).await?;
-                Box::new(accessor)
-            }
-            DatabaseOptions::BigQuery(DatabaseOptionsBigQuery {
-                service_account_key,
-                project_id,
-            }) => {
-                let accessor =
-                    BigQueryAccessor::connect(service_account_key.clone(), project_id.clone())
-                        .await?;
-                Box::new(accessor)
-            }
-            DatabaseOptions::Mysql(DatabaseOptionsMysql { connection_string }) => {
-                let accessor = MysqlAccessor::connect(connection_string, None).await?;
-                Box::new(accessor)
-            }
-            DatabaseOptions::Mongo(DatabaseOptionsMongo { connection_string }) => {
-                let accessor = MongoAccessor::connect(connection_string).await?;
-                Box::new(accessor)
-            }
-            DatabaseOptions::Snowflake(DatabaseOptionsSnowflake {
-                account_name,
-                login_name,
-                password,
-                database_name,
-                warehouse,
-                role_name,
-            }) => {
-                let role_name = if role_name.is_empty() {
-                    None
-                } else {
-                    Some(role_name.clone())
-                };
-                let conn_params = SnowflakeDbConnection {
-                    account_name: account_name.clone(),
-                    login_name: login_name.clone(),
-                    password: password.clone(),
-                    database_name: database_name.clone(),
-                    warehouse: warehouse.clone(),
-                    role_name,
-                };
-                let accessor = SnowflakeAccessor::connect(conn_params).await?;
-                Box::new(accessor)
-            }
-            DatabaseOptions::Delta(_) => unimplemented!(),
-        };
-        Ok(lister)
-    }
-=======
->>>>>>> 33865dd5
 }