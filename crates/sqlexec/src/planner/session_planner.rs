use std::path::Path;
use std::str::FromStr;
use std::sync::Arc;

use datafusion::arrow::datatypes::{
    DataType, Field, Schema, TimeUnit, DECIMAL128_MAX_PRECISION, DECIMAL_DEFAULT_SCALE,
};
use datafusion::common::parsers::CompressionTypeVariant;
use datafusion::common::{FileType, OwnedSchemaReference, OwnedTableReference, ToDFSchema};
use datafusion::logical_expr::{cast, col, LogicalPlanBuilder};
use datafusion::sql::planner::{object_name_to_table_reference, IdentNormalizer, PlannerContext};
use datafusion::sql::sqlparser::ast::{self, Ident, ObjectName, ObjectType};
use datafusion::sql::TableReference;
use datafusion_ext::planner::SqlQueryPlanner;
use datafusion_ext::AsyncContextProvider;
use datasources::bigquery::{BigQueryAccessor, BigQueryTableAccess};
use datasources::clickhouse::ClickhouseAccess;
use datasources::common::ssh::{key::SshKey, SshConnection, SshConnectionParameters};
use datasources::common::url::{DatasourceUrl, DatasourceUrlType};
use datasources::debug::DebugTableType;
use datasources::lake::delta::access::{load_table_direct, DeltaLakeAccessor};
use datasources::lake::iceberg::table::IcebergTable;
use datasources::lance::scan_lance_table;
use datasources::mongodb::{MongoDbAccessor, MongoDbConnection};
use datasources::mysql::{MysqlAccessor, MysqlDbConnection, MysqlTableAccess};
use datasources::object_store::gcs::GcsStoreAccess;
use datasources::object_store::generic::GenericStoreAccess;
use datasources::object_store::local::LocalStoreAccess;
use datasources::object_store::s3::S3StoreAccess;
use datasources::object_store::{file_type_from_path, ObjStoreAccess, ObjStoreAccessor};
use datasources::postgres::{PostgresAccess, PostgresDbConnection};
use datasources::snowflake::{SnowflakeAccessor, SnowflakeDbConnection, SnowflakeTableAccess};
use datasources::sqlserver::SqlServerAccess;
use object_store::aws::AmazonS3ConfigKey;
use object_store::azure::AzureConfigKey;
use object_store::gcp::GoogleConfigKey;
use protogen::metastore::types::catalog::{
    CatalogEntry, DatabaseEntry, RuntimePreference, SourceAccessMode, TableEntry,
};
use protogen::metastore::types::options::{
    CopyToDestinationOptions, CopyToDestinationOptionsAzure, CopyToDestinationOptionsGcs,
    CopyToDestinationOptionsLocal, CopyToDestinationOptionsS3, CopyToFormatOptions,
    CopyToFormatOptionsCsv, CopyToFormatOptionsJson, CopyToFormatOptionsParquet,
    CredentialsOptions, CredentialsOptionsAws, CredentialsOptionsAzure, CredentialsOptionsDebug,
    CredentialsOptionsGcp, DatabaseOptions, DatabaseOptionsBigQuery, DatabaseOptionsClickhouse,
    DatabaseOptionsDebug, DatabaseOptionsDeltaLake, DatabaseOptionsMongoDb, DatabaseOptionsMysql,
    DatabaseOptionsPostgres, DatabaseOptionsSnowflake, DatabaseOptionsSqlServer, DeltaLakeCatalog,
    DeltaLakeUnityCatalog, StorageOptions, TableOptions, TableOptionsBigQuery,
    TableOptionsClickhouse, TableOptionsDebug, TableOptionsGcs, TableOptionsLocal,
    TableOptionsMongoDb, TableOptionsMysql, TableOptionsObjectStore, TableOptionsPostgres,
    TableOptionsS3, TableOptionsSnowflake, TableOptionsSqlServer, TunnelOptions,
    TunnelOptionsDebug, TunnelOptionsInternal, TunnelOptionsSsh,
};
use protogen::metastore::types::service::{AlterDatabaseOperation, AlterTableOperation};
use sqlbuiltins::builtins::{CURRENT_SESSION_SCHEMA, DEFAULT_CATALOG};
use sqlbuiltins::validation::{
    validate_copyto_dest_creds_support, validate_copyto_dest_format_support,
    validate_database_creds_support, validate_database_tunnel_support,
    validate_table_creds_support, validate_table_tunnel_support,
};
use tracing::debug;

use crate::context::local::LocalSessionContext;
use crate::parser::options::StmtOptions;
use crate::parser::{
    self, validate_ident, validate_object_name, AlterDatabaseStmt, AlterTableStmtExtension,
    AlterTunnelAction, AlterTunnelStmt, CopyToSource, CopyToStmt, CreateCredentialStmt,
    CreateCredentialsStmt, CreateExternalDatabaseStmt, CreateExternalTableStmt, CreateTunnelStmt,
    DropCredentialsStmt, DropDatabaseStmt, DropTunnelStmt, StatementWithExtensions,
};
use crate::planner::errors::{internal, PlanError, Result};
use crate::planner::logical_plan::*;
use crate::planner::preprocess::{preprocess, CastRegclassReplacer, EscapedStringToDoubleQuoted};
use crate::remote::table::StubRemoteTableProvider;
use crate::resolve::{EntryResolver, ResolvedEntry};

use super::context_builder::PartialContextProvider;
use super::extension::ExtensionNode;
use super::physical_plan::remote_scan::ProviderReference;

/// Plan SQL statements for a session.
pub struct SessionPlanner<'a> {
    ctx: &'a LocalSessionContext,
}

struct PlanCredentialArgs {
    /// Name of the credentials as it exists in GlareDB.
    name: Ident,
    /// The credentials provider.
    provider: Ident,
    /// Credentials specific options.
    options: StmtOptions,
    /// Optional comment (what the credentials are for).
    comment: String,
    or_replace: bool,
}

impl From<CreateCredentialsStmt> for PlanCredentialArgs {
    fn from(value: CreateCredentialsStmt) -> Self {
        PlanCredentialArgs {
            name: value.name,
            provider: value.provider,
            options: value.options,
            comment: value.comment,
            or_replace: value.or_replace,
        }
    }
}

impl From<CreateCredentialStmt> for PlanCredentialArgs {
    fn from(value: CreateCredentialStmt) -> Self {
        PlanCredentialArgs {
            name: value.name,
            provider: value.provider,
            options: value.options,
            comment: value.comment,
            or_replace: value.or_replace,
        }
    }
}

impl<'a> SessionPlanner<'a> {
    pub fn new(ctx: &'a LocalSessionContext) -> Self {
        SessionPlanner { ctx }
    }

    pub async fn plan_ast(&self, mut statement: StatementWithExtensions) -> Result<LogicalPlan> {
        debug!(%statement, "planning sql statement");

        // Run replacers as needed.
        if let StatementWithExtensions::Statement(inner) = &mut statement {
            preprocess(inner, &mut CastRegclassReplacer { ctx: self.ctx })?;
            preprocess(inner, &mut EscapedStringToDoubleQuoted)?;
        }

        match statement {
            StatementWithExtensions::Statement(stmt) => self.plan_statement(stmt).await,
            StatementWithExtensions::CreateExternalTable(stmt) => {
                self.plan_create_external_table(stmt).await
            }
            StatementWithExtensions::CreateExternalDatabase(stmt) => {
                self.plan_create_external_database(stmt).await
            }
            StatementWithExtensions::DropDatabase(stmt) => self.plan_drop_database(stmt),
            StatementWithExtensions::AlterDatabase(stmt) => self.plan_alter_database(stmt),
            StatementWithExtensions::AlterTableExtension(stmt) => {
                self.plan_alter_table_extension(stmt)
            }
            StatementWithExtensions::CreateTunnel(stmt) => self.plan_create_tunnel(stmt),
            StatementWithExtensions::DropTunnel(stmt) => self.plan_drop_tunnel(stmt),
            StatementWithExtensions::AlterTunnel(stmt) => self.plan_alter_tunnel(stmt),
            StatementWithExtensions::CreateCredential(stmt) => {
                self.plan_create_credentials(stmt.into(), false)
            }
            StatementWithExtensions::CreateCredentials(stmt) => {
                self.plan_create_credentials(stmt.into(), true)
            }
            StatementWithExtensions::DropCredentials(stmt) => self.plan_drop_credentials(stmt),
            StatementWithExtensions::CopyTo(stmt) => self.plan_copy_to(stmt).await,
        }
    }

    async fn plan_create_external_database(
        &self,
        mut stmt: CreateExternalDatabaseStmt,
    ) -> Result<LogicalPlan> {
        let datasource = normalize_ident(stmt.datasource);

        let tunnel = stmt.tunnel.map(normalize_ident);
        let tunnel_options = self.get_tunnel_opts(&tunnel)?;
        if let Some(tunnel_options) = &tunnel_options {
            // Validate if the tunnel type is supported by the datasource
            validate_database_tunnel_support(&datasource, tunnel_options.as_str()).map_err(
                |e| PlanError::InvalidExternalDatabase {
                    source: Box::new(e),
                },
            )?;
        }

        let creds = stmt.credentials.map(normalize_ident);
        let creds_options = self.get_credentials_opts(&creds)?;
        if let Some(creds_options) = &creds_options {
            validate_database_creds_support(&datasource, creds_options.as_str()).map_err(|e| {
                PlanError::InvalidExternalDatabase {
                    source: Box::new(e),
                }
            })?;
        }

        let m = &mut stmt.options;

        let db_options = match datasource.as_str() {
            DatabaseOptions::POSTGRES => {
                let connection_string = get_pg_conn_str(m)?;
                let access =
                    PostgresAccess::new_from_conn_str(connection_string.clone(), tunnel_options);
                access
                    .validate_access()
                    .await
                    .map_err(|e| PlanError::InvalidExternalDatabase {
                        source: Box::new(e),
                    })?;
                DatabaseOptions::Postgres(DatabaseOptionsPostgres { connection_string })
            }
            DatabaseOptions::BIGQUERY => {
                let service_account_key = creds_options.as_ref().map(|c| match c {
                    CredentialsOptions::Gcp(c) => c.service_account_key.clone(),
                    other => unreachable!("invalid credentials {other} for bigquery"),
                });

                let service_account_key =
                    m.remove_required_or("service_account_key", service_account_key)?;

                let project_id: String = m.remove_required("project_id")?;

                BigQueryAccessor::validate_external_database(&service_account_key, &project_id)
                    .await
                    .map_err(|e| PlanError::InvalidExternalDatabase {
                        source: Box::new(e),
                    })?;

                DatabaseOptions::BigQuery(DatabaseOptionsBigQuery {
                    service_account_key,
                    project_id,
                })
            }
            DatabaseOptions::MYSQL => {
                let connection_string = get_mysql_conn_str(m)?;
                MysqlAccessor::validate_external_database(&connection_string, tunnel_options)
                    .await
                    .map_err(|e| PlanError::InvalidExternalDatabase {
                        source: Box::new(e),
                    })?;
                DatabaseOptions::Mysql(DatabaseOptionsMysql { connection_string })
            }
            DatabaseOptions::MONGODB => {
<<<<<<< HEAD
                let connection_string = get_mongo_conn_str(m)?;
=======
                let connection_string = get_mongodb_conn_str(m)?;
>>>>>>> 8d9a2f2f
                // Validate the accessor
                MongoDbAccessor::validate_external_database(connection_string.as_str())
                    .await
                    .map_err(|e| PlanError::InvalidExternalDatabase {
                        source: Box::new(e),
                    })?;
                DatabaseOptions::MongoDb(DatabaseOptionsMongoDb { connection_string })
            }
            DatabaseOptions::SNOWFLAKE => {
                let account_name: String = m.remove_required("account")?;
                let login_name: String = m.remove_required("username")?;
                let password: String = m.remove_required("password")?;
                let database_name: String = m.remove_required("database")?;
                let warehouse: String = m.remove_required("warehouse")?;
                let role_name: Option<String> = m.remove_optional("role")?;
                SnowflakeAccessor::validate_external_database(SnowflakeDbConnection {
                    account_name: account_name.clone(),
                    login_name: login_name.clone(),
                    password: password.clone(),
                    database_name: database_name.clone(),
                    warehouse: warehouse.clone(),
                    role_name: role_name.clone(),
                })
                .await
                .map_err(|e| PlanError::InvalidExternalDatabase {
                    source: Box::new(e),
                })?;
                DatabaseOptions::Snowflake(DatabaseOptionsSnowflake {
                    account_name,
                    login_name,
                    password,
                    database_name,
                    warehouse,
                    role_name: role_name.unwrap_or_default(),
                })
            }
            DatabaseOptions::DELTA => {
                let catalog = match m.remove_required::<String>("catalog_type")?.as_str() {
                    "unity" => DeltaLakeCatalog::Unity(DeltaLakeUnityCatalog {
                        catalog_id: m.remove_required("catalog_id")?,
                        databricks_access_token: m.remove_required("access_token")?,
                        workspace_url: m.remove_required("workspace_url")?,
                    }),
                    other => return Err(internal!("Unknown catalog type: {}", other)),
                };

                let mut storage_options = StorageOptions::try_from(m)?;
                if let Some(creds) = creds_options {
                    storage_options_with_credentials(&mut storage_options, creds);
                }

                // Try connecting to validate.
                DeltaLakeAccessor::connect(&catalog, storage_options.clone())
                    .await
                    .map_err(|e| PlanError::InvalidExternalDatabase {
                        source: Box::new(e),
                    })?;

                DatabaseOptions::Delta(DatabaseOptionsDeltaLake {
                    catalog,
                    storage_options,
                })
            }
            DatabaseOptions::SQL_SERVER => {
                let connection_string: String = m.remove_required("connection_string")?;

                // Validate
                let access = SqlServerAccess::try_new_from_ado_string(&connection_string)?;
                access.validate_access().await?;

                DatabaseOptions::SqlServer(DatabaseOptionsSqlServer { connection_string })
            }
            DatabaseOptions::CLICKHOUSE => {
                let connection_string: String = m.remove_required("connection_string")?;

                // Validate
                let access =
                    ClickhouseAccess::new_from_connection_string(connection_string.clone());
                access.validate_access().await?;

                DatabaseOptions::Clickhouse(DatabaseOptionsClickhouse { connection_string })
            }
            DatabaseOptions::DEBUG => {
                datasources::debug::validate_tunnel_connections(tunnel_options.as_ref())?;
                DatabaseOptions::Debug(DatabaseOptionsDebug {})
            }
            other => return Err(internal!("unsupported datasource: {}", other)),
        };

        let database_name = normalize_ident(stmt.name);

        let plan = CreateExternalDatabase {
            database_name,
            if_not_exists: stmt.if_not_exists,
            options: db_options,
            tunnel,
        };

        Ok(plan.into_logical_plan())
    }

    async fn plan_create_external_table(
        &self,
        mut stmt: CreateExternalTableStmt,
    ) -> Result<LogicalPlan> {
        let datasource = normalize_ident(stmt.datasource);

        let tunnel = stmt.tunnel.map(normalize_ident);
        let tunnel_options = self.get_tunnel_opts(&tunnel)?;
        if let Some(tunnel_options) = &tunnel_options {
            // Validate if the tunnel type is supported by the datasource
            validate_table_tunnel_support(&datasource, tunnel_options.as_str()).map_err(|e| {
                PlanError::InvalidExternalTable {
                    source: Box::new(e),
                }
            })?;
        }

        let creds = stmt.credentials.map(normalize_ident);
        let creds_options = self.get_credentials_opts(&creds)?;
        if let Some(creds_options) = &creds_options {
            validate_table_creds_support(&datasource, creds_options.as_str()).map_err(|e| {
                PlanError::InvalidExternalTable {
                    source: Box::new(e),
                }
            })?;
        }

        let m = &mut stmt.options;

        let external_table_options = match datasource.as_str() {
            TableOptions::POSTGRES => {
                let connection_string = get_pg_conn_str(m)?;
                let schema: String = m.remove_required("schema")?;
                let table: String = m.remove_required("table")?;

                let access =
                    PostgresAccess::new_from_conn_str(connection_string.clone(), tunnel_options);
                access
                    .validate_table_access(&schema, &table)
                    .await
                    .map_err(|e| PlanError::InvalidExternalDatabase {
                        source: Box::new(e),
                    })?;

                TableOptions::Postgres(TableOptionsPostgres {
                    connection_string,
                    schema,
                    table,
                })
            }
            TableOptions::BIGQUERY => {
                let service_account_key = creds_options.as_ref().map(|c| match c {
                    CredentialsOptions::Gcp(c) => c.service_account_key.clone(),
                    other => unreachable!("invalid credentials {other} for bigquery"),
                });

                let service_account_key =
                    m.remove_required_or("service_account_key", service_account_key)?;

                let project_id: String = m.remove_required("project_id")?;
                let dataset_id = m.remove_required("dataset_id")?;
                let table_id = m.remove_required("table_id")?;

                let access = BigQueryTableAccess {
                    dataset_id,
                    table_id,
                };

                BigQueryAccessor::validate_table_access(&service_account_key, &project_id, &access)
                    .await
                    .map_err(|e| PlanError::InvalidExternalTable {
                        source: Box::new(e),
                    })?;

                TableOptions::BigQuery(TableOptionsBigQuery {
                    service_account_key,
                    project_id,
                    dataset_id: access.dataset_id,
                    table_id: access.table_id,
                })
            }
            TableOptions::MYSQL => {
                let connection_string = get_mysql_conn_str(m)?;
                let schema = m.remove_required("schema")?;
                let table = m.remove_required("table")?;

                let access = MysqlTableAccess {
                    schema,
                    name: table,
                };

                MysqlAccessor::validate_table_access(&connection_string, &access, tunnel_options)
                    .await
                    .map_err(|e| PlanError::InvalidExternalTable {
                        source: Box::new(e),
                    })?;

                TableOptions::Mysql(TableOptionsMysql {
                    connection_string,
                    schema: access.schema,
                    table: access.name,
                })
            }
            TableOptions::MONGODB => {
<<<<<<< HEAD
                let connection_string = get_mongo_conn_str(m)?;
=======
                let connection_string = get_mongodb_conn_str(m)?;
>>>>>>> 8d9a2f2f
                let database = m.remove_required("database")?;
                let collection = m.remove_required("collection")?;

                // TODO: Validate

                TableOptions::MongoDb(TableOptionsMongoDb {
                    connection_string,
                    database,
                    collection,
                })
            }
            TableOptions::SNOWFLAKE => {
                let account_name: String = m.remove_required("account")?;
                let login_name: String = m.remove_required("username")?;
                let password: String = m.remove_required("password")?;
                let database_name: String = m.remove_required("database")?;
                let warehouse: String = m.remove_required("warehouse")?;
                let role_name: Option<String> = m.remove_optional("role")?;
                let schema_name: String = m.remove_required("schema")?;
                let table_name: String = m.remove_required("table")?;

                let conn_params = SnowflakeDbConnection {
                    account_name: account_name.clone(),
                    login_name: login_name.clone(),
                    password: password.clone(),
                    database_name: database_name.clone(),
                    warehouse: warehouse.clone(),
                    role_name: role_name.clone(),
                };

                let access_info = SnowflakeTableAccess {
                    schema_name,
                    table_name,
                };

                let _ = SnowflakeAccessor::validate_table_access(conn_params, &access_info)
                    .await
                    .map_err(|e| PlanError::InvalidExternalTable {
                        source: Box::new(e),
                    })?;

                TableOptions::Snowflake(TableOptionsSnowflake {
                    account_name,
                    login_name,
                    password,
                    database_name,
                    warehouse,
                    role_name: role_name.unwrap_or_default(),
                    schema_name: access_info.schema_name,
                    table_name: access_info.table_name,
                })
            }
            TableOptions::SQL_SERVER => {
                let connection_string: String = m.remove_required("connection_string")?;
                let schema_name: String = m.remove_required("schema")?;
                let table_name: String = m.remove_required("table")?;

                // Validate
                let access = SqlServerAccess::try_new_from_ado_string(&connection_string)?;
                access
                    .validate_table_access(&schema_name, &table_name)
                    .await?;

                TableOptions::SqlServer(TableOptionsSqlServer {
                    connection_string,
                    schema: schema_name,
                    table: table_name,
                })
            }
            TableOptions::CLICKHOUSE => {
                let connection_string: String = m.remove_required("connection_string")?;
                let table_name: String = m.remove_required("table")?;

                // Validate
                let access =
                    ClickhouseAccess::new_from_connection_string(connection_string.clone());
                access.validate_table_access(&table_name).await?;

                TableOptions::Clickhouse(TableOptionsClickhouse {
                    connection_string,
                    table: table_name,
                })
            }
            TableOptions::LOCAL => {
                let location: String = m.remove_required("location")?;

                let access = Arc::new(LocalStoreAccess);
                let (file_type, compression) =
                    validate_and_get_file_type_and_compression(access, &location, m).await?;

                TableOptions::Local(TableOptionsLocal {
                    location,
                    file_type: format!("{file_type:?}").to_lowercase(),
                    compression: compression.map(|c| c.to_string()),
                })
            }
            TableOptions::GCS => {
                let service_account_key = creds_options.as_ref().map(|c| match c {
                    CredentialsOptions::Gcp(c) => c.service_account_key.clone(),
                    other => unreachable!("invalid credentials {other} for google cloud storage"),
                });

                let service_account_key =
                    m.remove_optional_or("service_account_key", service_account_key)?;

                let bucket: String = m.remove_required("bucket")?;
                let location: String = m.remove_required("location")?;

                let access = Arc::new(GcsStoreAccess {
                    bucket: bucket.clone(),
                    service_account_key: service_account_key.clone(),
                });
                let (file_type, compression) =
                    validate_and_get_file_type_and_compression(access, &location, m).await?;

                TableOptions::Gcs(TableOptionsGcs {
                    bucket,
                    service_account_key,
                    location,
                    file_type: file_type.to_string(),
                    compression: compression.map(|c| c.to_string()),
                })
            }
            TableOptions::S3_STORAGE => {
                let creds = creds_options.as_ref().map(|c| match c {
                    CredentialsOptions::Aws(c) => c,
                    other => unreachable!("invalid credentials {other} for aws s3"),
                });

                let (access_key_id, secret_access_key) = match creds {
                    Some(c) => (
                        Some(c.access_key_id.clone()),
                        Some(c.secret_access_key.clone()),
                    ),
                    None => (None, None),
                };

                let access_key_id = m.remove_optional_or("access_key_id", access_key_id)?;
                let secret_access_key =
                    m.remove_optional_or("secret_access_key", secret_access_key)?;

                let region: String = m.remove_required("region")?;
                let bucket: String = m.remove_required("bucket")?;
                let location: String = m.remove_required("location")?;

                let access = Arc::new(S3StoreAccess {
                    region: region.clone(),
                    bucket: bucket.clone(),
                    access_key_id: access_key_id.clone(),
                    secret_access_key: secret_access_key.clone(),
                });
                let (file_type, compression) =
                    validate_and_get_file_type_and_compression(access, &location, m).await?;

                TableOptions::S3(TableOptionsS3 {
                    region,
                    bucket,
                    access_key_id,
                    secret_access_key,
                    location,
                    file_type: file_type.to_string(),
                    compression: compression.map(|c| c.to_string()),
                })
            }
            TableOptions::AZURE => {
                let (account, access_key) = match creds_options {
                    Some(CredentialsOptions::Azure(c)) => {
                        (Some(c.account_name.clone()), Some(c.access_key.clone()))
                    }
                    Some(other) => {
                        return Err(PlanError::String(format!(
                            "invalid credentials {other} for azure"
                        )))
                    }
                    None => (None, None),
                };

                let account = m.remove_required_or("account_name", account)?;
                let access_key = m.remove_required_or("access_key", access_key)?;

                let location: String = m.remove_required("location")?;

                let mut opts = StorageOptions::default();
                opts.inner
                    .insert(AzureConfigKey::AccountName.as_ref().to_string(), account);
                opts.inner
                    .insert(AzureConfigKey::AccessKey.as_ref().to_string(), access_key);

                let access = Arc::new(GenericStoreAccess::new_from_location_and_opts(
                    &location,
                    opts.clone(),
                )?);

                // TODO: Creating a data source url here is a workaround for
                // getting the path to the file. Since we're using the generic
                // object store access, it requires that "location" is the full
                // url of the object, but that goes against our other
                // assumptions that "location" is just the path.
                let (file_type, compression) = validate_and_get_file_type_and_compression(
                    access,
                    DatasourceUrl::try_new(location.clone())?.path(),
                    m,
                )
                .await?;

                TableOptions::Azure(TableOptionsObjectStore {
                    location,
                    storage_options: opts,
                    file_type: Some(file_type.to_string()),
                    compression: compression.map(|c| c.to_string()),
                    schema_sample_size: None,
                })
            }
            TableOptions::DELTA | TableOptions::ICEBERG => {
                let location: String = m.remove_required("location")?;

                let mut storage_options = StorageOptions::try_from(m)?;
                if let Some(creds) = creds_options {
                    storage_options_with_credentials(&mut storage_options, creds);
                }

                if datasource.as_str() == TableOptions::DELTA {
                    let _table = load_table_direct(&location, storage_options.clone()).await?;

                    TableOptions::Delta(TableOptionsObjectStore {
                        location,
                        storage_options,
                        file_type: None,
                        compression: None,
                        schema_sample_size: None,
                    })
                } else {
                    let url = DatasourceUrl::try_new(&location)?;
                    let store = GenericStoreAccess::new_from_location_and_opts(
                        &location,
                        storage_options.clone(),
                    )?
                    .create_store()?;
                    let _table = IcebergTable::open(url, store).await?;

                    TableOptions::Iceberg(TableOptionsObjectStore {
                        location,
                        storage_options,
                        file_type: None,
                        compression: None,
                        schema_sample_size: None,
                    })
                }
            }
            TableOptions::DEBUG => {
                datasources::debug::validate_tunnel_connections(tunnel_options.as_ref())?;

                let typ: Option<DebugTableType> = match creds_options {
                    Some(CredentialsOptions::Debug(c)) => Some(c.table_type.parse()?),
                    Some(other) => unreachable!("invalid credentials {other} for debug datasource"),
                    None => None,
                };
                let typ: DebugTableType = m.remove_required_or("table_type", typ)?;

                TableOptions::Debug(TableOptionsDebug {
                    table_type: typ.to_string(),
                })
            }
            TableOptions::LANCE => {
                let location: String = m.remove_required("location")?;
                let mut storage_options = StorageOptions::try_from(m)?;
                if let Some(creds) = creds_options {
                    storage_options_with_credentials(&mut storage_options, creds);
                }
                // Validate that the table exists.
                let _table = scan_lance_table(&location, storage_options.clone()).await?;
                TableOptions::Lance(TableOptionsObjectStore {
                    location,
                    storage_options,
                    file_type: None,
                    compression: None,
                    schema_sample_size: None,
                })
            }
            TableOptions::BSON => {
                let location: String = m.remove_required("location")?;
                let mut storage_options = StorageOptions::try_from(m)?;
                if let Some(creds) = creds_options {
                    storage_options_with_credentials(&mut storage_options, creds);
                }
                let schema_sample_size = Some(
                    storage_options
                        .inner
                        .get("schema_sample_size")
                        .map(|strint| strint.parse())
                        .unwrap_or(Ok(100))?,
                );
                TableOptions::Bson(TableOptionsObjectStore {
                    location,
                    storage_options,
                    file_type: None,
                    compression: None,
                    schema_sample_size,
                })
            }
            other => return Err(internal!("unsupported datasource: {}", other)),
        };

        let table_name = object_name_to_table_ref(stmt.name)?;

        let columns = if let Some(columns) = stmt.columns.map(|coll_def| {
            coll_def
                .into_iter()
                .map(|coll| -> Result<Arc<Field>, PlanError> {
                    Ok(Arc::new(Field::new(
                        coll.name.to_string(),
                        convert_data_type(&coll.data_type)?,
                        false,
                    )))
                })
                .collect::<Result<Vec<_>, PlanError>>()
        }) {
            Some(columns?)
        } else {
            None
        };

        let plan = CreateExternalTable {
            tbl_reference: self.ctx.resolve_table_ref(table_name)?,
            or_replace: stmt.or_replace,
            if_not_exists: stmt.if_not_exists,
            table_options: external_table_options,
            tunnel,
            columns,
        };

        Ok(plan.into_logical_plan())
    }

    fn plan_create_tunnel(&self, mut stmt: CreateTunnelStmt) -> Result<LogicalPlan> {
        let m = &mut stmt.options;

        let tunnel_type = normalize_ident(stmt.tunnel);

        let options = match tunnel_type.as_str() {
            TunnelOptions::INTERNAL => TunnelOptions::Internal(TunnelOptionsInternal {}),
            TunnelOptions::DEBUG => TunnelOptions::Debug(TunnelOptionsDebug {}),
            TunnelOptions::SSH => {
                let connection_string = get_ssh_conn_str(m)?;
                let ssh_key = SshKey::generate_random()?;

                TunnelOptions::Ssh(TunnelOptionsSsh {
                    connection_string,
                    ssh_key: ssh_key.to_bytes()?,
                })
            }
            other => return Err(internal!("unsupported tunnel: {other}")),
        };

        let name = normalize_ident(stmt.name);

        let plan = CreateTunnel {
            name,
            options,
            if_not_exists: stmt.if_not_exists,
        };

        Ok(plan.into_logical_plan())
    }

    fn plan_create_credentials(
        &self,
        mut stmt: PlanCredentialArgs,
        deprecated: bool,
    ) -> Result<LogicalPlan> {
        let m = &mut stmt.options;

        let provider = normalize_ident(stmt.provider);

        let options = match provider.as_str() {
            CredentialsOptions::DEBUG => {
                let table_type: DebugTableType = m.remove_required("table_type")?;
                CredentialsOptions::Debug(CredentialsOptionsDebug {
                    table_type: table_type.to_string(),
                })
            }
            CredentialsOptions::GCP => {
                let service_account_key = m.remove_required("service_account_key")?;
                CredentialsOptions::Gcp(CredentialsOptionsGcp {
                    service_account_key,
                })
            }
            CredentialsOptions::AWS => {
                let access_key_id = m.remove_required("access_key_id")?;
                let secret_access_key = m.remove_required("secret_access_key")?;
                CredentialsOptions::Aws(CredentialsOptionsAws {
                    access_key_id,
                    secret_access_key,
                })
            }
            CredentialsOptions::AZURE => {
                let account_name = m.remove_required("account_name")?;
                let access_key = m.remove_required("access_key")?;
                CredentialsOptions::Azure(CredentialsOptionsAzure {
                    account_name,
                    access_key,
                })
            }
            other => return Err(internal!("unsupported credentials provider: {other}")),
        };

        let name = normalize_ident(stmt.name);

        let plan = if deprecated {
            CreateCredentials {
                name,
                options,
                comment: stmt.comment,
                or_replace: stmt.or_replace,
            }
            .into_logical_plan()
        } else {
            CreateCredential {
                name,
                options,
                comment: stmt.comment,
                or_replace: stmt.or_replace,
            }
            .into_logical_plan()
        };

        Ok(plan)
    }

    async fn plan_statement(&self, statement: ast::Statement) -> Result<LogicalPlan> {
        let state = self.ctx.df_ctx().state();
        let mut context_provider = PartialContextProvider::new(self.ctx, &state)?;
        match statement {
            ast::Statement::StartTransaction { .. } => Ok(TransactionPlan::Begin.into()),
            ast::Statement::Commit { .. } => Ok(TransactionPlan::Commit.into()),
            ast::Statement::Rollback { .. } => Ok(TransactionPlan::Abort.into()),

            ast::Statement::Query(q) => {
                let mut planner = SqlQueryPlanner::new(&mut context_provider);
                let plan = planner.query_to_plan(*q).await?;
                Ok(LogicalPlan::Datafusion(plan))
            }

            ast::Statement::Explain {
                describe_alias: false,
                verbose,
                statement,
                analyze,
                ..
            } => {
                let mut planner = SqlQueryPlanner::new(&mut context_provider);
                let plan = planner
                    .explain_statement_to_plan(verbose, analyze, *statement)
                    .await?;
                Ok(LogicalPlan::Datafusion(plan))
            }
            // DESCRIBE <table_name>
            ast::Statement::ExplainTable {
                describe_alias: true,
                table_name,
            } => {
                validate_object_name(&table_name)?;
                let table_name = object_name_to_table_ref(table_name)?;
                let resolver = EntryResolver::from_context(self.ctx);
                let entry = resolver
                    .resolve_entry_from_reference(table_name.clone())?
                    .try_into_table_entry()?;

                let plan = DescribeTable { entry };

                Ok(plan.into_logical_plan())
            }

            ast::Statement::CreateSchema {
                schema_name,
                if_not_exists,
            } => {
                // TODO: Schema Authorization
                let schema_name = match schema_name {
                    ast::SchemaName::Simple(name) => {
                        validate_object_name(&name)?;
                        object_name_to_schema_ref(name)?
                    }
                    ast::SchemaName::UnnamedAuthorization(ident) => {
                        validate_ident(&ident)?;
                        OwnedSchemaReference::Bare {
                            schema: normalize_ident(ident).into(),
                        }
                    }
                    ast::SchemaName::NamedAuthorization(name, ident) => {
                        validate_object_name(&name)?;
                        validate_ident(&ident)?;
                        object_name_to_schema_ref(name)?
                    }
                };

                Ok(CreateSchema {
                    schema_reference: self.ctx.resolve_schema_ref(schema_name),
                    if_not_exists,
                }
                .into_logical_plan())
            }

            // Normal tables OR Tables generated from a source query.
            // CREATE TABLE
            // CREATE TABLE table2 AS (SELECT * FROM table1);
            ast::Statement::CreateTable {
                external: false,
                if_not_exists,
                or_replace,
                engine: None,
                name,
                columns,
                query,
                temporary,
                ..
            } => {
                validate_object_name(&name)?;
                let table_name = object_name_to_table_ref(name)?;

                let (source, arrow_cols) = if let Some(q) = query {
                    let mut ctx = context_provider;

                    let mut planner = SqlQueryPlanner::new(&mut ctx);

                    let source = planner.query_to_plan(*q).await?;
                    let df_fields = source.schema().fields();

                    let mut columns = columns.into_iter();
                    let mut fields = Vec::with_capacity(df_fields.len());
                    for df_field in df_fields {
                        let field = df_field.field().as_ref().clone();
                        let field = if let Some(column) = columns.next() {
                            // If we have a cast for the column, we can update the schema.
                            validate_ident(&column.name)?;
                            let name = normalize_ident(column.name);
                            let data_type = convert_data_type(&column.data_type)?;
                            field.with_name(name).with_data_type(data_type)
                        } else {
                            field
                        };
                        fields.push(field);
                    }

                    // Update the source plan with the new schema casts and alias.
                    let project_exprs: Vec<_> = fields
                        .iter()
                        .zip(df_fields.iter())
                        .map(|(field, df_field)| {
                            cast(
                                col(df_field.unqualified_column()),
                                field.data_type().clone(),
                            )
                            .alias(field.name())
                        })
                        .collect();

                    let source = LogicalPlanBuilder::from(source)
                        .project(project_exprs)?
                        .build()?;

                    (Some(source), fields)
                } else {
                    let mut arrow_cols = Vec::with_capacity(columns.len());
                    for column in columns.into_iter() {
                        validate_ident(&column.name)?;
                        let name = normalize_ident(column.name);
                        let data_type = convert_data_type(&column.data_type)?;
                        let field = Field::new(name, data_type, /* nullable = */ true);
                        arrow_cols.push(field);
                    }
                    (None, arrow_cols)
                };

                if temporary {
                    let table_name = match table_name {
                        TableReference::Bare { table } => table.into_owned(),
                        _ => return Err(internal!("cannot specify schema with temporary tables")),
                    };
                    let df_schema = Schema::new(arrow_cols.clone());
                    let df_schema = df_schema.to_dfschema_ref()?;

                    let plan = CreateTempTable {
                        tbl_reference: FullObjectReference {
                            database: DEFAULT_CATALOG.into(),
                            schema: CURRENT_SESSION_SCHEMA.into(),
                            name: table_name.into(),
                        },
                        schema: df_schema,
                        if_not_exists,
                        or_replace,
                        source,
                    };

                    Ok(plan.into_logical_plan())
                } else {
                    let df_schema = Schema::new(arrow_cols.clone());
                    let df_schema = df_schema.to_dfschema_ref()?;
                    let create_table = CreateTable {
                        tbl_reference: self.ctx.resolve_table_ref(table_name)?,
                        schema: df_schema,
                        if_not_exists,
                        or_replace,
                        source,
                    };
                    Ok(create_table.into_logical_plan())
                }
            }

            // Views
            ast::Statement::CreateView {
                or_replace,
                materialized: false,
                name,
                columns,
                query,
                with_options,
                ..
            } => {
                validate_object_name(&name)?;
                let name = object_name_to_table_ref(name)?;

                if !with_options.is_empty() {
                    return Err(PlanError::UnsupportedFeature("view options"));
                }

                match query.body.as_ref() {
                    ast::SetExpr::Select(select) => select.projection.len(),
                    ast::SetExpr::Values(values) => {
                        values.rows.first().map(|first| first.len()).unwrap_or(0)
                    }
                    _ => {
                        return Err(PlanError::InvalidViewStatement {
                            msg: "view body must either be a SELECT or VALUES statement",
                        })
                    }
                };

                let query_string = query.to_string();

                // Check that this is a valid body.
                // TODO: Avoid cloning.
                let mut planner = SqlQueryPlanner::new(&mut context_provider);
                let input = planner.query_to_plan(*query).await?;

                let columns: Vec<_> = columns.into_iter().map(normalize_ident).collect();
                // Only validate number of aliases equals number of fields in
                // the ouput if aliases were actually provided.
                if !columns.is_empty() && input.schema().fields().len() != columns.len() {
                    Err(PlanError::InvalidNumberOfAliasesForView {
                        sql: query_string,
                        aliases: columns,
                    })
                } else {
                    Ok(CreateView {
                        view_reference: self.ctx.resolve_table_ref(name)?,
                        sql: query_string,
                        columns,
                        or_replace,
                    }
                    .into_logical_plan())
                }
            }

            ast::Statement::Insert {
                or: None,
                into: _,
                table_name,
                columns,
                overwrite: false,
                source,
                partitioned: None,
                after_columns,
                table: false,
                on: None,
                returning: None,
            } if after_columns.is_empty() => {
                validate_object_name(&table_name)?;
                let table_name = object_name_to_table_ref(table_name)?;

                let columns = columns
                    .into_iter()
                    .map(|col| {
                        validate_ident(&col)?;
                        Ok(normalize_ident(col))
                    })
                    .collect::<Result<Vec<_>>>()?;

                let mut planner = SqlQueryPlanner::new(&mut context_provider);
                let source = planner
                    .insert_to_source_plan(&table_name, &columns, source)
                    .await?;

                let access_mode = self
                    .get_access_mode(table_name.clone())?
                    .unwrap_or(SourceAccessMode::ReadOnly);

                if !access_mode.has_write_access() {
                    return Err(PlanError::ObjectNotAllowedToWriteInto(
                        table_name.to_owned_reference(),
                    ));
                }

                let state = self.ctx.df_ctx().state();
                let mut ctx_provider = PartialContextProvider::new(self.ctx, &state)?;

                let provider = ctx_provider.table_provider(table_name).await?;

                let (runtime_preference, provider) = match (
                    provider.preference,
                    provider
                        .provider
                        .as_any()
                        .downcast_ref::<StubRemoteTableProvider>(),
                ) {
                    (RuntimePreference::Remote, Some(stub)) => (
                        RuntimePreference::Remote,
                        ProviderReference::RemoteReference(stub.id()),
                    ),
                    _ => (
                        RuntimePreference::Local,
                        ProviderReference::Provider(provider.provider),
                    ),
                };

                Ok(Insert {
                    source,
                    provider,
                    runtime_preference,
                }
                .into_logical_plan())
            }

            ast::Statement::AlterTable {
                name,
                mut operations,
                ..
            } => {
                if operations.len() != 1 {
                    return Err(PlanError::UnsupportedFeature(
                        "ALTER TABLE with multiple operations",
                    ));
                }
                let operation = operations.pop().unwrap();

                match operation {
                    ast::AlterTableOperation::RenameTable { table_name } => {
                        validate_object_name(&name)?;
                        let name = object_name_to_table_ref(name)?;
                        let name = self.ctx.resolve_table_ref(name)?;

                        let schema = name.schema.into_owned();
                        let name = name.name.into_owned();

                        let new_name = match table_name {
                            ObjectName(mut objs) if objs.len() == 1 => objs.pop().unwrap(),
                            _ => {
                                return Err(PlanError::InvalidAlterStatement {
                                    msg: "new table name should be a valid table identifier",
                                })
                            }
                        };
                        validate_ident(&new_name)?;
                        let new_name = normalize_ident(new_name);

                        Ok(AlterTable {
                            schema,
                            name,
                            operation: AlterTableOperation::RenameTable { new_name },
                        }
                        .into_logical_plan())
                    }
                    other => Err(PlanError::UnsupportedSQLStatement(other.to_string())),
                }
            }

            // Drop tables
            ast::Statement::Drop {
                object_type: ObjectType::Table,
                if_exists,
                names,
                ..
            } => {
                let mut refs = Vec::with_capacity(names.len());
                for name in names.into_iter() {
                    validate_object_name(&name)?;
                    let r = object_name_to_table_ref(name)?;
                    refs.push(self.ctx.resolve_table_ref(r)?);
                }

                let plan = DropTables {
                    if_exists,
                    tbl_references: refs,
                };
                Ok(plan.into_logical_plan())
            }

            // Drop views
            ast::Statement::Drop {
                object_type: ObjectType::View,
                if_exists,
                names,
                ..
            } => {
                let mut refs = Vec::with_capacity(names.len());
                for name in names.into_iter() {
                    validate_object_name(&name)?;
                    let r = object_name_to_table_ref(name)?;
                    refs.push(self.ctx.resolve_table_ref(r)?);
                }
                Ok(DropViews {
                    if_exists,
                    view_references: refs,
                }
                .into_logical_plan())
            }

            // Drop schemas
            ast::Statement::Drop {
                object_type: ObjectType::Schema,
                if_exists,
                cascade,
                names,
                ..
            } => {
                let mut refs = Vec::with_capacity(names.len());
                for name in names.into_iter() {
                    validate_object_name(&name)?;
                    let r = object_name_to_schema_ref(name)?;
                    refs.push(self.ctx.resolve_schema_ref(r));
                }
                Ok(DropSchemas {
                    if_exists,
                    schema_references: refs,
                    cascade,
                }
                .into_logical_plan())
            }

            // "SET ...".
            //
            // NOTE: Only session local variables are supported. Transaction
            // local variables behave the same as session local (they're not
            // reset on transaction abort/commit).
            ast::Statement::SetVariable {
                hivevar: false,
                variable,
                value,
                ..
            } => {
                let plan = SetVariable::try_new(variable.to_string(), value)?;
                Ok(plan.into_logical_plan())
            }
            // "SHOW ..."
            //
            // Show the value of a variable.
            ast::Statement::ShowVariable { variable } => {
                // Normalize variables
                let mut variable: Vec<_> = variable.into_iter().map(normalize_ident).collect();

                let variable = if is_show_transaction_isolation_level(&variable) {
                    // SHOW TRANSACTION ISOLATION LEVEL
                    // Alias of "SHOW transaction_isolation".
                    "transaction_isolation".to_string()
                } else if variable.len() != 1 {
                    return Err(internal!(
                        "expecting only one variable to show, found: {variable:?}"
                    ));
                } else {
                    variable.pop().unwrap()
                };

                Ok(ShowVariable::new(variable).into_logical_plan())
            }

            // "DELETE FROM <table> WHERE <expression>"
            //
            // deletes rows from a table that matches the expression.
            // or all the rows if no expression is provided.
            ast::Statement::Delete {
                tables,
                from,
                using: None,
                selection,
                returning: None,
            } if tables.is_empty() => {
                let (table_name, schema) = match from.len() {
                    0 => {
                        return Err(PlanError::InvalidDeleteStatement {
                            msg: "DELETE FROM should have atleast one table name",
                        })
                    }
                    1 => {
                        let table_factor = from[0].relation.clone();
                        let table_name = match table_factor {
                            ast::TableFactor::Table { name, .. } => name,
                            _ => {
                                return Err(PlanError::UnsupportedFeature(
                                    "DELETE from TableWithJoins",
                                ))
                            }
                        };
                        validate_object_name(&table_name)?;
                        let table_name = object_name_to_table_ref(table_name)?;

                        let table_source = context_provider
                            .get_table_provider(table_name.clone())
                            .await?;
                        let schema = table_source.schema().to_dfschema()?;
                        (table_name, schema)
                    }
                    _ => return Err(PlanError::UnsupportedFeature("DELETE from multiple tables")),
                };

                let where_expr = if let Some(where_expr) = selection {
                    let mut planner = SqlQueryPlanner::new(&mut context_provider);
                    Some(
                        planner
                            .sql_to_expr(where_expr, &schema, &mut PlannerContext::new())
                            .await?,
                    )
                } else {
                    None
                };

                let resolver = EntryResolver::from_context(self.ctx);
                let ent = resolver
                    .resolve_entry_from_reference(table_name)?
                    .try_into_table_entry()?;
                // External deletes not supported yet.
                if ent.meta.external {
                    return Err(PlanError::UnsupportedFeature("DELETE with external tables"));
                }

                Ok(Delete {
                    table: ent,
                    where_expr,
                }
                .into_logical_plan())
            }

            // "UPDATE <table_name> SET <col1> = <value_expression> WHERE <expression>"
            //
            // update column values of a table for rows that match the expression.
            // or all the rows if no expression is provided.
            ast::Statement::Update {
                table,
                assignments,
                from: None,
                selection,
                returning: None,
            } => {
                let table_factor = table.relation.clone();
                let table_name = match table_factor {
                    ast::TableFactor::Table { name, .. } => name,
                    _ => return Err(PlanError::UnsupportedFeature("UPDATE from TableWithJoins")),
                };
                validate_object_name(&table_name)?;
                let table_name = object_name_to_table_ref(table_name)?;

                let table_source = context_provider
                    .get_table_provider(table_name.clone())
                    .await?;
                let schema = table_source.schema().to_dfschema()?;

                let mut planner = SqlQueryPlanner::new(&mut context_provider);
                let mut updates = Vec::new();

                for assignment in assignments {
                    if assignment.id.len() == 1 {
                        let column = assignment.id.last().unwrap().value.clone();
                        let update_value = planner
                            .sql_to_expr(assignment.value, &schema, &mut PlannerContext::new())
                            .await?;
                        updates.push((column, update_value));
                    } else {
                        return Err(PlanError::UnsupportedSQLStatement(
                            "Update statement with table reference in column name".to_string(),
                        ));
                    }
                }

                let where_expr = if let Some(where_expr) = selection {
                    Some(
                        planner
                            .sql_to_expr(where_expr, &schema, &mut PlannerContext::new())
                            .await?,
                    )
                } else {
                    None
                };

                let resolver = EntryResolver::from_context(self.ctx);
                let ent = resolver
                    .resolve_entry_from_reference(table_name)?
                    .try_into_table_entry()?;
                // External updates not supported yet.
                if ent.meta.external {
                    return Err(PlanError::UnsupportedFeature("UPDATE with external tables"));
                }

                Ok(Update {
                    table: ent,
                    updates,
                    where_expr,
                }
                .into_logical_plan())
            }

            stmt => Err(PlanError::UnsupportedSQLStatement(stmt.to_string())),
        }
    }

    fn plan_drop_database(&self, stmt: DropDatabaseStmt) -> Result<LogicalPlan> {
        let mut names = Vec::with_capacity(stmt.names.len());
        for name in stmt.names.into_iter() {
            validate_ident(&name)?;
            let name = normalize_ident(name);
            names.push(name);
        }

        Ok(DropDatabase {
            names,
            if_exists: stmt.if_exists,
        }
        .into_logical_plan())
    }

    fn plan_drop_tunnel(&self, stmt: DropTunnelStmt) -> Result<LogicalPlan> {
        let mut names = Vec::with_capacity(stmt.names.len());
        for name in stmt.names.into_iter() {
            validate_ident(&name)?;
            let name = normalize_ident(name);
            names.push(name);
        }

        Ok(DropTunnel {
            names,
            if_exists: stmt.if_exists,
        }
        .into_logical_plan())
    }

    fn plan_drop_credentials(&self, stmt: DropCredentialsStmt) -> Result<LogicalPlan> {
        let mut names = Vec::with_capacity(stmt.names.len());
        for name in stmt.names.into_iter() {
            validate_ident(&name)?;
            let name = normalize_ident(name);
            names.push(name);
        }

        Ok(DropCredentials {
            names,
            if_exists: stmt.if_exists,
        }
        .into_logical_plan())
    }

    fn plan_alter_tunnel(&self, stmt: AlterTunnelStmt) -> Result<LogicalPlan> {
        validate_ident(&stmt.name)?;
        let name = normalize_ident(stmt.name);

        let plan = match stmt.action {
            AlterTunnelAction::RotateKeys => {
                let new_ssh_key = SshKey::generate_random()?;
                let new_ssh_key = new_ssh_key.to_bytes()?;
                AlterTunnelRotateKeys {
                    name,
                    if_exists: stmt.if_exists,
                    new_ssh_key,
                }
            }
        };

        Ok(plan.into_logical_plan())
    }

    fn plan_alter_database(&self, stmt: AlterDatabaseStmt) -> Result<LogicalPlan> {
        validate_ident(&stmt.name)?;
        let name = normalize_ident(stmt.name);

        let operation = match stmt.operation {
            parser::AlterDatabaseOperation::RenameDatabase { new_name } => {
                validate_ident(&new_name)?;
                let new_name = normalize_ident(new_name);
                AlterDatabaseOperation::RenameDatabase { new_name }
            }
            parser::AlterDatabaseOperation::SetAccessMode { access_mode } => {
                let access_mode = SourceAccessMode::from_str(&access_mode.value)
                    .map_err(|e| PlanError::String(format!("{e}")))?;
                AlterDatabaseOperation::SetAccessMode { access_mode }
            }
        };

        Ok(AlterDatabase { name, operation }.into_logical_plan())
    }

    fn plan_alter_table_extension(&self, stmt: AlterTableStmtExtension) -> Result<LogicalPlan> {
        validate_object_name(&stmt.name)?;
        let name = object_name_to_table_ref(stmt.name)?;
        let name = self.ctx.resolve_table_ref(name)?;
        let schema = name.schema.into_owned();
        let name = name.name.into_owned();

        let operation = match stmt.operation {
            parser::AlterTableOperationExtension::SetAccessMode { access_mode } => {
                let access_mode = SourceAccessMode::from_str(&access_mode.value)
                    .map_err(|e| PlanError::String(format!("{e}")))?;
                AlterTableOperation::SetAccessMode { access_mode }
            }
        };

        Ok(AlterTable {
            schema,
            name,
            operation,
        }
        .into_logical_plan())
    }

    async fn plan_copy_to(&self, stmt: CopyToStmt) -> Result<LogicalPlan> {
        let query = match stmt.source {
            CopyToSource::Table(table) => {
                validate_object_name(&table)?;
                let table_ref = object_name_to_table_ref(table)?;
                let table_ref = quoted_table_ref(table_ref);
                let query = format!("SELECT * FROM {table_ref}");
                match parser::parse_sql(&query)?.pop_front() {
                    Some(StatementWithExtensions::Statement(ast::Statement::Query(q))) => *q,
                    _ => unreachable!(),
                }
            }
            CopyToSource::Query(query) => query,
        };

        let state = self.ctx.df_ctx().state();
        let mut context_provider = PartialContextProvider::new(self.ctx, &state)?;
        let mut planner = SqlQueryPlanner::new(&mut context_provider);
        let source = planner.query_to_plan(query).await?;

        let mut m = stmt.options;

        let dest = normalize_ident(stmt.dest);

        // We currently support two versions of COPY TO:
        //
        // 1: COPY <source> TO <s3|gcs|azure> OPTIONS (...)
        // 2: COPY <source> TO <dest> OPTIONS (...)
        //
        // Where the first matches on fixed keywords, and the second matches on
        // the full object path (e.g. 'gs://bucket/object.csv'). This statement
        // is what lets us differentiate between those, and if `url` is `None`,
        // we'll resolve the actual object destination from the OPTIONS down
        // below.
        let (dest, uri) = if matches!(
            dest.as_str(),
            CopyToDestinationOptions::LOCAL
                | CopyToDestinationOptions::GCS
                | CopyToDestinationOptions::S3_STORAGE
                | CopyToDestinationOptions::AZURE
        ) {
            (dest.as_str(), None)
        } else {
            let u = DatasourceUrl::try_new(&dest)?;
            let d = match u.datasource_url_type() {
                DatasourceUrlType::File => CopyToDestinationOptions::LOCAL,
                DatasourceUrlType::Gcs => CopyToDestinationOptions::GCS,
                DatasourceUrlType::S3 => CopyToDestinationOptions::S3_STORAGE,
                DatasourceUrlType::Azure => CopyToDestinationOptions::AZURE,
                DatasourceUrlType::Http => return Err(internal!("invalid URL scheme")),
            };
            (d, Some(u))
        };

        let creds = stmt.credentials.map(normalize_ident);
        let creds_options = self.get_credentials_opts(&creds)?;
        if let Some(creds_options) = &creds_options {
            validate_copyto_dest_creds_support(dest, creds_options.as_str()).map_err(|e| {
                PlanError::InvalidCopyToStatement {
                    source: Box::new(e),
                }
            })?;
        }

        fn get_location(m: &mut StmtOptions, uri: &Option<DatasourceUrl>) -> Result<String> {
            let location = match uri.as_ref() {
                Some(u) => u.path().into_owned(),
                None => m.remove_required("location")?,
            };
            Ok(location)
        }

        fn get_bucket(m: &mut StmtOptions, uri: &Option<DatasourceUrl>) -> Result<String> {
            let bucket = match uri.as_ref() {
                Some(u) => u
                    .host()
                    .ok_or(internal!("missing bucket name in URL"))?
                    .to_string(),
                None => m.remove_required("bucket")?,
            };
            Ok(bucket)
        }

        let dest = match dest {
            CopyToDestinationOptions::LOCAL => {
                let location = get_location(&mut m, &uri)?;
                CopyToDestinationOptions::Local(CopyToDestinationOptionsLocal { location })
            }
            CopyToDestinationOptions::GCS => {
                let service_account_key = creds_options.as_ref().map(|c| match c {
                    CredentialsOptions::Gcp(c) => c.service_account_key.clone(),
                    other => unreachable!("invalid credentials {other} for google cloud storage"),
                });

                let service_account_key =
                    m.remove_optional_or("service_account_key", service_account_key)?;

                let bucket = get_bucket(&mut m, &uri)?;
                let location = get_location(&mut m, &uri)?;

                CopyToDestinationOptions::Gcs(CopyToDestinationOptionsGcs {
                    service_account_key,
                    bucket,
                    location,
                })
            }
            CopyToDestinationOptions::S3_STORAGE => {
                let creds = creds_options.as_ref().map(|c| match c {
                    CredentialsOptions::Aws(c) => c,
                    other => unreachable!("invalid credentials {other} for aws s3"),
                });

                let (access_key_id, secret_access_key) = match creds {
                    Some(c) => (
                        Some(c.access_key_id.clone()),
                        Some(c.secret_access_key.clone()),
                    ),
                    None => (None, None),
                };

                let access_key_id = m.remove_optional_or("access_key_id", access_key_id)?;
                let secret_access_key =
                    m.remove_optional_or("secret_access_key", secret_access_key)?;

                let region = m.remove_required("region")?;
                let bucket = get_bucket(&mut m, &uri)?;
                let location = get_location(&mut m, &uri)?;

                CopyToDestinationOptions::S3(CopyToDestinationOptionsS3 {
                    access_key_id,
                    secret_access_key,
                    region,
                    bucket,
                    location,
                })
            }
            CopyToDestinationOptions::AZURE => {
                let creds = match creds_options.as_ref() {
                    Some(CredentialsOptions::Azure(c)) => Some(c),
                    Some(other) => {
                        return Err(PlanError::String(format!(
                            "invalid credentials {other} for azure"
                        )))
                    }
                    None => None,
                };

                // Get account and access key from credentials if provided. If
                // not provided, require that they've been passed in through
                // OPTIONS.
                let (account, access_key) = match creds {
                    Some(c) => (c.account_name.clone(), c.access_key.clone()),
                    None => (
                        m.remove_required("account_name")?,
                        m.remove_required("access_key")?,
                    ),
                };

                // Grab location from the 'TO <location>' if provided, or from
                // OPTIONS.
                let location = match uri {
                    Some(uri) => uri.to_string(),
                    None => m.remove_required("location")?,
                };

                CopyToDestinationOptions::Azure(CopyToDestinationOptionsAzure {
                    account,
                    access_key,
                    location,
                })
            }
            other => {
                return Err(internal!(
                    "unsupported destination for copying data: {other}"
                ))
            }
        };

        let loc = dest.location();
        let loc = Path::new(loc);
        let ext = loc
            .extension()
            .and_then(|ext| ext.to_str())
            .map(|ext| ext.to_lowercase());

        let format = match stmt
            .format
            .as_ref()
            .map(|f| f.value.as_str())
            // Choose from specified format "OR" from location.
            .or(ext.as_deref())
        {
            None => {
                // TODO: Choose the default based on destination.
                CopyToFormatOptions::default()
            }
            Some(CopyToFormatOptions::CSV) => {
                let delim = m.remove_optional::<char>("delimeter")?.unwrap_or(',');
                let header = m.remove_optional::<bool>("header")?.unwrap_or(true);
                CopyToFormatOptions::Csv(CopyToFormatOptionsCsv {
                    delim: delim as u8,
                    header,
                })
            }
            Some(CopyToFormatOptions::PARQUET) => {
                let row_group_size = m
                    .remove_optional::<usize>("row_group_size")?
                    .unwrap_or(122880);
                CopyToFormatOptions::Parquet(CopyToFormatOptionsParquet { row_group_size })
            }
            Some(CopyToFormatOptions::JSON) => {
                let array = m.remove_optional::<bool>("array")?.unwrap_or(false);
                CopyToFormatOptions::Json(CopyToFormatOptionsJson { array })
            }
            Some(CopyToFormatOptions::BSON) => CopyToFormatOptions::Bson {},
            Some(other) => return Err(internal!("unsupported output format: {other}")),
        };

        validate_copyto_dest_format_support(dest.as_str(), format.as_str()).map_err(|e| {
            PlanError::InvalidExternalTable {
                source: Box::new(e),
            }
        })?;

        Ok(CopyTo {
            format,
            dest,
            source,
        }
        .into_logical_plan())
    }

    fn get_tunnel_opts(&self, tunnel: &Option<String>) -> Result<Option<TunnelOptions>> {
        // Check if the tunnel exists, get tunnel options and pass them on for
        // connection validation.
        let tunnel_options = if let Some(tunnel) = &tunnel {
            let ent = self
                .ctx
                .get_session_catalog()
                .resolve_tunnel(tunnel)
                .ok_or(PlanError::InvalidTunnel {
                    tunnel: tunnel.to_owned(),
                    reason: "does not exist".to_string(),
                })?;
            Some(ent.options.clone())
        } else {
            None
        };
        Ok(tunnel_options)
    }

    fn get_credentials_opts(
        &self,
        credentials: &Option<String>,
    ) -> Result<Option<CredentialsOptions>> {
        // Check if the credentials exists, get credentials options and pass
        // them on for connection validation.
        let credentials_options = if let Some(credentials) = &credentials {
            let ent = self
                .ctx
                .get_session_catalog()
                .resolve_credentials(credentials)
                .ok_or(PlanError::InvalidCredentials {
                    credentials: credentials.to_owned(),
                    reason: "does not exist".to_string(),
                })?;
            Some(ent.options.clone())
        } else {
            None
        };
        Ok(credentials_options)
    }

    fn get_access_mode(&self, table_ref: TableReference<'a>) -> Result<Option<SourceAccessMode>> {
        let resolver = EntryResolver::from_context(self.ctx);
        let ent = resolver.resolve_entry_from_reference(table_ref)?;

        Ok(match ent {
            ResolvedEntry::NeedsExternalResolution {
                db_ent: &DatabaseEntry { access_mode, .. },
                ..
            }
            | ResolvedEntry::Entry(CatalogEntry::Database(DatabaseEntry { access_mode, .. }))
            | ResolvedEntry::Entry(CatalogEntry::Table(TableEntry { access_mode, .. })) => {
                Some(access_mode)
            }
            _ => None,
        })
    }
}

/// Creates an accessor from object store external table and validates if the
/// location returns any objects. If objects are returned, tries to get the file
/// type and compression of the object.
async fn validate_and_get_file_type_and_compression(
    access: Arc<dyn ObjStoreAccess>,
    path: impl AsRef<str>,
    m: &mut StmtOptions,
) -> Result<(FileType, Option<CompressionTypeVariant>)> {
    let path = path.as_ref();
    let accessor =
        ObjStoreAccessor::new(access.clone()).map_err(|e| PlanError::InvalidExternalTable {
            source: Box::new(e),
        })?;

    let objects =
        accessor
            .list_globbed(path)
            .await
            .map_err(|e| PlanError::InvalidExternalTable {
                source: Box::new(e),
            })?;

    if objects.is_empty() {
        return Err(PlanError::InvalidExternalTable {
            source: Box::new(internal!("object '{path}' not found")),
        });
    }

    let compression = match m.remove_optional::<CompressionTypeVariant>("compression")? {
        Some(compression) => Some(compression),
        None => objects
            .first()
            .ok_or_else(|| PlanError::InvalidExternalTable {
                source: Box::new(internal!("object '{path} not found'")),
            })?
            .location
            .extension()
            .and_then(|ext| ext.parse().ok()),
    };

    let file_type = match m.remove_optional::<FileType>("file_type")? {
        Some(file_type) => file_type,
        None => {
            let mut ft = None;
            for obj in objects {
                ft = match file_type_from_path(&obj.location) {
                    Err(_) => continue,
                    Ok(file_type) => Some(file_type),
                };
            }
            ft.ok_or_else(|| PlanError::InvalidExternalTable {
                source: Box::new(internal!(
                    "unable to resolve file type from the objects, try passing `file_type` option"
                )),
            })?
        }
    };

    Ok((file_type, compression))
}

/// Resolves an ident (unquoted -> lowercase else case sensitive).
fn normalize_ident(ident: Ident) -> String {
    let normalizer = IdentNormalizer::new(/* normalize = */ true);
    normalizer.normalize(ident)
}

fn object_name_to_table_ref(name: ObjectName) -> Result<OwnedTableReference> {
    let r = object_name_to_table_reference(name, /* enable_normalization = */ true)?;
    Ok(r)
}

fn quoted_table_ref(table_ref: TableReference<'_>) -> String {
    match table_ref {
        TableReference::Bare { table } => format!("{table:?}"),
        TableReference::Partial { schema, table } => format!("{schema:?}.{table:?}"),
        TableReference::Full {
            catalog,
            schema,
            table,
        } => format!("{catalog:?}.{schema:?}.{table:?}"),
    }
}

fn object_name_to_schema_ref(name: ObjectName) -> Result<OwnedSchemaReference> {
    let r = match object_name_to_table_ref(name)? {
        // Table becomes the schema and schema becomes the catalog.
        OwnedTableReference::Bare { table } => OwnedSchemaReference::Bare { schema: table },
        OwnedTableReference::Partial { schema, table } => OwnedSchemaReference::Full {
            schema: table,
            catalog: schema,
        },
        tr => return Err(internal!("invalid schema object: {tr}")),
    };
    Ok(r)
}

/// Convert a ast data type to an arrow data type.
///
/// NOTE: This and `convert_simple_data_type` were both taken from datafusion's
/// sql planner. These functions were made internal in version 15.0. Light
/// modifications were made to fit our use case.
fn convert_data_type(sql_type: &ast::DataType) -> Result<DataType> {
    match sql_type {
        ast::DataType::Array(Some(inner_sql_type)) => {
            let data_type = convert_simple_data_type(inner_sql_type)?;

            Ok(DataType::List(Arc::new(Field::new(
                "field", data_type, true,
            ))))
        }
        ast::DataType::Array(None) => {
            Err(internal!("Arrays with unspecified type is not supported",))
        }
        other => convert_simple_data_type(other),
    }
}

// TODO: We already copy this in by way of the `datafusion_ext` crate. Is there
// a way to ensure we only have a single copy?
fn convert_simple_data_type(sql_type: &ast::DataType) -> Result<DataType> {
    match sql_type {
            ast::DataType::Boolean | ast::DataType::Bool => Ok(DataType::Boolean),
            ast::DataType::TinyInt(_) => Ok(DataType::Int8),
            ast::DataType::SmallInt(_) | ast::DataType::Int2(_) => Ok(DataType::Int16),
            ast::DataType::Int(_) | ast::DataType::Integer(_) | ast::DataType::Int4(_) => Ok(DataType::Int32),
            ast::DataType::BigInt(_) | ast::DataType::Int8(_) => Ok(DataType::Int64),
            ast::DataType::UnsignedTinyInt(_) => Ok(DataType::UInt8),
            ast::DataType::UnsignedSmallInt(_) | ast::DataType::UnsignedInt2(_) => Ok(DataType::UInt16),
            ast::DataType::UnsignedInt(_) | ast::DataType::UnsignedInteger(_) | ast::DataType::UnsignedInt4(_) => {
                Ok(DataType::UInt32)
            }
            ast::DataType::UnsignedBigInt(_) | ast::DataType::UnsignedInt8(_) => Ok(DataType::UInt64),
            ast::DataType::Float(_) => Ok(DataType::Float32),
            ast::DataType::Real | ast::DataType::Float4 => Ok(DataType::Float32),
            ast::DataType::Double | ast::DataType::DoublePrecision | ast::DataType::Float8 => Ok(DataType::Float64),
            ast::DataType::Char(_)
            | ast::DataType::Varchar(_)
            | ast::DataType::Text
            | ast::DataType::String => Ok(DataType::Utf8),
            ast::DataType::Timestamp(None, tz_info) => {
                let tz = if matches!(tz_info, ast::TimezoneInfo::Tz)
                    || matches!(tz_info, ast::TimezoneInfo::WithTimeZone)
                {
                    // Timestamp With Time Zone
                    // INPUT : [ast::DataType]   TimestampTz + [RuntimeConfig] Time Zone
                    // OUTPUT: [ArrowDataType] Timestamp<TimeUnit, Some(Time Zone)>
                    return Err(internal!("setting timezone unsupported"))
                } else {
                    // Timestamp Without Time zone
                    None
                };
                Ok(DataType::Timestamp(TimeUnit::Microsecond, tz))
            }
            ast::DataType::Date => Ok(DataType::Date32),
            ast::DataType::Time(None, tz_info) => {
                if matches!(tz_info, ast::TimezoneInfo::None)
                    || matches!(tz_info, ast::TimezoneInfo::WithoutTimeZone)
                {
                    Ok(DataType::Time64(TimeUnit::Nanosecond))
                } else {
                    // We dont support TIMETZ and TIME WITH TIME ZONE for now
                    Err(internal!(
                        "Unsupported SQL type {:?}",
                        sql_type
                    ))
                }
            }
            ast::DataType::Numeric(exact_number_info)
            |ast::DataType::Decimal(exact_number_info) => {
                let (precision, scale) = match *exact_number_info {
                    ast::ExactNumberInfo::None => (None, None),
                    ast::ExactNumberInfo::Precision(precision) => (Some(precision), None),
                    ast::ExactNumberInfo::PrecisionAndScale(precision, scale) => {
                        (Some(precision), Some(scale))
                    }
                };
                make_decimal_type(precision, scale)
            }
            ast::DataType::Bytea => Ok(DataType::Binary),
            // Explicitly list all other types so that if sqlparser
            // adds/changes the `ast::DataType` the compiler will tell us on upgrade
            // and avoid bugs like https://github.com/apache/arrow-datafusion/issues/3059
            ast::DataType::Nvarchar(_)
            | ast::DataType::JSON
            | ast::DataType::Uuid
            | ast::DataType::Binary(_)
            | ast::DataType::Varbinary(_)
            | ast::DataType::Blob(_)
            | ast::DataType::Datetime(_)
            | ast::DataType::Interval
            | ast::DataType::Regclass
            | ast::DataType::Custom(_, _)
            | ast::DataType::Array(_)
            | ast::DataType::Enum(_)
            | ast::DataType::Set(_)
            | ast::DataType::MediumInt(_)
            | ast::DataType::UnsignedMediumInt(_)
            | ast::DataType::Character(_)
            | ast::DataType::CharacterVarying(_)
            | ast::DataType::CharVarying(_)
            | ast::DataType::CharacterLargeObject(_)
            | ast::DataType::CharLargeObject(_)
            // precision is not supported
            | ast::DataType::Timestamp(Some(_), _)
            // precision is not supported
            | ast::DataType::Time(Some(_), _)
            | ast::DataType::Dec(_)
            | ast::DataType::BigNumeric(_)
            | ast::DataType::BigDecimal(_)
            | ast::DataType::Clob(_) => Err(internal!(
                "Unsupported SQL type {:?}",
                sql_type
            )),
        }
}

fn get_pg_conn_str(m: &mut StmtOptions) -> Result<String> {
    let conn = match m.remove_optional("connection_string")? {
        Some(conn_str) => PostgresDbConnection::ConnectionString(conn_str),
        None => {
            let host = m.remove_required("host")?;
            let port = m.remove_optional("port")?;
            let user = m.remove_required("user")?;
            let password = m.remove_optional("password")?;
            let database = m.remove_required("database")?;
            PostgresDbConnection::Parameters {
                host,
                port,
                user,
                password,
                database,
            }
        }
    };

    Ok(conn.connection_string())
}

fn get_mysql_conn_str(m: &mut StmtOptions) -> Result<String> {
    let conn = match m.remove_optional("connection_string")? {
        Some(conn_str) => MysqlDbConnection::ConnectionString(conn_str),
        None => {
            let host = m.remove_required("host")?;
            let port = m.remove_optional("port")?;
            let user = m.remove_required("user")?;
            let password = m.remove_optional("password")?;
            let database = m.remove_required("database")?;
            MysqlDbConnection::Parameters {
                host,
                port,
                user,
                password,
                database,
            }
        }
    };

    Ok(conn.connection_string())
}

fn get_mongodb_conn_str(m: &mut StmtOptions) -> Result<String> {
    let conn = match m.remove_optional("connection_string")? {
        Some(conn_str) => MongoDbConnection::ConnectionString(conn_str),
        None => {
            let protocol = m.remove_optional("protocol")?.unwrap_or_default();
            let host = m.remove_required("host")?;
            let port = m.remove_optional("port")?;
            let user = m.remove_required("user")?;
            let password = m.remove_optional("password")?;
            MongoDbConnection::Parameters {
                protocol,
                host,
                port,
                user,
                password,
            }
        }
    };

    Ok(conn.connection_string())
}

fn get_ssh_conn_str(m: &mut StmtOptions) -> Result<String> {
    let conn = match m.remove_optional("connection_string")? {
        Some(conn_str) => SshConnection::ConnectionString(conn_str),
        None => {
            let host = m.remove_required("host")?;
            let port = m.remove_optional("port")?;
            let user = m.remove_required("user")?;
            SshConnection::Parameters(SshConnectionParameters { host, port, user })
        }
    };
    Ok(conn.connection_string())
}

/// Update storage options with the provided credentials object contents
fn storage_options_with_credentials(
    storage_options: &mut StorageOptions,
    creds: CredentialsOptions,
) {
    match creds {
        CredentialsOptions::Debug(_) => {} // Nothing to do here
        CredentialsOptions::Gcp(creds) => {
            storage_options.inner.insert(
                GoogleConfigKey::ServiceAccountKey.as_ref().to_string(),
                creds.service_account_key,
            );
        }
        CredentialsOptions::Aws(creds) => {
            storage_options.inner.insert(
                AmazonS3ConfigKey::AccessKeyId.as_ref().to_string(),
                creds.access_key_id,
            );
            storage_options.inner.insert(
                AmazonS3ConfigKey::SecretAccessKey.as_ref().to_string(),
                creds.secret_access_key,
            );
        }
        CredentialsOptions::Azure(creds) => {
            storage_options.inner.insert(
                AzureConfigKey::AccountName.as_ref().to_string(),
                creds.account_name,
            );
            storage_options.inner.insert(
                AzureConfigKey::AccessKey.as_ref().to_string(),
                creds.access_key,
            );
        }
    }
}

/// Returns a validated `DataType` for the specified precision and
/// scale
fn make_decimal_type(precision: Option<u64>, scale: Option<u64>) -> Result<DataType> {
    // postgres like behavior
    let (precision, scale) = match (precision, scale) {
        (Some(p), Some(s)) => (p as u8, s as i8),
        (Some(p), None) => (p as u8, 0),
        (None, Some(_)) => {
            return Err(internal!("Cannot specify only scale for decimal data type",))
        }
        (None, None) => (DECIMAL128_MAX_PRECISION, DECIMAL_DEFAULT_SCALE),
    };

    // Arrow decimal is i128 meaning 38 maximum decimal digits
    if precision == 0 || precision > DECIMAL128_MAX_PRECISION || scale.unsigned_abs() > precision {
        Err(internal!(
            "Decimal(precision = {}, scale = {}) should satisfy `0 < precision <= 38`, and `scale <= precision`.",
            precision, scale
        ))
    } else {
        Ok(DataType::Decimal128(precision, scale))
    }
}

/// If the "SHOW ..." statement equivalent to "SHOW TRANSACTION ISOLATION
/// LEVEL", return the variable for which to show the value.
fn is_show_transaction_isolation_level(variable: &[String]) -> bool {
    const TRANSACTION_ISOLATION_LEVEL_STMT: [&str; 3] = ["transaction", "isolation", "level"];
    variable.iter().eq(TRANSACTION_ISOLATION_LEVEL_STMT.iter())
}<|MERGE_RESOLUTION|>--- conflicted
+++ resolved
@@ -234,11 +234,7 @@
                 DatabaseOptions::Mysql(DatabaseOptionsMysql { connection_string })
             }
             DatabaseOptions::MONGODB => {
-<<<<<<< HEAD
-                let connection_string = get_mongo_conn_str(m)?;
-=======
                 let connection_string = get_mongodb_conn_str(m)?;
->>>>>>> 8d9a2f2f
                 // Validate the accessor
                 MongoDbAccessor::validate_external_database(connection_string.as_str())
                     .await
@@ -444,11 +440,7 @@
                 })
             }
             TableOptions::MONGODB => {
-<<<<<<< HEAD
-                let connection_string = get_mongo_conn_str(m)?;
-=======
                 let connection_string = get_mongodb_conn_str(m)?;
->>>>>>> 8d9a2f2f
                 let database = m.remove_required("database")?;
                 let collection = m.remove_required("collection")?;
 
