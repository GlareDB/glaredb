use std::sync::Arc;

use catalog::mutator::CatalogMutator;
use catalog::session_catalog::{ResolveConfig, SessionCatalog};
use datafusion::arrow::datatypes::SchemaRef;
use datafusion::arrow::record_batch::RecordBatch;
use datafusion::datasource::TableProvider;
use datafusion::error::{DataFusionError, Result as DataFusionResult};
use datafusion::execution::TaskContext;
use datafusion::physical_expr::PhysicalSortExpr;
use datafusion::physical_plan::coalesce_partitions::CoalescePartitionsExec;
use datafusion::physical_plan::empty::EmptyExec;
use datafusion::physical_plan::stream::RecordBatchStreamAdapter;
use datafusion::physical_plan::{
    DisplayAs,
    DisplayFormatType,
    ExecutionPlan,
    Partitioning,
    SendableRecordBatchStream,
    Statistics,
};
use datasources::native::access::{NativeTable, NativeTableStorage, SaveMode};
use futures::{stream, StreamExt};
use protogen::metastore::types::service;
use protogen::metastore::types::service::Mutation;
use sqlbuiltins::builtins::DEFAULT_CATALOG;
use tracing::debug;

use super::GENERIC_OPERATION_PHYSICAL_SCHEMA;
use crate::planner::logical_plan::OwnedFullObjectReference;
use crate::planner::physical_plan::new_operation_batch;

#[derive(Debug, Clone)]
pub struct CreateTableExec {
    pub catalog_version: u64,
    pub tbl_reference: OwnedFullObjectReference,
    pub if_not_exists: bool,
    pub or_replace: bool,
    pub arrow_schema: SchemaRef,
    pub source: Option<Arc<dyn ExecutionPlan>>,
}

impl ExecutionPlan for CreateTableExec {
    fn as_any(&self) -> &dyn std::any::Any {
        self
    }

    fn schema(&self) -> SchemaRef {
        GENERIC_OPERATION_PHYSICAL_SCHEMA.clone()
    }

    fn output_partitioning(&self) -> Partitioning {
        Partitioning::UnknownPartitioning(1)
    }

    fn output_ordering(&self) -> Option<&[PhysicalSortExpr]> {
        None
    }

    fn children(&self) -> Vec<Arc<dyn ExecutionPlan>> {
        match &self.source {
            Some(source) => vec![source.clone()],
            None => vec![],
        }
    }

    fn with_new_children(
        self: Arc<Self>,
        children: Vec<Arc<dyn ExecutionPlan>>,
    ) -> DataFusionResult<Arc<dyn ExecutionPlan>> {
        Ok(Arc::new(CreateTableExec {
            catalog_version: self.catalog_version,
            tbl_reference: self.tbl_reference.clone(),
            if_not_exists: self.if_not_exists,
            or_replace: self.or_replace,
            arrow_schema: self.arrow_schema.clone(),
            source: children.first().cloned(),
        }))
    }

    fn execute(
        &self,
        partition: usize,
        context: Arc<TaskContext>,
    ) -> DataFusionResult<SendableRecordBatchStream> {
        if partition != 0 {
            return Err(DataFusionError::Execution(
                "CreateTableExec only supports 1 partition".to_string(),
            ));
        }

        let catalog_mutator = context
            .session_config()
            .get_extension::<CatalogMutator>()
            .unwrap();
        let storage = context
            .session_config()
            .get_extension::<NativeTableStorage>()
            .unwrap();

        let this = self.clone();
        let stream = stream::once(this.create_table(catalog_mutator, storage, context));

        Ok(Box::pin(RecordBatchStreamAdapter::new(
            self.schema(),
            stream,
        )))
    }

    fn statistics(&self) -> DataFusionResult<Statistics> {
        Ok(Statistics::new_unknown(self.schema().as_ref()))
    }
}

impl DisplayAs for CreateTableExec {
    fn fmt_as(&self, _t: DisplayFormatType, f: &mut std::fmt::Formatter) -> std::fmt::Result {
        write!(f, "CreateTableExec")
    }
}

impl CreateTableExec {
    async fn create_table(
        self,
        mutator: Arc<CatalogMutator>,
        storage: Arc<NativeTableStorage>,
        context: Arc<TaskContext>,
    ) -> DataFusionResult<RecordBatch> {
        let or_replace = self.or_replace;
        let if_not_exists = self.if_not_exists;
        let catalog_version = self.catalog_version;
        let state = mutator
            .mutate(
                catalog_version,
                [Mutation::CreateTable(service::CreateTable {
                    schema: self.tbl_reference.schema.clone().into_owned(),
                    name: self.tbl_reference.name.clone().into_owned(),
                    options: self.arrow_schema.into(),
                    if_not_exists,
                    or_replace,
                })],
            )
            .await
            .map_err(|e| {
                DataFusionError::Execution(format!("failed to create table in catalog: {e}"))
            })?;

        let source = self.source.map(|source| {
            if source.output_partitioning().partition_count() != 1 {
                Arc::new(CoalescePartitionsExec::new(source))
            } else {
                source
            }
        });

        // Note that we're not changing out the catalog stored on the context
        // here. The session's catalog will get swapped out at the beginning of
        // the next query execution.
        //
        // TODO: We should be returning _what_ was updated from metastore
        // instead of needing to do this. Sean has a stash working on this.
        let new_catalog = SessionCatalog::new(
            state.clone(),
            ResolveConfig {
                default_schema_oid: 0,
                session_schema_oid: 0,
            },
        );

        let ent = new_catalog
            .resolve_table(
                DEFAULT_CATALOG,
                &self.tbl_reference.schema,
                &self.tbl_reference.name,
            )
            .ok_or_else(|| {
                DataFusionError::Execution("Missing table after catalog insert".to_string())
            })?;

        let save_mode = match (if_not_exists, or_replace) {
            (true, false) => SaveMode::Ignore,
            (false, true) => SaveMode::Overwrite,
            (false, false) => SaveMode::ErrorIfExists,
            (true, true) => {
                return Err(DataFusionError::Execution(
                    "cannot create table with both `if_not_exists` and `or_replace` policies"
                        .to_string(),
                ))
            }
        };

        let table_existed = storage
            .table_exists(ent)
            .await
            .map_err(|e| DataFusionError::External(Box::new(e)))?;

        if !table_existed || !if_not_exists {
            let table = storage.create_table(ent, save_mode).await.map_err(|e| {
                DataFusionError::Execution(format!("failed to create table in storage: {e}"))
            })?;


            let insert_res = match (source, or_replace) {
                (Some(input), overwrite) => insert(&table, input, overwrite, context).await,

<<<<<<< HEAD
                // if it's a 'replace' and there is no insert, we overwrite with an empty table
                (None, true) => {
                    let input = Arc::new(EmptyExec::new(TableProvider::schema(&table)));
                    insert(&table, input, true, context).await
                }
                (None, false) => Ok(()),
            };

            if let Err(e) = insert_res {
                storage.delete_table(ent).await.map_err(|e| {
                    DataFusionError::Execution(format!("failed to clean up table: {e}"))
                })?;
                return Err(e);
            }
=======
        let insert_res = match (source, or_replace) {
            (Some(input), overwrite) => insert(&table, input, overwrite, context).await,

            // if it's a 'replace' and there is no insert, we overwrite with an empty table
            (None, true) => {
                let input = Arc::new(EmptyExec::new(TableProvider::schema(&table)));
                insert(&table, input, true, context).await
            }
            (None, false) => Ok(()),
        };

        if let Err(e) = insert_res {
            storage.delete_table(ent).await.map_err(|e| {
                DataFusionError::Execution(format!("failed to clean up table: {e}"))
            })?;
            return Err(e);
        }

        mutator
            .commit_state(catalog_version, state.as_ref().clone())
            .await
            .map_err(|e| {
                DataFusionError::Execution(format!("failed to commit catalog state: {e}"))
            })?;
        debug!(loc = %table.storage_location(), "native table created");
>>>>>>> 2b7035a7

            mutator
                .commit_state(catalog_version, state.as_ref().clone())
                .await
                .map_err(|e| {
                    DataFusionError::Execution(format!("failed to commit catalog state: {e}"))
                })?;

            debug!(loc = %table.storage_location(), "native table created");

            // TODO: Add storage tracking job.
        }

        Ok(new_operation_batch("create_table"))
    }
}

async fn insert(
    tbl: &NativeTable,
    input: Arc<dyn ExecutionPlan>,
    overwrite: bool,
    context: Arc<TaskContext>,
) -> DataFusionResult<()> {
    let mut stream = tbl.insert_exec(input, overwrite).execute(0, context)?;

    while let Some(res) = stream.next().await {
        // Drain stream to write everything.
        let _ = res?;
    }
    Ok(())
}<|MERGE_RESOLUTION|>--- conflicted
+++ resolved
@@ -198,11 +198,9 @@
                 DataFusionError::Execution(format!("failed to create table in storage: {e}"))
             })?;
 
-
             let insert_res = match (source, or_replace) {
                 (Some(input), overwrite) => insert(&table, input, overwrite, context).await,
 
-<<<<<<< HEAD
                 // if it's a 'replace' and there is no insert, we overwrite with an empty table
                 (None, true) => {
                     let input = Arc::new(EmptyExec::new(TableProvider::schema(&table)));
@@ -217,33 +215,6 @@
                 })?;
                 return Err(e);
             }
-=======
-        let insert_res = match (source, or_replace) {
-            (Some(input), overwrite) => insert(&table, input, overwrite, context).await,
-
-            // if it's a 'replace' and there is no insert, we overwrite with an empty table
-            (None, true) => {
-                let input = Arc::new(EmptyExec::new(TableProvider::schema(&table)));
-                insert(&table, input, true, context).await
-            }
-            (None, false) => Ok(()),
-        };
-
-        if let Err(e) = insert_res {
-            storage.delete_table(ent).await.map_err(|e| {
-                DataFusionError::Execution(format!("failed to clean up table: {e}"))
-            })?;
-            return Err(e);
-        }
-
-        mutator
-            .commit_state(catalog_version, state.as_ref().clone())
-            .await
-            .map_err(|e| {
-                DataFusionError::Execution(format!("failed to commit catalog state: {e}"))
-            })?;
-        debug!(loc = %table.storage_location(), "native table created");
->>>>>>> 2b7035a7
 
             mutator
                 .commit_state(catalog_version, state.as_ref().clone())
