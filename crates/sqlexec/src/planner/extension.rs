--- conflicted
+++ resolved
@@ -9,31 +9,16 @@
 use datafusion::logical_expr::{Extension as LogicalPlanExtension, UserDefinedLogicalNodeCore};
 
 use super::logical_plan::{
-<<<<<<< HEAD
     AlterDatabaseRename, AlterTableRename, AlterTunnelRotateKeys, ClientExchangeRecv,
     ClientExchangeSend, CreateCredentials, CreateExternalDatabase, CreateExternalTable,
-    CreateSchema, CreateTable, CreateTunnel, DropTables,
-=======
-    AlterDatabaseRename, AlterTableRename, AlterTunnelRotateKeys, CreateCredentials,
-    CreateExternalDatabase, CreateExternalTable, CreateSchema, CreateTable, CreateTempTable,
-    CreateTunnel, CreateView, DropCredentials, DropDatabase, DropSchemas, DropTables, DropTunnel,
-    DropViews,
->>>>>>> 9ea52978
+    CreateSchema, CreateTable, CreateTempTable, CreateTunnel, CreateView, DropCredentials,
+    DropDatabase, DropSchemas, DropTables, DropTunnel, DropViews,
 };
 
 /// This tracks all of our extensions so that we can ensure an exhaustive match on anywhere that uses the extension
 ///
 /// This should match all of the variants expressed in `protogen::sqlexec::logical_plan::LogicalPlanExtension`
 pub enum ExtensionType {
-<<<<<<< HEAD
-    // DDL
-    CreateTable,
-    CreateExternalTable,
-    CreateSchema,
-    DropTables,
-    AlterTableRename,
-=======
->>>>>>> 9ea52978
     AlterDatabaseRename,
     AlterTableRename,
     AlterTunnelRotateKeys,
@@ -44,11 +29,6 @@
     CreateTable,
     CreateTempTable,
     CreateTunnel,
-<<<<<<< HEAD
-    // Broadcasts/exchange
-    ClientExchangeSend,
-    ClientExchangeRecv,
-=======
     CreateView,
     DropTables,
     DropCredentials,
@@ -56,7 +36,9 @@
     DropSchemas,
     DropTunnel,
     DropViews,
->>>>>>> 9ea52978
+    // Broadcasts/exchange
+    ClientExchangeSend,
+    ClientExchangeRecv,
 }
 
 impl FromStr for ExtensionType {
@@ -73,10 +55,6 @@
             CreateTable::EXTENSION_NAME => Self::CreateTable,
             CreateTempTable::EXTENSION_NAME => Self::CreateTempTable,
             CreateTunnel::EXTENSION_NAME => Self::CreateTunnel,
-<<<<<<< HEAD
-            ClientExchangeSend::EXTENSION_NAME => Self::ClientExchangeSend,
-            ClientExchangeRecv::EXTENSION_NAME => Self::ClientExchangeRecv,
-=======
             CreateView::EXTENSION_NAME => Self::CreateView,
             DropTables::EXTENSION_NAME => Self::DropTables,
             DropCredentials::EXTENSION_NAME => Self::DropCredentials,
@@ -84,7 +62,8 @@
             DropSchemas::EXTENSION_NAME => Self::DropSchemas,
             DropTunnel::EXTENSION_NAME => Self::DropTunnel,
             DropViews::EXTENSION_NAME => Self::DropViews,
->>>>>>> 9ea52978
+            ClientExchangeSend::EXTENSION_NAME => Self::ClientExchangeSend,
+            ClientExchangeRecv::EXTENSION_NAME => Self::ClientExchangeRecv,
             _ => return Err(internal!("unknown extension type: {}", s)),
         })
     }
