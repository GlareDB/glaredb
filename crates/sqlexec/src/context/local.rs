use std::collections::HashMap;
use std::path::PathBuf;
use std::slice;
use std::sync::Arc;

use catalog::mutator::CatalogMutator;
use catalog::session_catalog::SessionCatalog;
use datafusion::arrow::datatypes::{DataType, Field as ArrowField, Schema as ArrowSchema};
use datafusion::common::SchemaReference;
use datafusion::execution::context::{
    SessionConfig,
    SessionContext as DfSessionContext,
    SessionState,
    TaskContext,
};
use datafusion::scalar::ScalarValue;
use datafusion::sql::TableReference;
use datafusion::variable::VarType;
use datafusion_ext::runtime::group_pull_up::RuntimeGroupPullUp;
use datafusion_ext::session_metrics::SessionMetricsHandler;
use datafusion_ext::vars::SessionVars;
use datasources::native::access::NativeTableStorage;
use distexec::scheduler::Scheduler;
use pgrepr::format::Format;
use pgrepr::notice::Notice;
use pgrepr::types::arrow_to_pg_type;
use protogen::metastore::types::service::{CreateFunction, Mutation};
use protogen::rpcsrv::types::service::{
    InitializeSessionRequest,
    InitializeSessionRequestFromClient,
};
use sqlbuiltins::builtins::DEFAULT_CATALOG;
use sqlbuiltins::functions::{BuiltinScalarUDF, FunctionRegistry};
use tokio_postgres::types::Type as PgType;
use uuid::Uuid;

use super::{new_datafusion_runtime_env, new_datafusion_session_config_opts};
use crate::environment::EnvironmentReader;
use crate::errors::{internal, ExecError, Result};
use crate::optimizer::DdlInputOptimizationRule;
use crate::parser::StatementWithExtensions;
use crate::planner::logical_plan::{
    FullObjectReference,
    FullSchemaReference,
    LogicalPlan,
    OwnedFullObjectReference,
    OwnedFullSchemaReference,
};
use crate::planner::session_planner::SessionPlanner;
use crate::remote::client::{RemoteClient, RemoteSessionClient};

/// Context for a session used local execution and planning.
///
/// A session may be attached to a remote context in which parts of a query can
/// be executed remotely. When attaching a remote context, the query planner is
/// switched out to one that's able to generate plans to send to remote
/// contexts.
pub struct LocalSessionContext {
    /// The id of the database
    database_id: Uuid,
    /// The execution client for remote sessions.
    exec_client: Option<RemoteSessionClient>,
    /// Database catalog.
    catalog: SessionCatalog,
    /// Native tables.
    tables: NativeTableStorage,
    /// Prepared statements.
    prepared: HashMap<String, PreparedStatement>,
    /// Bound portals.
    portals: HashMap<String, Portal>,
    /// Handler to push metrics into tracker.
    metrics_handler: SessionMetricsHandler,
    /// Datafusion session context used for planning and execution.
    df_ctx: DfSessionContext,
    /// Read tables from the environment.
    env_reader: Option<Box<dyn EnvironmentReader>>,
    /// Task scheduler.
    task_scheduler: Scheduler,
    /// Notices that should be sent to the user.
    notices: Vec<Notice>,
    /// Functions that are available to the session.
    functions: FunctionRegistry,
}

impl LocalSessionContext {
    /// Create a new session context with the given catalog.
    #[allow(clippy::too_many_arguments)]
    pub fn new(
        vars: SessionVars,
        catalog: SessionCatalog,
        catalog_mutator: CatalogMutator,
        native_tables: NativeTableStorage,
        metrics_handler: SessionMetricsHandler,
        spill_path: Option<PathBuf>,
        task_scheduler: Scheduler,
    ) -> Result<LocalSessionContext> {
        let database_id = vars.database_id();
        let runtime = new_datafusion_runtime_env(&vars, &catalog, spill_path)?;
        let opts = new_datafusion_session_config_opts(&vars);

        let mut conf: SessionConfig = opts.into();

        // TODO: Can we remove the temp catalog here? It's pretty disgusting,
        // but it's needed for the create temp table execution plan.
        conf = conf
            .with_extension(Arc::new(catalog_mutator))
            .with_extension(Arc::new(native_tables.clone()))
            .with_extension(Arc::new(catalog.get_temp_catalog().clone()))
            .with_extension(Arc::new(task_scheduler.clone()));

        let state = SessionState::new_with_config_rt(conf, Arc::new(runtime))
            .add_optimizer_rule(Arc::new(DdlInputOptimizationRule::new()))
            .add_physical_optimizer_rule(Arc::new(RuntimeGroupPullUp {}));

        let df_ctx = DfSessionContext::new_with_state(state);
        df_ctx.register_variable(datafusion::variable::VarType::UserDefined, Arc::new(vars));
        let functions = FunctionRegistry::new();
        Ok(LocalSessionContext {
            database_id,
            exec_client: None,
            catalog,
            tables: native_tables,
            prepared: HashMap::new(),
            portals: HashMap::new(),
            metrics_handler,
            df_ctx,
            env_reader: None,
            task_scheduler,
            notices: Vec::new(),
            functions,
        })
    }

    /// Attach a remote session to this session.
    // TODO: Remove test_db_id
    pub async fn attach_remote_session(
        &mut self,
        mut client: RemoteClient,
        test_db_id: Option<Uuid>,
    ) -> Result<()> {
        let (client, catalog) = client
            .initialize_session(InitializeSessionRequest::Client(
                InitializeSessionRequestFromClient { test_db_id },
            ))
            .await?;

        // I gave up and just decided to create a new state. Datafusion isn't
        // amenable to mutating an existing context.
        //
        // The main difference here is creating a new catalog mutator without a
        // metastore client to "detach" ourselves from the metastore we're
        // connected to (likely running in-memory).
        let vars = self
            .get_session_vars()
            .with_database_id(client.database_id(), VarType::System);
        let runtime = self.df_ctx.runtime_env();
        let opts = new_datafusion_session_config_opts(&vars);
        let mut conf: SessionConfig = opts.into();
        // TODO: Just like above, the temp catalog here is kinda gross.
        conf = conf
            .with_extension(Arc::new(CatalogMutator::empty()))
            .with_extension(Arc::new(self.get_native_tables().clone()))
            .with_extension(Arc::new(catalog.get_temp_catalog().clone()));

        let state = SessionState::new_with_config_rt(conf, runtime)
            .add_optimizer_rule(Arc::new(DdlInputOptimizationRule::new()))
            .add_physical_optimizer_rule(Arc::new(RuntimeGroupPullUp {}));

        let df_ctx = DfSessionContext::new_with_state(state);
        df_ctx.register_variable(datafusion::variable::VarType::UserDefined, Arc::new(vars));

        self.exec_client = Some(client.clone());
        self.df_ctx = df_ctx;
        self.catalog = catalog;

        Ok(())
    }

    pub fn function_registry(&self) -> &FunctionRegistry {
        &self.functions
    }

<<<<<<< HEAD
    pub async fn register_function(&self, udf: Arc<dyn BuiltinScalarUDF>) -> Result<()> {
=======
    /// Register a UDF with the session.
    /// This will error if the function already exists in the catalog.
    pub async fn register_function(&mut self, udf: Arc<dyn BuiltinScalarUDF>) -> Result<()> {
>>>>>>> 2c778404
        let catalog_mutator = self.catalog_mutator();
        // This is only empty when running hybrid exec
        if catalog_mutator.is_empty() {
            return Err(internal!("Unable to register function in hybrid exec mode"));
        }

        let name = udf.name().to_string();
        let aliases = udf
            .aliases()
            .iter()
            .map(|a| a.to_string())
            .collect::<Vec<_>>();
        let signature = match udf.signature() {
            Some(s) => s.clone(),
            None => {
                panic!("UDF {} does not have a signature", name);
            }
        };
        let function_type = udf.function_type();

        let catalog_version = self.catalog.version();
        let mutations = vec![Mutation::CreateFunction(CreateFunction {
            name,
            aliases,
            signature,
            function_type,
        })];

        // This will error if the catalog already has a function with the same
        catalog_mutator.mutate(catalog_version, mutations).await?;
        self.functions.register_udf(udf);
        Ok(())
    }

    pub fn register_env_reader(&mut self, env_reader: Box<dyn EnvironmentReader>) {
        self.env_reader = Some(env_reader);
    }

    pub fn get_env_reader(&self) -> Option<&dyn EnvironmentReader> {
        self.env_reader.as_deref()
    }

    pub fn get_metrics_handler(&self) -> SessionMetricsHandler {
        self.metrics_handler.clone()
    }

    pub fn get_database_id(&self) -> Uuid {
        self.database_id
    }

    pub fn get_native_tables(&self) -> &NativeTableStorage {
        &self.tables
    }

    pub fn get_task_scheduler(&self) -> Scheduler {
        self.task_scheduler.clone()
    }

    /// Return the DF session context.
    pub fn df_ctx(&self) -> &DfSessionContext {
        &self.df_ctx
    }

    /// Returns the underlaying exec client for remote session.
    pub fn exec_client(&self) -> Option<RemoteSessionClient> {
        self.exec_client.clone()
    }

    fn catalog_mutator(&self) -> Arc<CatalogMutator> {
        self.df_ctx
            .state()
            .config()
            .get_extension::<CatalogMutator>()
            .expect("catalog mutator should be present")
    }

    /// Get a reference to the session variables.
    pub fn get_session_vars(&self) -> SessionVars {
        let cfg = self.df_ctx.copied_config();
        // i'm pretty sure it's safe to unwrap.
        // we don't expose any way to initialize the session without setting the session vars.
        let vars = cfg.options().extensions.get::<SessionVars>().unwrap();
        vars.clone()
    }

    /// Get a reference to the session catalog.
    pub fn get_session_catalog(&self) -> &SessionCatalog {
        &self.catalog
    }

    /// Get a mutable reference to the session catalog.
    pub fn get_session_catalog_mut(&mut self) -> &mut SessionCatalog {
        &mut self.catalog
    }

    pub async fn maybe_refresh_state(&mut self) -> Result<()> {
        let mutator = self.catalog_mutator();
        let client = mutator.get_metastore_client();
        self.catalog
            .maybe_refresh_state(client, self.get_session_vars().force_catalog_refresh())
            .await
            .map_err(ExecError::from)
    }

    /// Create a prepared statement.
    pub async fn prepare_statement(
        &mut self,
        name: String,
        stmt: Option<StatementWithExtensions>,
        _params: Vec<i32>, // TODO: We can use these for providing types for parameters.
    ) -> Result<()> {
        // Refresh the cached catalog state if necessary
        self.maybe_refresh_state().await?;

        // Unnamed (empty string) prepared statements can be overwritten
        // whenever. Named prepared statements must be explicitly removed before
        // being used again.
        if !name.is_empty() && self.prepared.contains_key(&name) {
            return Err(internal!(
                "named prepared statements must be deallocated before reuse, name: {}",
                name
            ));
        }

        let stmt = PreparedStatement::build(stmt, self).await?;
        self.prepared.insert(name, stmt);

        Ok(())
    }

    /// Bind a planned prepared statement to a portal.
    ///
    /// Internally this will create a logical plan for the statement and store
    /// that on the portal.
    // TODO: Accept parameters.
    pub fn bind_statement(
        &mut self,
        portal_name: String,
        stmt_name: &str,
        params: Vec<ScalarValue>,
        result_formats: Vec<Format>,
    ) -> Result<()> {
        // Unnamed portals can be overwritten, named portals need to be
        // explicitly deallocated.
        if !portal_name.is_empty() && self.portals.contains_key(&portal_name) {
            return Err(internal!(
                "named portals must be deallocated before reuse, name: {}",
                portal_name,
            ));
        }

        let mut stmt = match self.prepared.get(stmt_name) {
            Some(prepared) => prepared.clone(),
            None => return Err(ExecError::UnknownPreparedStatement(stmt_name.to_string())),
        };

        // Replace placeholders if necessary.
        if let Some(plan) = &mut stmt.plan {
            plan.replace_placeholders(params)?;
        }

        assert_eq!(
            result_formats.len(),
            stmt.output_fields().map(|f| f.len()).unwrap_or(0)
        );

        let portal = Portal {
            stmt,
            result_formats,
        };
        self.portals.insert(portal_name, portal);

        Ok(())
    }

    /// Get a prepared statement.
    pub fn get_prepared_statement(&self, name: &str) -> Result<&PreparedStatement> {
        self.prepared
            .get(name)
            .ok_or_else(|| ExecError::UnknownPreparedStatement(name.to_string()))
    }

    /// Get a portal.
    pub fn get_portal(&self, name: &str) -> Result<&Portal> {
        self.portals
            .get(name)
            .ok_or_else(|| ExecError::UnknownPortal(name.to_string()))
    }

    /// Remove a prepared statement.
    pub fn remove_prepared_statement(&mut self, name: &str) {
        // TODO: This should technically also remove portals that make use of
        // this prepared statement.
        self.prepared.remove(name);
    }

    /// Remove a portal.
    pub fn remove_portal(&mut self, name: &str) {
        self.portals.remove(name);
    }

    pub(crate) fn push_notice(&mut self, notice: Notice) {
        self.notices.push(notice)
    }

    /// Take all notices from the session.
    ///
    /// This will take into account the 'client_min_messages' session var to
    /// filter out notices that shouldn't be sent to the client.
    pub(crate) fn take_notices(&mut self) -> Vec<Notice> {
        // Behind an if since this is called every query, and session vars is behind  a lock :)
        // Let's get rid of the lock.
        if !self.notices.is_empty() {
            let min = self.get_session_vars().client_min_messages();
            self.notices
                .drain(..)
                .filter(|notice| notice.severity >= min)
                .collect()
        } else {
            Vec::new()
        }
    }

    /// Get a datafusion task context to use for physical plan execution.
    pub(crate) fn task_context(&self) -> Arc<TaskContext> {
        self.df_ctx.task_ctx()
    }

    /// Resolve schema reference.
    pub fn resolve_schema_ref(&self, r: SchemaReference<'_>) -> OwnedFullSchemaReference {
        match r {
            SchemaReference::Bare { schema } => FullSchemaReference {
                database: DEFAULT_CATALOG.into(),
                schema: schema.into_owned().into(),
            },
            SchemaReference::Full { catalog, schema } => FullSchemaReference {
                database: catalog.into_owned().into(),
                schema: schema.into_owned().into(),
            },
        }
    }

    pub fn resolve_table_ref(&self, r: TableReference<'_>) -> Result<OwnedFullObjectReference> {
        let r = match r {
            TableReference::Bare { table } => {
                let schema = self.first_nonimplicit_schema()?;
                FullObjectReference {
                    database: DEFAULT_CATALOG.into(),
                    schema: schema.into(),
                    name: table.into_owned().into(),
                }
            }
            TableReference::Partial { schema, table } => FullObjectReference {
                database: DEFAULT_CATALOG.into(),
                schema: schema.into_owned().into(),
                name: table.into_owned().into(),
            },
            TableReference::Full {
                catalog,
                schema,
                table,
            } => FullObjectReference {
                database: catalog.into_owned().into(),
                schema: schema.into_owned().into(),
                name: table.into_owned().into(),
            },
        };
        Ok(r)
    }

    /// Iterate over the implicit search path. This will have all implicit
    /// schemas prepended to the iterator.
    ///
    /// This should be used when trying to resolve existing items.
    pub(crate) fn implicit_search_paths(&self) -> Vec<String> {
        self.get_session_vars().implicit_search_path()
    }

    /// Get the first non-implicit schema.
    pub(crate) fn first_nonimplicit_schema(&self) -> Result<String> {
        self.get_session_vars()
            .first_nonimplicit_schema()
            .ok_or_else(|| ExecError::EmptySearchPath)
    }
}

#[derive(Debug, Clone)]
#[allow(dead_code)]
pub struct PreparedStatement {
    pub(crate) stmt: Option<StatementWithExtensions>,
    /// The logical plan for the statement. Is `Some` if the statement is
    /// `Some`.
    pub(crate) plan: Option<LogicalPlan>,
    /// Parameter data types.
    pub(crate) parameter_types: Option<HashMap<String, Option<(PgType, DataType)>>>,
    /// The output schema of the statement if it produces an output.
    pub(crate) output_schema: Option<ArrowSchema>,
    /// Output postgres types.
    pub(crate) output_pg_types: Vec<PgType>,
}

impl PreparedStatement {
    /// Create and plan a new prepared statement.
    // TODO: Not sure if we want to delay the planning portion.
    async fn build(
        mut stmt: Option<StatementWithExtensions>,
        ctx: &LocalSessionContext,
    ) -> Result<Self> {
        if let Some(inner) = stmt.take() {
            // Go ahead and plan using the session context.
            let planner = SessionPlanner::new(ctx);
            let plan = planner.plan_ast(inner.clone()).await?;
            let schema = plan.output_schema();
            let pg_types = match &schema {
                Some(s) => {
                    // TODO: Type hints.
                    s.fields
                        .iter()
                        .map(|f| arrow_to_pg_type(f.data_type(), None))
                        .collect()
                }
                None => Vec::new(),
            };

            // Convert inferred arrow types for parameters into their associated
            // pg type.
            let parameter_types: HashMap<_, _> = plan
                .get_parameter_types()?
                .into_iter()
                .map(|(id, arrow_type)| {
                    let typ = arrow_type.map(|typ| (arrow_to_pg_type(&typ, None), typ));
                    (id, typ)
                })
                .collect();

            Ok(PreparedStatement {
                stmt: Some(inner),
                plan: Some(plan),
                parameter_types: Some(parameter_types),
                output_schema: schema,
                output_pg_types: pg_types,
            })
        } else {
            // No statement to plan.
            Ok(PreparedStatement {
                stmt: None,
                plan: None,
                parameter_types: None,
                output_schema: None,
                output_pg_types: Vec::new(),
            })
        }
    }

    /// Returns an iterator over the fields of output schema (if any).
    pub fn output_fields(&self) -> Option<OutputFields<'_>> {
        self.output_schema.as_ref().map(|s| OutputFields {
            len: s.fields.len(),
            arrow_fields: s.fields.into_iter(),
            pg_types: self.output_pg_types.iter(),
            result_formats: None,
        })
    }

    /// Returns the type of the input parameters. Input paramets are keyed as
    /// "$n" starting at "$1".
    pub fn input_paramaters(&self) -> Option<&HashMap<String, Option<(PgType, DataType)>>> {
        self.parameter_types.as_ref()
    }
}

#[derive(Debug, Clone)]
#[allow(dead_code)]
pub struct Portal {
    /// The associated prepared statement.
    pub(crate) stmt: PreparedStatement,
    /// Requested output formats.
    pub(crate) result_formats: Vec<Format>,
}

impl Portal {
    /// Returns an iterator over the fields of output schema (if any).
    pub fn output_fields(&self) -> Option<OutputFields<'_>> {
        self.stmt.output_fields().map(|mut output_fields| {
            output_fields.result_formats = Some(self.result_formats.as_slice().iter());
            output_fields
        })
    }
    pub fn logical_plan(&self) -> Option<&LogicalPlan> {
        self.stmt.plan.as_ref()
    }
    pub fn input_paramaters(&self) -> Option<&HashMap<String, Option<(PgType, DataType)>>> {
        self.stmt.input_paramaters()
    }
    pub fn output_schema(&self) -> Option<&ArrowSchema> {
        self.stmt.output_schema.as_ref()
    }
}

/// Iterator over the various fields of output schema.
pub struct OutputFields<'a> {
    len: usize,
    arrow_fields: slice::Iter<'a, Arc<ArrowField>>,
    pg_types: slice::Iter<'a, PgType>,
    result_formats: Option<slice::Iter<'a, Format>>,
}

impl<'a> OutputFields<'a> {
    /// Number of fields in the output.
    pub fn len(&self) -> usize {
        self.len
    }

    /// Returns true if there are no fields in output.
    // This method was required by clippy. Not really useful since we already
    // return an `Option` from the `output_fields` method.
    pub fn is_empty(&self) -> bool {
        self.len == 0
    }
}

/// Structure to hold information about the output field.
pub struct OutputField<'a> {
    pub name: &'a String,
    pub arrow_type: &'a DataType,
    pub pg_type: &'a PgType,
    pub format: &'a Format,
}

impl<'a> Iterator for OutputFields<'a> {
    type Item = OutputField<'a>;

    fn next(&mut self) -> Option<Self::Item> {
        let field = self.arrow_fields.next()?;
        let format = if let Some(formats) = self.result_formats.as_mut() {
            formats
                .next()
                .expect("result_formats should have the same length as fields")
        } else {
            &Format::Text
        };
        Some(Self::Item {
            name: field.name(),
            arrow_type: field.data_type(),
            pg_type: self
                .pg_types
                .next()
                .expect("pg_types should have the same length as fields"),
            format,
        })
    }
}<|MERGE_RESOLUTION|>--- conflicted
+++ resolved
@@ -180,13 +180,7 @@
         &self.functions
     }
 
-<<<<<<< HEAD
     pub async fn register_function(&self, udf: Arc<dyn BuiltinScalarUDF>) -> Result<()> {
-=======
-    /// Register a UDF with the session.
-    /// This will error if the function already exists in the catalog.
-    pub async fn register_function(&mut self, udf: Arc<dyn BuiltinScalarUDF>) -> Result<()> {
->>>>>>> 2c778404
         let catalog_mutator = self.catalog_mutator();
         // This is only empty when running hybrid exec
         if catalog_mutator.is_empty() {
