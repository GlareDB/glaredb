--- conflicted
+++ resolved
@@ -89,10 +89,6 @@
         Ok(LocalSessionContext {
             exec_client: None,
             catalog,
-<<<<<<< HEAD
-=======
-            temp_objects: TempObjects::default(),
->>>>>>> 2c6461b7
             tables: native_tables,
             prepared: HashMap::new(),
             portals: HashMap::new(),
