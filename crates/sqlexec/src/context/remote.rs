--- conflicted
+++ resolved
@@ -212,12 +212,8 @@
 impl DFRegistry for RemoteSessionContext {
     fn udfs(&self) -> std::collections::HashSet<String> {
         self.functions
-<<<<<<< HEAD
             .scalar_udfs()
             .iter()
-=======
-            .scalar_udfs_iter()
->>>>>>> 6a03e0ea
             .map(|k| k.name().to_string())
             .collect()
     }
