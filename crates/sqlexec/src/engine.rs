use crate::background_jobs::JobRunner;
use crate::errors::{ExecError, Result};
use crate::metastore::client::{Supervisor, DEFAULT_WORKER_CONFIG};
use crate::remote::client::RemoteClient;
use crate::session::Session;

use std::fs;
use std::ops::{Deref, DerefMut};
use std::path::Path;
use std::path::PathBuf;
use std::sync::atomic::{AtomicU64, Ordering};
use std::sync::Arc;

use crate::metastore::catalog::SessionCatalog;
use datafusion_ext::vars::{SessionVars, VarSetter};
use datasources::native::access::NativeTableStorage;
use object_store_util::conf::StorageConfig;
use protogen::gen::metastore::service::metastore_service_client::MetastoreServiceClient;
use protogen::rpcsrv::types::service::{
    InitializeSessionRequest, InitializeSessionRequestFromClient,
};
use telemetry::Tracker;
use tonic::transport::Channel;
use tracing::{debug, info};
use uuid::Uuid;

#[derive(Debug, Clone, Default)]
pub struct SessionStorageConfig {
    /// The bucket that should be used for database storage for a session.
    ///
    /// If this is omitted, the engine storage config should either be set to
    /// local or in-memory.
    pub gcs_bucket: Option<String>,
}

/// Storage configuration for the compute engine.
///
/// The configuration defined here alongside the configuration passed in through
/// the proxy will be used to connect to database storage.
#[derive(Debug, Clone)]
pub enum EngineStorageConfig {
    Gcs { service_account_key: String },
    Local { path: PathBuf },
    Memory,
}

impl EngineStorageConfig {
    /// Create a native table storage config from values in the engine and
    /// session configs.
    ///
    /// Errors if the engine config is incompatible with the session config.
    fn storage_config(&self, session_conf: &SessionStorageConfig) -> Result<StorageConfig> {
        Ok(match (self.clone(), session_conf.gcs_bucket.clone()) {
            // GCS bucket storage.
            (
                EngineStorageConfig::Gcs {
                    service_account_key,
                },
                Some(bucket),
            ) => StorageConfig::Gcs {
                service_account_key,
                bucket,
            },
            // Expected gcs config opts for the session.
            (EngineStorageConfig::Gcs { .. }, None) => {
                return Err(ExecError::InvalidStorageConfig(
                    "Missing bucket on session configuration",
                ))
            }
            // Local disk storage.
            (EngineStorageConfig::Local { path }, None) => StorageConfig::Local { path },
            // In-memory storage.
            (EngineStorageConfig::Memory, None) => StorageConfig::Memory,
            // Bucket provided on session, but engine not configured to use it.
            (_, Some(_)) => StorageConfig::Memory,
        })
    }

    /// Create a new native tables storage for a session for a given database.
    fn new_native_tables_storage(
        &self,
        db_id: Uuid,
        session_conf: &SessionStorageConfig,
    ) -> Result<NativeTableStorage> {
        let conf = self.storage_config(session_conf)?;
        let native = NativeTableStorage::from_config(db_id, conf)?;
        Ok(native)
    }
}

/// Hold configuration and clients needed to create database sessions.
pub struct Engine {
    /// Metastore client supervisor.
    supervisor: Supervisor,
    /// Telemetry.
    tracker: Arc<Tracker>,
    /// Storage configuration.
    storage: EngineStorageConfig,
    /// Path to spill temp files.
    spill_path: Option<PathBuf>,
    /// Number of active sessions.
    session_counter: Arc<AtomicU64>,
    /// Background jobs to run.
    background_jobs: JobRunner,
}

impl Engine {
    /// Create a new engine using the provided access runtime.
    pub async fn new(
        metastore: MetastoreServiceClient<Channel>,
        storage: EngineStorageConfig,
        tracker: Arc<Tracker>,
        spill_path: Option<PathBuf>,
    ) -> Result<Engine> {
        Ok(Engine {
            supervisor: Supervisor::new(metastore, DEFAULT_WORKER_CONFIG),
            tracker,
            storage,
            spill_path,
            session_counter: Arc::new(AtomicU64::new(0)),
            background_jobs: JobRunner::new(Default::default()),
        })
    }

    /// Attempts to shutdown the engine gracefully.
    pub async fn shutdown(&self) -> Result<()> {
        self.background_jobs.close().await?;
        Ok(())
    }

    /// Get the current number of sessions.
    pub fn session_count(&self) -> u64 {
        self.session_counter.load(Ordering::Relaxed)
    }

    /// Create a new session, initializing it with the provided session
    /// variables.
    pub async fn new_session(
        &self,
        vars: SessionVars,
        storage: SessionStorageConfig,
        remote_ctx: bool,
    ) -> Result<TrackedSession> {
        let conn_id = *vars.connection_id.value();
        let database_id = *vars.database_id.value();
        let metastore = self.supervisor.init_client(conn_id, database_id).await?;
        let native = self
            .storage
            .new_native_tables_storage(database_id, &storage)?;

        let state = metastore.get_cached_state().await?;
        let catalog = SessionCatalog::new_with_client(state, metastore);

        let session = Session::new(
            vars,
            catalog,
            native,
            self.tracker.clone(),
            self.spill_path.clone(),
            self.background_jobs.clone(),
            None,
            remote_ctx,
        )?;

        let prev = self.session_counter.fetch_add(1, Ordering::Relaxed);
        debug!(session_count = prev + 1, "new session opened");

        Ok(TrackedSession {
            inner: session,
            session_counter: self.session_counter.clone(),
        })
    }

    /// Create a new session that attached to remote session.
    ///
    /// The provided exec client will be used to create the remote session.
    pub async fn new_session_with_remote_connection(
        &self,
        mut vars: SessionVars,
        mut exec_client: RemoteClient,
    ) -> Result<TrackedSession> {
        // TODO: Figure out storage. The nil ID doesn't matter here (yet) since
        // native table writes should happen on the remote engine.
        let native = self
            .storage
            .new_native_tables_storage(Uuid::nil(), &SessionStorageConfig::default())?;

        // Set up remote session.
        let (remote_sess_client, catalog) = exec_client
            .initialize_session(InitializeSessionRequest::Client(
                InitializeSessionRequestFromClient {},
            ))
            .await?;

        vars.remote_session_id
            .set_raw(Some(remote_sess_client.session_id()), VarSetter::System)?;

        let session = Session::new(
            vars,
            catalog,
            native,
            self.tracker.clone(),
            self.spill_path.clone(),
            self.background_jobs.clone(),
            Some(remote_sess_client),
<<<<<<< HEAD
=======
            /* remote_ctx = */ false,
>>>>>>> 758b0d79
        )?;

        let prev = self.session_counter.fetch_add(1, Ordering::Relaxed);
        debug!(
            session_count = prev + 1,
            "new session opened with remote connection"
        );

        Ok(TrackedSession {
            inner: session,
            session_counter: self.session_counter.clone(),
        })
    }
}

/// A thin wrapper around a session.
pub struct TrackedSession {
    inner: Session,
    session_counter: Arc<AtomicU64>,
}

impl Deref for TrackedSession {
    type Target = Session;
    fn deref(&self) -> &Self::Target {
        &self.inner
    }
}

impl DerefMut for TrackedSession {
    fn deref_mut(&mut self) -> &mut Self::Target {
        &mut self.inner
    }
}

impl Drop for TrackedSession {
    fn drop(&mut self) {
        let prev = self.session_counter.fetch_sub(1, Ordering::Relaxed);
        debug!(session_counter = prev - 1, "session closed");
    }
}

/// Ensure that the spill path exists and that it's writable if provided.
pub fn ensure_spill_path<P: AsRef<Path>>(path: Option<P>) -> Result<()> {
    if let Some(p) = path {
        let path = p.as_ref();
        info!(?path, "checking spill path");

        fs::create_dir_all(path)?;

        let file = path.join("glaredb_startup_spill_check");
        fs::write(&file, vec![0, 1, 2, 3])?;
        fs::remove_file(&file)?;
    }
    Ok(())
}<|MERGE_RESOLUTION|>--- conflicted
+++ resolved
@@ -203,10 +203,7 @@
             self.spill_path.clone(),
             self.background_jobs.clone(),
             Some(remote_sess_client),
-<<<<<<< HEAD
-=======
             /* remote_ctx = */ false,
->>>>>>> 758b0d79
         )?;
 
         let prev = self.session_counter.fetch_add(1, Ordering::Relaxed);
