use std::collections::HashMap;
use std::fmt::Debug;
use std::fs;
use std::ops::{Deref, DerefMut};
use std::path::{Path, PathBuf};
use std::sync::atomic::{AtomicU64, Ordering};
use std::sync::Arc;

use catalog::session_catalog::{ResolveConfig, SessionCatalog};
use datafusion_ext::vars::SessionVars;
use datasources::common::errors::DatasourceCommonError;
use datasources::common::url::{DatasourceUrl, DatasourceUrlType};
use datasources::native::access::NativeTableStorage;
use distexec::executor::TaskExecutor;
use distexec::scheduler::Scheduler;
use ioutil::ensure_dir;
use metastore::client::{MetastoreClientSupervisor, DEFAULT_METASTORE_CLIENT_CONFIG};
use metastore::local::start_inprocess;
use metastore::util::MetastoreClientMode;
use object_store::aws::AmazonS3ConfigKey;
use object_store::azure::AzureConfigKey;
use object_store::path::Path as ObjectPath;
use object_store::prefix::PrefixStore;
use object_store::{Error as ObjectStoreError, ObjectStore};
use object_store_util::conf::StorageConfig;
use object_store_util::shared::SharedObjectStore;
use protogen::gen::metastore::service::metastore_service_client::MetastoreServiceClient;
use protogen::rpcsrv::types::common;
use sqlbuiltins::builtins::{SCHEMA_CURRENT_SESSION, SCHEMA_DEFAULT};
use telemetry::Tracker;
use tempfile;
use tonic::transport::Channel;
use tracing::{debug, info};
use url::Url;
use uuid::Uuid;

use crate::context::remote::RemoteSessionContext;
use crate::errors::{ExecError, Result};
use crate::session::Session;

#[derive(Debug, Clone, Default)]
pub struct SessionStorageConfig {
    /// The bucket that should be used for database storage for a session.
    ///
    /// If this is omitted, the engine storage config should either be set to
    /// local, in-memory or provided via CLI location and storage options.
    pub gcs_bucket: Option<String>,
}

impl SessionStorageConfig {
    pub fn new<T: Into<String>>(bucket: Option<T>) -> Self {
        Self {
            gcs_bucket: bucket.map(Into::into),
        }
    }
}

impl From<common::SessionStorageConfig> for SessionStorageConfig {
    fn from(value: common::SessionStorageConfig) -> Self {
        SessionStorageConfig {
            gcs_bucket: value.gcs_bucket,
        }
    }
}

/// Storage configuration for the compute node.
///
/// The configuration defined here alongside the configuration passed in through
/// the proxy will be used to connect to database storage.
#[derive(Debug, Clone)]
pub struct EngineStorageConfig {
    location: Url,
    conf: StorageConfig,
}

impl EngineStorageConfig {
    pub fn try_from_path_buf(path: &PathBuf) -> Result<Self> {
        ensure_dir(path)?;
        let path = fs::canonicalize(path)?;
        Ok(Self {
            location: Url::from_directory_path(&path).map_err(|_| {
                ExecError::String(format!(
                    "Failed to generate a file:// URL from path: {}",
                    path.display()
                ))
            })?,
            conf: StorageConfig::Local { path },
        })
    }
    pub fn try_from_options(location: &str, opts: HashMap<String, String>) -> Result<Self> {
        if location.starts_with("memory://") {
            return Ok(EngineStorageConfig {
                location: Url::parse(location).map_err(DatasourceCommonError::from)?,
                conf: StorageConfig::Memory,
            });
        }

        let datasource_url = DatasourceUrl::try_new(location)?;
        Ok(match datasource_url {
            DatasourceUrl::File(path) => EngineStorageConfig::try_from_path_buf(&path)?,
            DatasourceUrl::Url(ref url) => {
                let url_type = datasource_url.datasource_url_type();
                match url_type {
                    DatasourceUrlType::Gcs => {
                        let service_account_path =
                            opts.get("service_account_path").cloned().unwrap_or_else(|| {
                                std::env::var("GOOGLE_APPLICATION_CREDENTIALS")
                                    .expect(
                                        "'service_account_path' in provided storage options or 'GOOGLE_APPLICATION_CREDENTIALS' as env var",
                                    )
                            });

                        let service_account_key = fs::read_to_string(service_account_path)?;

                        // Extract bucket from the location URL
                        let bucket = opts
                            .get("bucket")
                            .cloned()
                            .or(url.host_str().map(|h| h.to_string()));

                        EngineStorageConfig {
                            location: url.clone(),
                            conf: StorageConfig::Gcs {
                                service_account_key,
                                bucket,
                            },
                        }
                    }
                    DatasourceUrlType::S3 | DatasourceUrlType::Http => {
                        let access_key_id = opts.get("access_key_id").cloned().unwrap_or_else(|| {
                            std::env::var(AmazonS3ConfigKey::AccessKeyId.as_ref().to_uppercase())
                                .expect("'access_key_id' in provided storage options or 'AWS_ACCESS_KEY_ID' as env var")
                        });
                        let secret_access_key =
                            opts.get("secret_access_key").cloned().unwrap_or_else(|| {
                                std::env::var(AmazonS3ConfigKey::SecretAccessKey.as_ref().to_uppercase())
                                    .expect("'secret_access_key' in provided storage options or 'AWS_SECRET_ACCESS_KEY' as env var")
                            });

                        let mut endpoint = None;
                        let region = opts.get("region").cloned();
                        let mut bucket = opts
                            .get("bucket")
                            .cloned()
                            .or(url.host_str().map(|h| h.to_string()));

                        if url_type == DatasourceUrlType::Http
                            && !location.contains("amazonaws.com")
                        {
                            // For now we don't allow proper HTTP object stores as storage locations,
                            // so interpret this case as either Cloudflare R2 or a MinIO instance.
                            // Extract the endpoint...
                            endpoint = Some(url[..url::Position::BeforePath].to_string());
                            // ... and the bucket, which is the first path segment (if one exists)
                            let segments = url.path_segments().unwrap().collect::<Vec<_>>();
                            if segments.len() > 1 {
                                bucket = Some(segments[0].to_string());
                            }
                        }

                        EngineStorageConfig {
                            location: url.clone(),
                            conf: StorageConfig::S3 {
                                access_key_id,
                                secret_access_key,
                                region,
                                endpoint,
                                bucket,
                            },
                        }
                    }
                    DatasourceUrlType::Azure => {
                        let account_name = opts.get("account_name").cloned().unwrap_or_else(|| {
                            std::env::var(AzureConfigKey::AccountName.as_ref().to_uppercase())
                                .expect(
                                    "'account_name' in provided storage options or 'AZURE_STORAGE_ACCOUNT_NAME' as env var"
                                )
                        });

                        let access_key = opts.get("access_key").cloned().unwrap_or_else(|| {
                            std::env::var(AzureConfigKey::AccessKey.as_ref().to_uppercase())
                                .expect(
                                    "'access_key' in provided storage options or 'AZURE_STORAGE_ACCOUNT_KEY' as env var"
                                )
                        });

                        // Extract bucket (azure container) from the location URL
                        let container_name = opts
                            .get("container_name")
                            .cloned()
                            .or(url.host_str().map(|h| h.to_string()));

                        EngineStorageConfig {
                            location: url.clone(),
                            conf: StorageConfig::Azure {
                                account_name,
                                access_key,
                                container_name,
                            },
                        }
                    }
                    DatasourceUrlType::File => unreachable!(), // Handled as Datasource::File(_)
                }
            }
        })
    }

    /// Return the currently configured URL.
    pub fn url(&self) -> Url {
        self.location.clone()
    }

    /// Merges `self` and the provided session config to create a new config.
    ///
    /// Errors if the engine config is incompatible with the session config.
    fn with_session_config(&self, session_conf: &SessionStorageConfig) -> Result<Self> {
        Ok(match (self.conf.clone(), session_conf.gcs_bucket.clone()) {
            (
                StorageConfig::Gcs {
                    service_account_key,
                    ..
                },
                Some(bucket),
            ) => {
                // A session-level bucket overrides the inherent configuration.
                // Setup the storage config and the location accordingly.
                EngineStorageConfig {
                    location: Url::parse(&format!("gs://{bucket}"))
                        .map_err(DatasourceCommonError::from)?,
                    conf: StorageConfig::Gcs {
                        service_account_key,
                        bucket: Some(bucket),
                    },
                }
            }
            // Expected gcs config opts for the session.
            (StorageConfig::Gcs { bucket: None, .. }, None) => {
                return Err(ExecError::InvalidStorageConfig(
                    "Missing bucket on session configuration",
                ))
            }
            (_, Some(_)) => EngineStorageConfig {
                location: Url::parse("memory://").map_err(DatasourceCommonError::from)?,
                conf: StorageConfig::Memory,
            },
            _ => self.clone(),
        })
    }

    /// Create a (potentially prefixed) object store rooted at the location URL.
    ///
    /// First creates an object store from the underlying storage config, and then
    /// wraps that up with a `PrefixStore` for non-local storage if there is a path
    /// specified.
    pub fn new_object_store(&self) -> Result<Arc<dyn ObjectStore>, ObjectStoreError> {
        let store = self.conf.new_object_store()?;

        if matches!(
            self.conf,
            StorageConfig::Local { .. } | StorageConfig::Memory
        ) {
            // Local storage (FS and memory) is already properly prefixed
            return Ok(store);
        }

        let prefix = if let StorageConfig::S3 {
            endpoint: Some(_), ..
        } = self.conf
        {
            // In case when there's an endpoint specified, the bucket is not the host but the
            // first element in the path, so we need to discard it when creating a prefix.
            let mut segments = self.location.path_segments().unwrap().collect::<Vec<_>>();

            if segments.len() <= 1 {
                // The endpoint doesn't include a path, no need for prefixing
                return Ok(store);
            }

            // Remove the first path segment which is actually the bucket
            segments.remove(0);
            let path = segments.join("/");
            ObjectPath::parse(path)?
        } else {
            ObjectPath::parse(self.location.path())?
        };

        if prefix != ObjectPath::from("/") {
            // A path was specified, root the store under it
            debug!(?prefix, "Prefixing native table storage root");
            Ok(Arc::new(PrefixStore::new(store, prefix)))
        } else {
            Ok(store)
        }
    }

    /// Create a new native tables storage for a session for a given database.
    fn new_native_tables_storage(
        &self,
        db_id: Uuid,
        session_conf: &SessionStorageConfig,
    ) -> Result<NativeTableStorage> {
        let conf = self.with_session_config(session_conf)?;
        let store = conf.new_object_store()?;
        let native = NativeTableStorage::new(db_id, conf.location, store);
        Ok(native)
    }
}

/// Hold configuration and clients needed to create database sessions.
/// An engine is able to support multiple [`Session`]'s across multiple db instances
pub struct Engine {
    /// Metastore client supervisor.
    supervisor: MetastoreClientSupervisor,
    /// Telemetry.
    tracker: Arc<Tracker>,
    /// Storage configuration.
    storage: EngineStorageConfig,
    /// Path to spill temp files.
    spill_path: Option<PathBuf>,
    /// Number of active sessions.
    session_counter: Arc<AtomicU64>,
    /// Scheduler for running tasks (physical plan).
    task_scheduler: Scheduler,
    /// Task executors.
    _task_executors: Vec<TaskExecutor>,
    tmp_dir: Option<tempfile::TempDir>,
}

<<<<<<< HEAD
#[derive(Debug)]
=======
>>>>>>> 0bd8000c
pub enum EngineStorage {
    Memory,
    Local(PathBuf),
    Remote {
        location: String,
        options: HashMap<String, String>,
    },
}

impl Debug for Engine {
    fn fmt(&self, f: &mut std::fmt::Formatter<'_>) -> std::fmt::Result {
        write!(f, "{:?}", self.storage)
    }
}


impl Engine {
    /// Create a new engine using the provided access runtime.
    pub async fn new(
        metastore: MetastoreServiceClient<Channel>,
        storage: EngineStorageConfig,
        tracker: Arc<Tracker>,
        spill_path: Option<PathBuf>,
    ) -> Result<Engine> {
        let (task_scheduler, executor_builder) = Scheduler::new();
        // Build executors.
        let num_executors = num_cpus::get();
        let task_executors: Vec<_> = (0..num_executors)
            .map(|_| executor_builder.build_only_local())
            .collect();

        assert!(
            !task_executors.is_empty(),
            "there should be at least one executor"
        );

        Ok(Engine {
            supervisor: MetastoreClientSupervisor::new(metastore, DEFAULT_METASTORE_CLIENT_CONFIG),
            tracker,
            storage,
            spill_path,
            session_counter: Arc::new(AtomicU64::new(0)),
            task_scheduler,
            _task_executors: task_executors,
            tmp_dir: None,
        })
    }

    /// Returns the telemetry tracker used by this engine.
    pub fn get_tracker(&self) -> Arc<Tracker> {
        self.tracker.clone()
    }

<<<<<<< HEAD
    pub async fn from_backend(opts: EngineStorage) -> Result<Engine> {
=======
    pub async fn from_storage(opts: EngineStorage) -> Result<Engine> {
>>>>>>> 0bd8000c
        match opts {
            EngineStorage::Memory => Self::from_data_dir(None).await,
            EngineStorage::Local(path) => Self::from_data_dir(Some(&path)).await,
            EngineStorage::Remote { location, options } => {
                Self::from_storage_options(&location, &options).await
            }
        }
    }

    /// Create a new `Engine` instance from the provided storage configuration with a in-process metastore
    pub async fn from_storage_options(
        location: &str,
        opts: &HashMap<String, String>,
    ) -> Result<Engine> {
        let conf = EngineStorageConfig::try_from_options(location, opts.clone())?;
        let store = conf.new_object_store()?;

        // Wrap up the store with a shared one, so that we get to use the non-atomic
        // copy-if-not-exists that is defined there when initializing the lease
        let store = SharedObjectStore::new(store);
        let client = start_inprocess(Arc::new(store)).await.map_err(|e| {
            ExecError::String(format!("Failed to start an in-process metastore: {e}"))
        })?;

        Engine::new(client, conf, Arc::new(Tracker::Nop), None).await
    }

    /// Create a new `Engine` instance from the provided data directory. This can be removed once the
    /// `--data-dir` option gets consolidated into the storage options above.
    pub async fn from_data_dir(data_dir: Option<&PathBuf>) -> Result<Engine> {
        let conf = match data_dir {
            Some(path) => EngineStorageConfig::try_from_path_buf(path)?,
            None => EngineStorageConfig::try_from_options("memory://", Default::default())?,
        };

        let mode = MetastoreClientMode::new_local(data_dir.cloned());
        let client = mode.into_client().await.map_err(|e| {
            ExecError::String(format!(
                "Failed creating a local metastore client for data dir {data_dir:?}: {e}"
            ))
        })?;

        Engine::new(client, conf, Arc::new(Tracker::Nop), None).await
    }

    pub fn with_tracker(mut self, tracker: Arc<Tracker>) -> Engine {
        self.tracker = tracker;
        self
    }

    pub fn with_spill_path(mut self, spill_path: Option<PathBuf>) -> Result<Engine> {
        self.spill_path = match spill_path {
            Some(path) => {
                ensure_dir(&path)?;
                Some(path)
            }
            None => {
                self.tmp_dir = Some(
                    tempfile::Builder::new()
                        .prefix("glaredb")
                        .rand_bytes(8)
                        .tempdir()?,
                );
                Some(self.tmp_dir.as_ref().unwrap().path().to_path_buf())
            }
        };

        Ok(self)
    }

    /// Get the current number of sessions.
    pub fn session_count(&self) -> u64 {
        self.session_counter.load(Ordering::Relaxed)
    }

    /// Create a new local session, initializing it with the provided session
    /// variables.
    // TODO: This is _very_ easy to mess up with the vars since we implement
    // default (which defaults to the nil uuid), but using default would is
    // incorrect in any case we're running Cloud.
    pub async fn new_local_session_context(
        &self,
        vars: SessionVars,
        storage: SessionStorageConfig,
    ) -> Result<TrackedSession> {
        let session = self.new_untracked_session(vars, storage).await?;

        let prev = self.session_counter.fetch_add(1, Ordering::Relaxed);
        debug!(session_count = prev + 1, "new session opened");

        Ok(TrackedSession {
            inner: session,
            session_counter: self.session_counter.clone(),
        })
    }

    pub async fn default_local_session_context(&self) -> Result<TrackedSession> {
        self.new_local_session_context(SessionVars::default(), SessionStorageConfig::default())
            .await
    }

    /// Create a new untracked session.
    ///
    /// This does not increment the session counter.
    /// So any session created with this method will not prevent the engine from shutting down.
    pub async fn new_untracked_session(
        &self,
        vars: SessionVars,
        storage: SessionStorageConfig,
    ) -> Result<Session> {
        let database_id = vars.database_id();
        let metastore = self.supervisor.init_client(database_id).await?;
        let native = self
            .storage
            .new_native_tables_storage(database_id, &storage)?;
        let state = metastore.get_cached_state().await?;
        let mut catalog = SessionCatalog::new(
            state,
            ResolveConfig {
                default_schema_oid: SCHEMA_DEFAULT.oid,
                session_schema_oid: SCHEMA_CURRENT_SESSION.oid,
            },
        );

        // If the database name is in the form of `<UUID>/<db_id>`, then we
        // should use the <db_id> as the alias for the database.
        let database_name = vars.database_name();
        if let Some(db_id) = database_name
            .split_once('/')
            // check if the first part is a valid UUID
            .and_then(|(org_id, db_id)| Uuid::parse_str(org_id).ok().map(|_| db_id))
        {
            catalog = catalog.with_alias(db_id.to_string());
        // else, we should use the entire database name as the alias if it's not empty
        } else if !database_name.is_empty() {
            catalog = catalog.with_alias(database_name);
        }

        Session::new(
            vars,
            catalog,
            metastore.into(),
            native,
            self.tracker.clone(),
            self.spill_path.clone(),
            self.task_scheduler.clone(),
        )
    }

    /// Create a new remote session for plan execution.
    ///
    /// Note that this isn't wrapped in a tracked session yet (to avoid hanging
    /// since we don't guarantee that sessions get closed).
    pub async fn new_remote_session_context(
        &self,
        database_id: Uuid,
        storage: SessionStorageConfig,
    ) -> Result<RemoteSessionContext> {
        let metastore = self.supervisor.init_client(database_id).await?;
        let native = self
            .storage
            .new_native_tables_storage(database_id, &storage)?;

        let state = metastore.get_cached_state().await?;
        let catalog = SessionCatalog::new(
            state,
            ResolveConfig {
                default_schema_oid: SCHEMA_DEFAULT.oid,
                session_schema_oid: SCHEMA_CURRENT_SESSION.oid,
            },
        );

        let context = RemoteSessionContext::new(
            catalog,
            metastore.into(),
            native,
            self.spill_path.clone(),
            self.task_scheduler.clone(),
        )?;

        Ok(context)
    }
}

/// A thin wrapper around a session.
///
/// This is used to allow the engine to track the number of active sessions.
/// When this session is no longer used (dropped), the resulting counter will
/// decrement. This is useful to allow the engine to wait for active sessions to
/// complete on shutdown.
pub struct TrackedSession {
    inner: Session,
    session_counter: Arc<AtomicU64>,
}

impl Deref for TrackedSession {
    type Target = Session;
    fn deref(&self) -> &Self::Target {
        &self.inner
    }
}

impl DerefMut for TrackedSession {
    fn deref_mut(&mut self) -> &mut Self::Target {
        &mut self.inner
    }
}

impl Drop for TrackedSession {
    fn drop(&mut self) {
        let prev = self.session_counter.fetch_sub(1, Ordering::Relaxed);
        debug!(session_counter = prev - 1, "session closed");
    }
}

/// Ensure that the spill path exists and that it's writable if provided.
pub fn ensure_spill_path<P: AsRef<Path>>(path: Option<P>) -> Result<()> {
    if let Some(p) = path {
        let path = p.as_ref();
        info!(?path, "checking spill path");

        fs::create_dir_all(path)?;

        let file = path.join("glaredb_startup_spill_check");
        fs::write(&file, vec![0, 1, 2, 3])?;
        fs::remove_file(&file)?;
    }
    Ok(())
}

#[cfg(test)]
mod tests {
    use std::collections::HashMap;

    use object_store_util::conf::StorageConfig;

    use crate::engine::{EngineStorageConfig, SessionStorageConfig};
    use crate::errors::Result;

    #[test]
    fn merged_conf_session_bucket() -> Result<()> {
        let access_key_id = "my_key".to_string();
        let secret_access_key = "my_secret".to_string();
        let conf = EngineStorageConfig::try_from_options(
            "s3://some-bucket",
            HashMap::from_iter([
                ("access_key_id".to_string(), access_key_id.clone()),
                ("secret_access_key".to_string(), secret_access_key.clone()),
            ]),
        )?;

        assert_eq!(
            conf.conf,
            StorageConfig::S3 {
                access_key_id,
                secret_access_key,
                region: None,
                endpoint: None,
                bucket: Some("some-bucket".to_string()),
            }
        );

        let merged_conf = conf.with_session_config(&SessionStorageConfig {
            gcs_bucket: Some("my-other-bucket".to_string()),
        })?;
        assert_eq!(merged_conf.conf, StorageConfig::Memory,);
        Ok(())
    }
}<|MERGE_RESOLUTION|>--- conflicted
+++ resolved
@@ -326,10 +326,7 @@
     tmp_dir: Option<tempfile::TempDir>,
 }
 
-<<<<<<< HEAD
 #[derive(Debug)]
-=======
->>>>>>> 0bd8000c
 pub enum EngineStorage {
     Memory,
     Local(PathBuf),
@@ -383,11 +380,7 @@
         self.tracker.clone()
     }
 
-<<<<<<< HEAD
-    pub async fn from_backend(opts: EngineStorage) -> Result<Engine> {
-=======
     pub async fn from_storage(opts: EngineStorage) -> Result<Engine> {
->>>>>>> 0bd8000c
         match opts {
             EngineStorage::Memory => Self::from_data_dir(None).await,
             EngineStorage::Local(path) => Self::from_data_dir(Some(&path)).await,
