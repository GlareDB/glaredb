--- conflicted
+++ resolved
@@ -156,11 +156,7 @@
             },
         };
 
-<<<<<<< HEAD
-        let access = Arc::new(AccessRuntime::new(&config.access).unwrap());
-=======
-        let access = Arc::new(AccessRuntime::new(config).await.unwrap());
->>>>>>> 544a09cd
+        let access = Arc::new(AccessRuntime::new(&config.access).await.unwrap());
         let mut session = Session::new(Arc::new(catalog), Arc::new(RuntimeEnv::default()), access);
         let mut executor = Executor::new("select 1+1", &mut session).unwrap();
 
