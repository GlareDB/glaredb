--- conflicted
+++ resolved
@@ -466,11 +466,7 @@
         self.ctx.get_session_catalog()
     }
 
-<<<<<<< HEAD
-    pub fn register_env_reader(&mut self, env_reader: Option<Arc<Box<dyn EnvironmentReader>>>) {
-=======
     pub fn register_env_reader(&mut self, env_reader: Option<Arc<dyn EnvironmentReader>>) {
->>>>>>> 2729f74a
         self.ctx.register_env_reader(env_reader);
     }
 
