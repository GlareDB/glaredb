use std::fmt;
use std::path::PathBuf;
use std::sync::Arc;

use crate::extension_codec::GlareDBExtensionCodec;
use crate::metastore::catalog::SessionCatalog;
use crate::planner::context_builder::PartialContextProvider;
use crate::planner::extension::{ExtensionNode, ExtensionType};
use crate::remote::broadcast::exchange_exec::ClientExchangeRecvExec;
use crate::remote::broadcast::staged_stream::{StagedClientStreams, StagedStreams};
use crate::remote::client::RemoteSessionClient;
use datafusion::arrow::datatypes::Schema;
use datafusion::common::OwnedTableReference;
use datafusion::datasource::TableProvider;
use datafusion::logical_expr::{Extension, LogicalPlan as DfLogicalPlan};
use datafusion::physical_plan::empty::EmptyExec;
use datafusion::physical_plan::insert::DataSink;
use datafusion::physical_plan::{
    execute_stream, memory::MemoryStream, ExecutionPlan, SendableRecordBatchStream,
};
use datafusion::scalar::ScalarValue;
use datafusion_ext::vars::{SessionVars, VarSetter};
use datasources::common::sink::csv::{CsvSink, CsvSinkOpts};
use datasources::common::sink::json::{JsonSink, JsonSinkOpts};
use datasources::common::sink::parquet::{ParquetSink, ParquetSinkOpts};
use datasources::native::access::NativeTableStorage;
use datasources::object_store::gcs::GcsStoreAccess;
use datasources::object_store::local::LocalStoreAccess;
use datasources::object_store::s3::S3StoreAccess;
use datasources::object_store::ObjStoreAccess;
use pgrepr::format::Format;
use protogen::metastore::types::options::{CopyToDestinationOptions, CopyToFormatOptions};
use telemetry::Tracker;

use crate::background_jobs::JobRunner;
use crate::context::{Portal, PreparedStatement, SessionContext};
use crate::environment::EnvironmentReader;
use crate::errors::{internal, Result};
use crate::metrics::{BatchStreamWithMetricSender, ExecutionStatus, QueryMetrics, SessionMetrics};
use crate::parser::StatementWithExtensions;
use crate::planner::logical_plan::*;

/// Results from a sql statement execution.
pub enum ExecutionResult {
    /// The stream for the output of a query.
    Query {
        stream: SendableRecordBatchStream,
        /// Plan used to create the stream. Used for getting metrics after the
        /// stream completes.
        ///
        /// TODO: I would like to remove this. Putting the plan on the result
        /// was the easiest way of providing everything needed to construct a
        /// `BatchStreamWithMetricSender` without a bit more refactoring. This
        /// stream requires physical plan and a starting set of execution
        /// metrics, which are created separately.
        plan: Arc<dyn ExecutionPlan>,
    },
    /// Showing a variable.
    // TODO: We don't need to make a stream for this.
    ShowVariable { stream: SendableRecordBatchStream },
    /// No statement provided.
    EmptyQuery,
    /// Transaction started.
    Begin,
    /// Transaction committed,
    Commit,
    /// Transaction rolled abck.
    Rollback,
    /// Data successfully deleted.
    DeleteSuccess { deleted_rows: usize },
    /// Data successfully updated.
    UpdateSuccess { updated_rows: usize },
    /// Data successfully written.
    WriteSuccess,
    /// Data successfully copied.
    CopySuccess,
    /// Table created.
    CreateTable,
    /// Database created.
    CreateDatabase,
    /// Tunnel created.
    CreateTunnel,
    /// Credentials created.
    CreateCredentials,
    /// Schema created.
    CreateSchema,
    /// A view was created.
    CreateView,
    /// A table was renamed.
    AlterTableRename,
    /// A database was renamed.
    AlterDatabaseRename,
    /// A tunnel was altered.
    AlterTunnelRotateKeys,
    /// A client local variable was set.
    SetLocal,
    /// Tables dropped.
    DropTables,
    /// Views dropped.
    DropViews,
    /// Schemas dropped.
    DropSchemas,
    /// Database dropped.
    DropDatabase,
    /// Tunnel is dropped.
    DropTunnel,
    /// Credentials are dropped.
    DropCredentials,
}

impl ExecutionResult {
    const fn result_type_str(&self) -> &'static str {
        match self {
            ExecutionResult::Query { .. } => "query",
            ExecutionResult::ShowVariable { .. } => "show_variable",
            ExecutionResult::EmptyQuery => "empty_query",
            ExecutionResult::Begin => "begin",
            ExecutionResult::Commit => "commit",
            ExecutionResult::Rollback => "rollback",
            ExecutionResult::WriteSuccess => "write_success",
            ExecutionResult::CopySuccess => "copy_success",
            ExecutionResult::DeleteSuccess { .. } => "delete_success",
            ExecutionResult::UpdateSuccess { .. } => "update success",
            ExecutionResult::CreateTable => "create_table",
            ExecutionResult::CreateDatabase => "create_database",
            ExecutionResult::CreateTunnel => "create_tunnel",
            ExecutionResult::CreateCredentials => "create_credentials",
            ExecutionResult::CreateSchema => "create_schema",
            ExecutionResult::CreateView => "create_view",
            ExecutionResult::AlterTableRename => "alter_table_rename",
            ExecutionResult::AlterDatabaseRename => "alter_database_rename",
            ExecutionResult::AlterTunnelRotateKeys => "alter_tunnel_rotate_keys",
            ExecutionResult::SetLocal => "set_local",
            ExecutionResult::DropTables => "drop_tables",
            ExecutionResult::DropViews => "drop_views",
            ExecutionResult::DropSchemas => "drop_schemas",
            ExecutionResult::DropDatabase => "drop_database",
            ExecutionResult::DropTunnel => "drop_tunnel",
            ExecutionResult::DropCredentials => "drop_credentials",
        }
    }
}

impl fmt::Display for ExecutionResult {
    fn fmt(&self, f: &mut fmt::Formatter<'_>) -> fmt::Result {
        match self {
            ExecutionResult::Query { stream, .. } => {
                let fields: Vec<_> = stream
                    .schema()
                    .fields()
                    .iter()
                    .map(|f| f.name().clone())
                    .collect();
                write!(f, "Query ({})", fields.join(", "))
            }
            ExecutionResult::ShowVariable { .. } => {
                write!(f, "Show")
            }
            ExecutionResult::EmptyQuery => write!(f, "No results"),
            ExecutionResult::Begin => write!(f, "Begin"),
            ExecutionResult::Commit => write!(f, "Commit"),
            ExecutionResult::Rollback => write!(f, "Rollback"),
            ExecutionResult::WriteSuccess => write!(f, "Write success"),
            ExecutionResult::CopySuccess => write!(f, "Copy success"),
            ExecutionResult::DeleteSuccess { deleted_rows } => {
                if *deleted_rows == 1 {
                    write!(f, "Deleted 1 row")
                } else {
                    write!(f, "Deleted {} rows", deleted_rows)
                }
            }
            ExecutionResult::UpdateSuccess { updated_rows } => {
                if *updated_rows == 1 {
                    write!(f, "Updated 1 row")
                } else {
                    write!(f, "Updated {} rows", updated_rows)
                }
            }
            ExecutionResult::CreateTable => write!(f, "Table created"),
            ExecutionResult::CreateDatabase => write!(f, "Database created"),
            ExecutionResult::CreateTunnel => write!(f, "Tunnel created"),
            ExecutionResult::CreateCredentials => write!(f, "Credentials created"),
            ExecutionResult::CreateSchema => write!(f, "Schema create"),
            ExecutionResult::CreateView => write!(f, "View created"),
            ExecutionResult::AlterTableRename => write!(f, "Table renamed"),
            ExecutionResult::AlterDatabaseRename => write!(f, "Database renamed"),
            ExecutionResult::AlterTunnelRotateKeys => write!(f, "Keys rotated"),
            ExecutionResult::SetLocal => write!(f, "Local variable set"),
            ExecutionResult::DropTables => write!(f, "Table(s) dropped"),
            ExecutionResult::DropViews => write!(f, "View(s) dropped"),
            ExecutionResult::DropSchemas => write!(f, "Schema(s) dropped"),
            ExecutionResult::DropDatabase => write!(f, "Database(s) dropped"),
            ExecutionResult::DropTunnel => write!(f, "Tunnel(s) dropped"),
            ExecutionResult::DropCredentials => write!(f, "Credentials dropped"),
        }
    }
}

/// A per-client user session.
///
/// This is a thin wrapper around a session context. Having a layer between
/// pgsrv and actual execution against the catalog allows for easy extensibility
/// in the future (e.g. consensus).
pub struct Session {
    pub(crate) ctx: SessionContext,
}

impl Session {
    /// Create a new session.
    ///
    /// All system schemas (including `information_schema`) should already be in
    /// the provided catalog.
    #[allow(clippy::too_many_arguments)]
    pub fn new(
        vars: SessionVars,
        catalog: SessionCatalog,
        native_tables: NativeTableStorage,
        tracker: Arc<Tracker>,
        spill_path: Option<PathBuf>,
        background_jobs: JobRunner,
        exec_client: Option<RemoteSessionClient>,
        remote_ctx: bool,
    ) -> Result<Session> {
        let metrics = SessionMetrics::new(
            *vars.user_id.value(),
            *vars.database_id.value(),
            *vars.connection_id.value(),
            tracker,
        );

        let ctx = SessionContext::new(
            vars,
            catalog,
            native_tables,
            metrics,
            spill_path,
            background_jobs,
            exec_client,
            remote_ctx,
        )?;

        Ok(Session { ctx })
    }

    pub fn get_session_catalog(&self) -> &SessionCatalog {
        self.ctx.get_session_catalog()
    }

    pub fn register_env_reader(&mut self, env_reader: Box<dyn EnvironmentReader>) {
        self.ctx.register_env_reader(env_reader);
    }

    /// Return the DF session context.
    pub fn df_ctx(&self) -> &datafusion::prelude::SessionContext {
        self.ctx.df_ctx()
    }

    /// Create a physical plan for a given datafusion logical plan.
    pub async fn create_physical_plan(
        &mut self,
        plan: DfLogicalPlan,
    ) -> Result<Arc<dyn ExecutionPlan>> {
        let state = self.ctx.df_ctx().state();

        // TODO!: these should be pushed down to physical execs,
        // currently we need to early exit on extension nodes as we don't have a physical exec for them.
        match plan {
            DfLogicalPlan::Extension(ref extension) if self.is_main_instance() => {
                let _exec_res = self.execute_extension(extension).await?;
                Ok(Arc::new(EmptyExec::new(false, Schema::empty().into())))
            }
            plan => {
                let plan = state.create_physical_plan(&plan).await?;
                Ok(plan)
            }
        }
    }

<<<<<<< HEAD
    pub fn staged_streams(&self) -> Result<&StagedClientStreams> {
        self.ctx.staged_streams()
    }

    pub async fn execute_extension(
        &mut self,
        extension: &Extension,
    ) -> Result<Arc<dyn ExecutionPlan>> {
=======
    pub async fn execute_extension(&mut self, extension: &Extension) -> Result<ExecutionResult> {
>>>>>>> 9ea52978
        let node = extension.node.name().parse::<ExtensionType>()?;

        match node {
            ExtensionType::CreateTable => {
                let create_table = CreateTable::try_decode_extension(extension)?;
                self.create_table(create_table).await?;
                Ok(ExecutionResult::CreateTable)
            }
            ExtensionType::CreateExternalTable => {
                let create_table = CreateExternalTable::try_decode_extension(extension)?;
                self.create_external_table(create_table).await?;
                Ok(ExecutionResult::CreateTable)
            }
            ExtensionType::CreateSchema => {
                let create_schema = CreateSchema::try_decode_extension(extension)?;
                self.create_schema(create_schema).await?;
                Ok(ExecutionResult::CreateSchema)
            }
            ExtensionType::DropTables => {
                let drop_tables = DropTables::try_decode_extension(extension)?;
                self.drop_tables(drop_tables).await?;
                Ok(ExecutionResult::DropTables)
            }
            ExtensionType::AlterTableRename => {
                let alter_table_rename = AlterTableRename::try_decode_extension(extension)?;
                self.alter_table_rename(alter_table_rename).await?;
                Ok(ExecutionResult::AlterTableRename)
            }
            ExtensionType::AlterDatabaseRename => {
                let alter_database_rename = AlterDatabaseRename::try_decode_extension(extension)?;
                self.alter_database_rename(alter_database_rename).await?;
                Ok(ExecutionResult::AlterDatabaseRename)
            }
            ExtensionType::AlterTunnelRotateKeys => {
                let alter_tunnel_rotate_keys =
                    AlterTunnelRotateKeys::try_decode_extension(extension)?;
                self.alter_tunnel_rotate_keys(alter_tunnel_rotate_keys)
                    .await?;
                Ok(ExecutionResult::AlterTunnelRotateKeys)
            }
            ExtensionType::CreateCredentials => {
                let create_credentials = CreateCredentials::try_decode_extension(extension)?;
                self.create_credentials(create_credentials).await?;
                Ok(ExecutionResult::CreateCredentials)
            }
            ExtensionType::CreateExternalDatabase => {
                let create_database = CreateExternalDatabase::try_decode_extension(extension)?;
                self.create_database(create_database).await?;
                Ok(ExecutionResult::CreateDatabase)
            }
            ExtensionType::CreateTunnel => {
                let create_tunnel = CreateTunnel::try_decode_extension(extension)?;
                self.create_tunnel(create_tunnel).await?;
                Ok(ExecutionResult::CreateTunnel)
            }
            ExtensionType::CreateTempTable => {
                let create_temp_table = CreateTempTable::try_decode_extension(extension)?;
                self.create_temp_table(create_temp_table).await?;
                Ok(ExecutionResult::CreateTable)
            }
            ExtensionType::CreateView => {
                let create_view = CreateView::try_decode_extension(extension)?;
                self.create_view(create_view).await?;
                Ok(ExecutionResult::CreateView)
            }
            ExtensionType::DropCredentials => {
                let drop_credentials = DropCredentials::try_decode_extension(extension)?;
                self.drop_credentials(drop_credentials).await?;
                Ok(ExecutionResult::DropCredentials)
            }
            ExtensionType::DropDatabase => {
                let drop_database = DropDatabase::try_decode_extension(extension)?;
                self.drop_database(drop_database).await?;
                Ok(ExecutionResult::DropDatabase)
            }
            ExtensionType::DropSchemas => {
                let drop_schemas = DropSchemas::try_decode_extension(extension)?;
                self.drop_schemas(drop_schemas).await?;
                Ok(ExecutionResult::DropSchemas)
            }
            ExtensionType::DropTunnel => {
                let drop_tunnel = DropTunnel::try_decode_extension(extension)?;
                self.drop_tunnel(drop_tunnel).await?;
                Ok(ExecutionResult::DropTunnel)
            }
            ExtensionType::DropViews => {
                let drop_views = DropViews::try_decode_extension(extension)?;
                self.drop_views(drop_views).await?;
                Ok(ExecutionResult::DropViews)
            }
            ExtensionType::ClientExchangeSend => {
                return Err(internal!(
                    "ClientExchangeSend is not a valid logical plan to deserialize" // yet
                ));
            }
            ExtensionType::ClientExchangeRecv => {
                let recv = ClientExchangeRecv::try_decode_extension(extension)?;
                let stream = self
                    .ctx
                    .staged_streams()?
                    .resolve_pending_stream(recv.broadcast_id)
                    .await?;
                let exec = ClientExchangeRecvExec::new(stream);
                Ok(Arc::new(exec))
            }
        }
    }

    /// Execute a datafusion physical plan.
    pub fn execute_physical(
        &self,
        plan: Arc<dyn ExecutionPlan>,
    ) -> Result<SendableRecordBatchStream> {
        let context = self.ctx.task_context();
        let stream = execute_stream(plan, context)?;
        Ok(stream)
    }

    /// Get a table provider from session.
    pub fn get_table_provider(&self, provider_id: &uuid::Uuid) -> Result<Arc<dyn TableProvider>> {
        self.ctx.get_table_provider(provider_id)
    }

    /// Add a table provider to the session. Returns the ID of the provider.
    pub fn add_table_provider(&mut self, provider: Arc<dyn TableProvider>) -> Result<uuid::Uuid> {
        self.ctx.add_table_provider(provider)
    }

    /// Get a physical plan from session.
    pub fn get_physical_plan(&self, exec_id: &uuid::Uuid) -> Result<Arc<dyn ExecutionPlan>> {
        self.ctx.get_physical_plan(exec_id)
    }

    /// Add a physical plan to the session. Returns the ID of the plan.
    pub fn add_physical_plan(&mut self, plan: Arc<dyn ExecutionPlan>) -> Result<uuid::Uuid> {
        self.ctx.add_physical_plan(plan)
    }

    /// Returns the extension codec used for serializing and deserializing data
    /// over RPCs.
    pub fn extension_codec(&self) -> Result<GlareDBExtensionCodec<'_>> {
        self.ctx.extension_codec()
    }

    /// Get the session dispatcher.
    pub async fn dispatch_access(
        &self,
        table_ref: OwnedTableReference,
    ) -> Result<Arc<dyn TableProvider>> {
        let state = self.ctx.df_ctx().state();
        let mut ctx_provider = PartialContextProvider::new(&self.ctx, &state)?;
        Ok(ctx_provider.table_provider(table_ref).await?)
    }

    pub(crate) async fn create_table(
        &mut self,
        plan: CreateTable,
    ) -> Result<Arc<dyn ExecutionPlan>> {
        let schema = plan.schema.as_ref().clone();
        self.ctx.create_table(plan).await?;
        Ok(Arc::new(EmptyExec::new(false, schema.into())))
    }

    pub(crate) async fn create_temp_table(&mut self, plan: CreateTempTable) -> Result<()> {
        self.ctx.create_temp_table(plan).await?;
        Ok(())
    }

    pub(crate) async fn create_external_table(&mut self, plan: CreateExternalTable) -> Result<()> {
        self.ctx.create_external_table(plan).await?;
        Ok(())
    }

    pub(crate) async fn create_schema(&mut self, plan: CreateSchema) -> Result<()> {
        self.ctx.create_schema(plan).await?;
        Ok(())
    }

    pub(crate) async fn create_database(&mut self, plan: CreateExternalDatabase) -> Result<()> {
        self.ctx.create_external_database(plan).await?;
        Ok(())
    }

    pub(crate) async fn create_tunnel(&mut self, plan: CreateTunnel) -> Result<()> {
        self.ctx.create_tunnel(plan).await?;
        Ok(())
    }

    pub(crate) async fn create_credentials(&mut self, plan: CreateCredentials) -> Result<()> {
        self.ctx.create_credentials(plan).await?;
        Ok(())
    }

    pub(crate) async fn create_view(&mut self, plan: CreateView) -> Result<()> {
        self.ctx.create_view(plan).await?;
        Ok(())
    }

    pub(crate) async fn alter_table_rename(&mut self, plan: AlterTableRename) -> Result<()> {
        self.ctx.alter_table_rename(plan).await?;
        Ok(())
    }

    pub(crate) async fn alter_database_rename(&mut self, plan: AlterDatabaseRename) -> Result<()> {
        self.ctx.alter_database_rename(plan).await?;
        Ok(())
    }

    pub(crate) async fn alter_tunnel_rotate_keys(
        &mut self,
        plan: AlterTunnelRotateKeys,
    ) -> Result<()> {
        self.ctx.alter_tunnel_rotate_keys(plan).await?;
        Ok(())
    }

    pub(crate) async fn drop_tables(&mut self, plan: DropTables) -> Result<()> {
        self.ctx.drop_tables(plan).await?;
        Ok(())
    }

    pub(crate) async fn drop_views(&mut self, plan: DropViews) -> Result<()> {
        self.ctx.drop_views(plan).await?;
        Ok(())
    }

    pub(crate) async fn drop_schemas(&mut self, plan: DropSchemas) -> Result<()> {
        self.ctx.drop_schemas(plan).await?;
        Ok(())
    }

    pub(crate) async fn drop_database(&mut self, plan: DropDatabase) -> Result<()> {
        self.ctx.drop_database(plan).await?;
        Ok(())
    }

    pub(crate) async fn drop_tunnel(&mut self, plan: DropTunnel) -> Result<()> {
        self.ctx.drop_tunnel(plan).await?;
        Ok(())
    }

    pub(crate) async fn drop_credentials(&mut self, plan: DropCredentials) -> Result<()> {
        self.ctx.drop_credentials(plan).await?;
        Ok(())
    }

    pub(crate) fn set_variable(&mut self, plan: SetVariable) -> Result<()> {
        self.ctx.get_session_vars_mut().set(
            &plan.variable,
            plan.try_value_into_string()?.as_str(),
            VarSetter::User,
        )?;
        Ok(())
    }

    pub(crate) async fn insert_into(&mut self, plan: Insert) -> Result<()> {
        self.ctx.insert(plan).await?;
        Ok(())
    }

    pub(crate) async fn plan_copy_to(&mut self, plan: CopyTo) -> Result<()> {
        fn get_sink_for_obj(
            format: CopyToFormatOptions,
            access: &dyn ObjStoreAccess,
            location: &str,
        ) -> Result<Box<dyn DataSink>> {
            let store = access.create_store()?;
            let path = access.path(location)?;

            let sink: Box<dyn DataSink> = match format {
                CopyToFormatOptions::Csv(csv_opts) => Box::new(CsvSink::from_obj_store(
                    store,
                    path,
                    CsvSinkOpts {
                        delim: csv_opts.delim,
                        header: csv_opts.header,
                    },
                )),
                CopyToFormatOptions::Parquet(parquet_opts) => {
                    Box::new(ParquetSink::from_obj_store(
                        store,
                        path,
                        ParquetSinkOpts {
                            row_group_size: parquet_opts.row_group_size,
                        },
                    ))
                }
                CopyToFormatOptions::Json(json_opts) => Box::new(JsonSink::from_obj_store(
                    store,
                    path,
                    JsonSinkOpts {
                        array: json_opts.array,
                    },
                )),
            };
            Ok(sink)
        }

        let sink = match (plan.dest, plan.format) {
            (CopyToDestinationOptions::Local(local_options), format) => {
                {
                    // Create the path if it doesn't exist (for local).
                    let _ = tokio::fs::File::create(&local_options.location).await?;
                }
                let access = LocalStoreAccess;
                get_sink_for_obj(format, &access, &local_options.location)?
            }
            (CopyToDestinationOptions::Gcs(gcs_options), format) => {
                let access = GcsStoreAccess {
                    bucket: gcs_options.bucket,
                    service_account_key: gcs_options.service_account_key,
                };
                get_sink_for_obj(format, &access, &gcs_options.location)?
            }
            (CopyToDestinationOptions::S3(s3_options), format) => {
                let access = S3StoreAccess {
                    region: s3_options.region,
                    bucket: s3_options.bucket,
                    access_key_id: s3_options.access_key_id,
                    secret_access_key: s3_options.secret_access_key,
                };
                get_sink_for_obj(format, &access, &s3_options.location)?
            }
        };

        let physical = self.create_physical_plan(plan.source).await?;
        let stream = self.execute_physical(physical)?;

        sink.write_all(stream, &self.ctx.task_context()).await?;
        Ok(())
    }

    pub(crate) async fn delete(&mut self, plan: Delete) -> Result<usize> {
        self.ctx.delete(plan).await
    }

    pub(crate) async fn update(&mut self, plan: Update) -> Result<usize> {
        self.ctx.update(plan).await
    }

    pub(crate) fn show_variable(&self, plan: ShowVariable) -> Result<SendableRecordBatchStream> {
        let var = self.ctx.get_session_vars().get(&plan.variable)?;
        let batch = var.record_batch();
        let schema = batch.schema();
        // Creating this stream should never error.
        let stream = MemoryStream::try_new(vec![batch], schema, None).unwrap();
        Ok(Box::pin(stream))
    }

    pub fn get_session_vars(&self) -> &SessionVars {
        self.ctx.get_session_vars()
    }

    pub fn get_session_vars_mut(&mut self) -> &mut SessionVars {
        self.ctx.get_session_vars_mut()
    }

    /// Prepare a parsed statement for future execution.
    pub async fn prepare_statement(
        &mut self,
        name: String,
        stmt: Option<StatementWithExtensions>,
        params: Vec<i32>, // OIDs
    ) -> Result<()> {
        // Flush any completed metrics prior to planning. This is mostly
        // beneficial when planning successive calls to the
        // `session_query_history` table since the mem table is created during
        // planning.
        //
        // In all other cases, it's correct to only need to flush immediately
        // prior to execute (which we also do).
        self.ctx.get_metrics_mut().flush_completed();

        self.ctx.prepare_statement(name, stmt, params).await
    }

    pub fn get_prepared_statement(&self, name: &str) -> Result<&PreparedStatement> {
        self.ctx.get_prepared_statement(name)
    }

    pub fn get_portal(&self, name: &str) -> Result<&Portal> {
        self.ctx.get_portal(name)
    }

    pub fn remove_prepared_statement(&mut self, name: &str) {
        self.ctx.remove_prepared_statement(name);
    }

    pub fn remove_portal(&mut self, name: &str) {
        self.ctx.remove_portal(name);
    }

    /// Bind the parameters of a prepared statement to the given values.
    ///
    /// If successful, the bound statement will create a portal which can be
    /// used to execute the statement.
    pub fn bind_statement(
        &mut self,
        portal_name: String,
        stmt_name: &str,
        params: Vec<ScalarValue>,
        result_formats: Vec<Format>,
    ) -> Result<()> {
        self.ctx
            .bind_statement(portal_name, stmt_name, params, result_formats)
    }
    pub fn is_main_instance(&self) -> bool {
        self.ctx
            .get_session_vars()
            .remote_session_id
            .value()
            .is_none()
    }

    pub async fn execute_inner(&mut self, plan: LogicalPlan) -> Result<ExecutionResult> {
        // Note that transaction support is fake, in that we don't currently do
        // anything and do not provide any transactional semantics.
        //
        // We stub out transaction commands since many tools (even BI ones) will
        // try to open a transaction for some queries.
        let result = match plan {
            LogicalPlan::Transaction(plan) => match plan {
                TransactionPlan::Begin => ExecutionResult::Begin,
                TransactionPlan::Commit => ExecutionResult::Commit,
                TransactionPlan::Abort => ExecutionResult::Rollback,
            },

            LogicalPlan::Write(WritePlan::Insert(plan)) => {
                self.insert_into(plan).await?;
                ExecutionResult::WriteSuccess
            }
            LogicalPlan::Write(WritePlan::CopyTo(plan)) => {
                self.plan_copy_to(plan).await?;
                ExecutionResult::CopySuccess
            }
            LogicalPlan::Write(WritePlan::Delete(plan)) => {
                let deleted_rows = self.delete(plan).await?;
                ExecutionResult::DeleteSuccess { deleted_rows }
            }
            LogicalPlan::Write(WritePlan::Update(plan)) => {
                let updated_rows = self.update(plan).await?;
                ExecutionResult::UpdateSuccess { updated_rows }
            }
            LogicalPlan::Datafusion(plan) => {
                let physical = self.create_physical_plan(plan).await?;
                let stream = self.execute_physical(physical.clone())?;
                ExecutionResult::Query {
                    stream,
                    plan: physical,
                }
            }
            LogicalPlan::Variable(VariablePlan::SetVariable(plan)) => {
                self.set_variable(plan)?;
                ExecutionResult::SetLocal
            }
            LogicalPlan::Variable(VariablePlan::ShowVariable(plan)) => {
                let stream = self.show_variable(plan)?;
                ExecutionResult::ShowVariable { stream }
            }
        };

        Ok(result)
    }

    /// Execute a portal.
    ///
    /// This will handle metrics tracking for query executions.
    // TODO: Handle max rows.
    pub async fn execute_portal(
        &mut self,
        portal_name: &str,
        _max_rows: i32,
    ) -> Result<ExecutionResult> {
        // Flush any completed metrics.
        self.ctx.get_metrics_mut().flush_completed();

        let portal = self.ctx.get_portal(portal_name)?;
        let plan = match &portal.stmt.plan {
            Some(plan) => plan.clone(),
            None => return Ok(ExecutionResult::EmptyQuery),
        };

        // Create "base" metrics.
        let mut metrics = QueryMetrics::new_for_portal(portal);

        let result = self.execute_inner(plan).await;
        let result = match result {
            Ok(result) => {
                metrics.execution_status = ExecutionStatus::Success;
                metrics.result_type = result.result_type_str();
                result
            }
            Err(e) => {
                metrics.execution_status = ExecutionStatus::Fail;
                metrics.error_message = Some(e.to_string());

                // Ensure we push the metrics for this failed query even though
                // we're returning an error. This allows for querying for and
                // reporting failed executions.
                self.ctx.get_metrics_mut().push_metric(metrics);
                return Err(e);
            }
        };

        // If we're running a query, then swap out the batch stream with one
        // that will send metrics at the completions of the stream.
        match result {
            ExecutionResult::Query { stream, plan } => {
                let sender = self.ctx.get_metrics().get_sender();
                Ok(ExecutionResult::Query {
                    stream: Box::pin(BatchStreamWithMetricSender::new(
                        stream,
                        plan.clone(),
                        metrics,
                        sender,
                    )),
                    plan,
                })
            }
            result => {
                // Query not async (already completed), we're good to go ahead
                // and push this metric.
                self.ctx.get_metrics_mut().push_metric(metrics);
                Ok(result)
            }
        }
    }

    pub async fn sql_to_lp(&mut self, query: &str) -> Result<LogicalPlan> {
        const UNNAMED: String = String::new();

        let mut statements = crate::parser::parse_sql(query)?;
        match statements.len() {
            0 => todo!(),
            1 => {
                let stmt = statements.pop_front().unwrap();
                self.prepare_statement(UNNAMED, Some(stmt), Vec::new())
                    .await?;
                let prepared = self.get_prepared_statement(&UNNAMED)?;
                let num_fields = prepared.output_fields().map(|f| f.len()).unwrap_or(0);
                self.bind_statement(
                    UNNAMED,
                    &UNNAMED,
                    Vec::new(),
                    vec![Format::Text; num_fields],
                )?;
                let portal = self.ctx.get_portal(&UNNAMED)?.clone();
                Ok(portal.stmt.plan.unwrap())
            }
            _ => todo!(),
        }
    }
}<|MERGE_RESOLUTION|>--- conflicted
+++ resolved
@@ -276,18 +276,11 @@
         }
     }
 
-<<<<<<< HEAD
     pub fn staged_streams(&self) -> Result<&StagedClientStreams> {
         self.ctx.staged_streams()
     }
 
-    pub async fn execute_extension(
-        &mut self,
-        extension: &Extension,
-    ) -> Result<Arc<dyn ExecutionPlan>> {
-=======
     pub async fn execute_extension(&mut self, extension: &Extension) -> Result<ExecutionResult> {
->>>>>>> 9ea52978
         let node = extension.node.name().parse::<ExtensionType>()?;
 
         match node {
@@ -384,14 +377,15 @@
                 ));
             }
             ExtensionType::ClientExchangeRecv => {
-                let recv = ClientExchangeRecv::try_decode_extension(extension)?;
-                let stream = self
-                    .ctx
-                    .staged_streams()?
-                    .resolve_pending_stream(recv.broadcast_id)
-                    .await?;
-                let exec = ClientExchangeRecvExec::new(stream);
-                Ok(Arc::new(exec))
+                unimplemented!()
+                // let recv = ClientExchangeRecv::try_decode_extension(extension)?;
+                // let stream = self
+                //     .ctx
+                //     .staged_streams()?
+                //     .resolve_pending_stream(recv.broadcast_id)
+                //     .await?;
+                // let exec = ClientExchangeRecvExec::new(stream);
+                // Ok(Arc::new(exec))
             }
         }
     }
