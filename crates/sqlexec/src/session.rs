--- conflicted
+++ resolved
@@ -260,25 +260,6 @@
         plan: DfLogicalPlan,
     ) -> Result<Arc<dyn ExecutionPlan>> {
         let state = self.ctx.df_ctx().state();
-<<<<<<< HEAD
-        let is_main_instance = self
-            .ctx
-            .get_session_vars()
-            .remote_session_id
-            .value()
-            .is_none();
-        // if is_main_instance {
-        //     if let DfLogicalPlan::Extension(extension) = &plan {
-        //         return self.execute_extension(extension).await;
-        //     };
-        // }
-        use datafusion::physical_planner::PhysicalPlanner;
-
-        let plan = CustomPhysicalPlanner::new(&self.ctx)
-            .create_physical_plan(&plan, &state)
-            .await?;
-        Ok(plan)
-=======
 
         // TODO!: these should be pushed down to physical execs,
         // currently we need to early exit on extension nodes as we don't have a physical exec for them.
@@ -292,7 +273,6 @@
                 Ok(plan)
             }
         }
->>>>>>> 5dd57da3
     }
 
     pub async fn execute_extension(&mut self, extension: &Extension) -> Result<ExecutionResult> {
