use datafusion::arrow::datatypes::{Schema as ArrowSchema, SchemaRef};
use datafusion::arrow::ipc::reader::FileReader as IpcFileReader;
use datafusion::arrow::record_batch::RecordBatch;
use datafusion::error::{DataFusionError, Result as DataFusionResult};
use datafusion::execution::TaskContext;
use datafusion::physical_plan::expressions::PhysicalSortExpr;
use datafusion::physical_plan::stream::RecordBatchStreamAdapter;
use datafusion::physical_plan::{
    DisplayAs, DisplayFormatType, ExecutionPlan, Partitioning, SendableRecordBatchStream,
    Statistics,
};
use futures::{stream, Stream, StreamExt, TryStreamExt};
use protogen::gen::rpcsrv::service::RecordBatchResponse;
use std::any::Any;
use std::collections::VecDeque;
use std::fmt;
use std::io::Cursor;
use std::pin::Pin;
use std::sync::Arc;
use std::task::{Context, Poll};
use tonic::Streaming;
use uuid::Uuid;

use super::client::RemoteSessionClient;

/// Execute a logical plan on a remote service.
#[derive(Debug, Clone)]
pub struct RemoteExecutionPlan {
    client: RemoteSessionClient,
    /// The logical plan to execute remotely.
    exec_id: Uuid,
    /// Schema for the execution plan.
    schema: SchemaRef,
}

impl RemoteExecutionPlan {
    pub fn new(client: RemoteSessionClient, exec_id: Uuid, schema: SchemaRef) -> Self {
        RemoteExecutionPlan {
            client,
            exec_id,
            schema,
        }
    }
}

impl ExecutionPlan for RemoteExecutionPlan {
    fn as_any(&self) -> &dyn Any {
        self
    }

    fn schema(&self) -> Arc<ArrowSchema> {
        self.schema.clone()
    }

    fn output_partitioning(&self) -> Partitioning {
        Partitioning::UnknownPartitioning(1)
    }

    fn output_ordering(&self) -> Option<&[PhysicalSortExpr]> {
        None
    }

    fn children(&self) -> Vec<Arc<dyn ExecutionPlan>> {
        Vec::new()
    }

    fn with_new_children(
        self: Arc<Self>,
        _children: Vec<Arc<dyn ExecutionPlan>>,
    ) -> DataFusionResult<Arc<dyn ExecutionPlan>> {
        Err(DataFusionError::Plan(
            "replacing children for RemoteLogicalExec not supported".to_string(),
        ))
    }

    fn execute(
        &self,
        partition: usize,
        _context: Arc<TaskContext>,
    ) -> DataFusionResult<SendableRecordBatchStream> {
        if partition != 0 {
            return Err(DataFusionError::Execution(
                "RemoteLocalExec only supports 1 partition".to_string(),
            ));
        }

<<<<<<< HEAD
        // Encode logical plan into protobuf.
        let mut buf = Vec::new();
        let node = LogicalPlanNode::try_from_logical_plan(&self.plan, &GlareDBExtensionCodec {})?;
        println!("node: {:?}", node);

        node.try_encode(&mut buf)?;

        // And try to execute.
        let stream = stream::once(execute_logical_remote(
            self.session_id,
            self.client.clone(),
            buf,
        ))
        .try_flatten();

=======
        let stream = stream::once(execute_remote(self.client.clone(), self.exec_id)).try_flatten();
>>>>>>> 33a20c73
        Ok(Box::pin(RecordBatchStreamAdapter::new(
            self.schema(),
            stream,
        )))
    }

    fn statistics(&self) -> Statistics {
        Statistics::default()
    }
}

impl DisplayAs for RemoteExecutionPlan {
    fn fmt_as(&self, _t: DisplayFormatType, f: &mut fmt::Formatter) -> fmt::Result {
        write!(f, "RemoteExecutionPlan")
    }
}

/// Execute the encoded logical plan on the remote service.
async fn execute_remote(
    mut client: RemoteSessionClient,
    exec_id: Uuid,
) -> DataFusionResult<ExecutionResponseBatchStream> {
    let stream = client.physical_plan_execute(exec_id).await.map_err(|e| {
        DataFusionError::Execution(format!(
            "failed to execute logical plan on remote service: {e}"
        ))
    })?;

    Ok(ExecutionResponseBatchStream {
        stream,
        buf: VecDeque::new(),
    })
}

/// Converts a response stream from the service into a record batch stream.
// TODO: StreamReader
struct ExecutionResponseBatchStream {
    /// Stream we're reading from.
    stream: Streaming<RecordBatchResponse>,

    /// Buffer in case the ipc message contains more than one batch.
    buf: VecDeque<DataFusionResult<RecordBatch>>,
}

impl Stream for ExecutionResponseBatchStream {
    type Item = DataFusionResult<RecordBatch>;

    fn poll_next(mut self: Pin<&mut Self>, cx: &mut Context<'_>) -> Poll<Option<Self::Item>> {
        // Check buffer first.
        if let Some(batch) = self.buf.pop_front() {
            return Poll::Ready(Some(batch));
        }

        // Pull from stream.
        match self.stream.poll_next_unpin(cx) {
            Poll::Ready(Some(resp)) => match resp {
                Ok(resp) => {
                    let cursor = Cursor::new(resp.arrow_ipc);
                    let reader = match IpcFileReader::try_new(cursor, None) {
                        Ok(reader) => reader,
                        Err(e) => {
                            return Poll::Ready(Some(Err(DataFusionError::Execution(format!(
                                "failed to create arrow ipc reader: {e}"
                            )))))
                        }
                    };

                    // Extend out buffer with batches from the ipc reader.
                    self.buf
                        .extend(reader.into_iter().map(|result| match result {
                            Ok(batch) => Ok(batch),
                            Err(e) => Err(DataFusionError::ArrowError(e)),
                        }));

                    // See if we got anything.
                    match self.buf.pop_front() {
                        Some(result) => Poll::Ready(Some(result)),
                        None => Poll::Ready(None),
                    }
                }
                Err(e) => Poll::Ready(Some(Err(DataFusionError::Execution(format!(
                    "failed to pull next batch from stream: {e}"
                ))))),
            },
            Poll::Pending => Poll::Pending,
            Poll::Ready(None) => Poll::Ready(None),
        }
    }
}<|MERGE_RESOLUTION|>--- conflicted
+++ resolved
@@ -84,25 +84,7 @@
             ));
         }
 
-<<<<<<< HEAD
-        // Encode logical plan into protobuf.
-        let mut buf = Vec::new();
-        let node = LogicalPlanNode::try_from_logical_plan(&self.plan, &GlareDBExtensionCodec {})?;
-        println!("node: {:?}", node);
-
-        node.try_encode(&mut buf)?;
-
-        // And try to execute.
-        let stream = stream::once(execute_logical_remote(
-            self.session_id,
-            self.client.clone(),
-            buf,
-        ))
-        .try_flatten();
-
-=======
         let stream = stream::once(execute_remote(self.client.clone(), self.exec_id)).try_flatten();
->>>>>>> 33a20c73
         Ok(Box::pin(RecordBatchStreamAdapter::new(
             self.schema(),
             stream,
