--- conflicted
+++ resolved
@@ -1,64 +1,3 @@
-<<<<<<< HEAD
-use std::sync::Arc;
-
-use datafusion::error::DataFusionError;
-use datafusion::prelude::SessionContext;
-use datafusion_proto::logical_plan::LogicalExtensionCodec;
-
-use crate::planner::extension::ExtensionConversion;
-use crate::planner::logical_plan::CreateTable;
-
-=======
 pub mod client;
->>>>>>> 324da2f1
 pub mod exec;
-pub mod planner;
-
-#[derive(Debug)]
-pub struct GlareDBExtensionCodec;
-
-impl LogicalExtensionCodec for GlareDBExtensionCodec {
-    fn try_decode(
-        &self,
-        _buf: &[u8],
-        _inputs: &[datafusion::logical_expr::LogicalPlan],
-        _ctx: &SessionContext,
-    ) -> datafusion::error::Result<datafusion::logical_expr::Extension> {
-        // TODO: try decoding all known extensions
-        todo!("try decoding all known extensions")
-    }
-
-    fn try_encode(
-        &self,
-        node: &datafusion::logical_expr::Extension,
-        buf: &mut Vec<u8>,
-    ) -> datafusion::error::Result<()> {
-        match node.node.name() {
-            "CreateTable" => {
-                let e = CreateTable::try_from_extension(node)
-                    .map_err(|e| DataFusionError::External(Box::new(e)))?;
-                e.encode(buf)
-                    .map_err(|e| DataFusionError::External(Box::new(e)))?;
-            }
-            _ => todo!("encode all known extensions"),
-        }
-        Ok(())
-    }
-
-    fn try_decode_table_provider(
-        &self,
-        _buf: &[u8],
-        _schema: datafusion::arrow::datatypes::SchemaRef,
-        _ctx: &SessionContext,
-    ) -> datafusion::error::Result<Arc<dyn datafusion::datasource::TableProvider>> {
-        todo!()
-    }
-
-    fn try_encode_table_provider(
-        &self,
-        _node: Arc<dyn datafusion::datasource::TableProvider>,
-        _buf: &mut Vec<u8>,
-    ) -> datafusion::error::Result<()> {
-        todo!()
-    }
-}+pub mod planner;