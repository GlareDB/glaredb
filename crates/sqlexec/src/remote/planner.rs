--- conflicted
+++ resolved
@@ -4,42 +4,22 @@
 use datafusion::error::{DataFusionError, Result as DataFusionResult};
 use datafusion::execution::context::{QueryPlanner, SessionState};
 use datafusion::logical_expr::LogicalPlan as DfLogicalPlan;
-<<<<<<< HEAD
-use datafusion::physical_plan::{ExecutionPlan, PhysicalExpr};
-use datafusion::physical_planner::PhysicalPlanner;
-use datafusion::prelude::Expr;
-=======
 use datafusion::physical_plan::ExecutionPlan;
 
->>>>>>> 33a20c73
 use std::sync::Arc;
 
 use super::client::RemoteSessionClient;
 
 /// A planner that executes everything on a remote service.
 #[derive(Debug, Clone)]
-<<<<<<< HEAD
-pub struct RemoteLogicalPlanner {
-    session_id: Uuid,
-=======
 pub struct RemotePlanner {
->>>>>>> 33a20c73
     /// Client to remote services.
     client: RemoteSessionClient,
 }
 
-<<<<<<< HEAD
-impl RemoteLogicalPlanner {
-    pub fn new(
-        session_id: Uuid,
-        client: AuthenticatedExecutionServiceClient,
-    ) -> RemoteLogicalPlanner {
-        RemoteLogicalPlanner { session_id, client }
-=======
 impl RemotePlanner {
     pub fn new(client: RemoteSessionClient) -> RemotePlanner {
         RemotePlanner { client }
->>>>>>> 33a20c73
     }
 }
 
@@ -50,7 +30,6 @@
         logical_plan: &DfLogicalPlan,
         session_state: &SessionState,
     ) -> Result<Arc<dyn ExecutionPlan>, DataFusionError> {
-<<<<<<< HEAD
         let physical_planner = RemotePhysicalPlanner::from(self);
         // Delegate most work of physical planning to the default physical planner
         physical_planner
@@ -81,20 +60,13 @@
         &self,
         logical_plan: &DfLogicalPlan,
         _session_state: &SessionState,
-    ) -> DataFusionResult<Arc<dyn ExecutionPlan>> {
-        Ok(Arc::new(RemoteLogicalExec::new(
-            self.session_id,
-            self.client.clone(),
-            logical_plan.clone(),
-        )))
-=======
+    ) -> Result<Arc<dyn ExecutionPlan>, DataFusionError> {
         let mut client = self.client.clone();
         let physical_plan = client
             .create_physical_plan(logical_plan)
             .await
             .map_err(|e| DataFusionError::External(Box::new(e)))?;
         Ok(Arc::new(physical_plan))
->>>>>>> 33a20c73
     }
     fn create_physical_expr(
         &self,
