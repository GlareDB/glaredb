--- conflicted
+++ resolved
@@ -97,14 +97,11 @@
     SshKey(#[from] datasources::common::ssh::key::SshKeyError),
     #[error(transparent)]
     ExtensionError(#[from] datafusion_ext::errors::ExtensionError),
-<<<<<<< HEAD
     #[error(transparent)]
     CassandraDatasource(#[from] datasources::cassandra::CassandraError),
-=======
 
     #[error("{0}")]
     String(String),
->>>>>>> f12fb200
 }
 
 impl DispatchError {
