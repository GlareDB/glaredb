--- conflicted
+++ resolved
@@ -295,9 +295,6 @@
         table: &TableEntry,
     ) -> Result<Arc<dyn TableProvider>> {
         let tunnel = self.get_tunnel_opts(table.tunnel_id)?;
-<<<<<<< HEAD
-        let optional_schema = table.schema.clone();
-=======
         let columns_opt = table.columns.clone();
         let optional_schema = columns_opt.map(|cols| {
             let fields: Vec<Field> = cols
@@ -309,17 +306,12 @@
                 .collect();
             Schema::new(fields)
         });
->>>>>>> c056a0e4
         if let Some(ds) = DEFAULT_DATASOURCES.get(&table.options.name) {
             ds.create_table_provider(&table.options, tunnel.as_ref())
                 .await
                 .map_err(|e| e.into())
         } else {
-<<<<<<< HEAD
             let tbl_options_old = TableOptionsV0::try_from(&table.options)
-=======
-            let tbl_options_old = TableOptionsOld::try_from(&table.options)
->>>>>>> c056a0e4
                 .map_err(|e| DispatchError::String(format!("Invalid table options: {}", e)))?;
             self.dispatch_table_options_v1(&tbl_options_old, tunnel, optional_schema)
                 .await
@@ -434,18 +426,12 @@
         schema: Option<Schema>,
     ) -> Result<Arc<dyn TableProvider>> {
         match &opts {
-<<<<<<< HEAD
             TableOptionsV0::Debug(dbg) => Ok(Arc::new(DebugTableProvider {
                 typ: dbg.table_type.parse()?,
                 tunnel: tunnel.is_some(),
             })),
             TableOptionsV0::Internal(TableOptionsInternal { .. }) => unimplemented!(), // Purposely unimplemented.
-
             TableOptionsV0::Excel(TableOptionsExcel {
-=======
-            TableOptionsOld::Internal(TableOptionsInternal { .. }) => unimplemented!(), // Purposely unimplemented.
-            TableOptionsOld::Excel(TableOptionsExcel {
->>>>>>> c056a0e4
                 location,
                 storage_options,
                 has_header,
