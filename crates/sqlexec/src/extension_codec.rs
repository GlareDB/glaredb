use core::fmt;
use std::sync::Arc;

use datafusion::arrow::datatypes::{Schema, SchemaRef};
use datafusion::datasource::TableProvider;
use datafusion::error::{DataFusionError, Result};
use datafusion::execution::FunctionRegistry;
use datafusion::logical_expr::{Extension, LogicalPlan};
use datafusion::physical_plan::ExecutionPlan;
use datafusion::prelude::{Expr, SessionContext};
use datafusion_proto::logical_plan::from_proto::parse_expr;
use datafusion_proto::logical_plan::LogicalExtensionCodec;
use datafusion_proto::physical_plan::PhysicalExtensionCodec;
use uuid::Uuid;

use crate::errors::ExecError;
use crate::planner::extension::{ExtensionNode, ExtensionType, PhysicalExtensionNode};
use crate::planner::logical_plan as plan;
<<<<<<< HEAD
use crate::planner::physical_plan::create_schema::CreateSchemaExec;
=======
use crate::planner::physical_plan::alter_database_rename::AlterDatabaseRenameExec;
use crate::planner::physical_plan::alter_table_rename::AlterTableRenameExec;
use crate::planner::physical_plan::alter_tunnel_rotate_keys::AlterTunnelRotateKeysExec;
use crate::planner::physical_plan::create_credentials_exec::CreateCredentialsExec;
use crate::planner::physical_plan::drop_database::DropDatabaseExec;
use crate::planner::physical_plan::drop_schemas::DropSchemasExec;
use crate::planner::physical_plan::drop_tunnel::DropTunnelExec;
use crate::planner::physical_plan::drop_views::DropViewsExec;
>>>>>>> 157da807
use crate::planner::physical_plan::remote_scan::ProviderReference;
use crate::planner::physical_plan::{
    client_recv::ClientExchangeRecvExec, remote_scan::RemoteScanExec,
};
use crate::remote::provider_cache::ProviderCache;
use crate::remote::table::StubRemoteTableProvider;

use protogen::export::prost::Message;

pub struct GlareDBExtensionCodec<'a> {
    table_providers: Option<&'a ProviderCache>,
}

impl<'a> GlareDBExtensionCodec<'a> {
    pub fn new_decoder(table_providers: &'a ProviderCache) -> Self {
        Self {
            table_providers: Some(table_providers),
        }
    }

    pub fn new_encoder() -> Self {
        Self {
            table_providers: None,
        }
    }
}

impl<'a> fmt::Debug for GlareDBExtensionCodec<'a> {
    fn fmt(&self, f: &mut fmt::Formatter<'_>) -> fmt::Result {
        f.debug_struct("GlareDBExtensionCodec").finish()
    }
}

impl<'a> LogicalExtensionCodec for GlareDBExtensionCodec<'a> {
    fn try_decode(
        &self,
        buf: &[u8],
        _inputs: &[LogicalPlan],
        ctx: &SessionContext,
    ) -> Result<Extension> {
        use protogen::sqlexec::logical_plan::{
            self as proto_plan, LogicalPlanExtensionType as PlanType,
        };
        let lp_extension = proto_plan::LogicalPlanExtension::decode(buf)
            .map_err(|e| DataFusionError::External(Box::new(e)))?;

        if lp_extension.inner.is_none() {
            return Err(DataFusionError::External(Box::new(ExecError::Internal(
                "missing extension type".to_string(),
            ))));
        }

        Ok(match lp_extension.inner.unwrap() {
            PlanType::CreateTable(create_table) => {
                let create_table = plan::CreateTable::try_decode(create_table, ctx, self)
                    .map_err(|e| DataFusionError::External(Box::new(e)))?;

                create_table.into_extension()
            }
            PlanType::CreateSchema(create_schema) => {
                let create_schema = plan::CreateSchema::try_decode(create_schema, ctx, self)
                    .map_err(|e| DataFusionError::External(Box::new(e)))?;

                create_schema.into_extension()
            }
            PlanType::DropTables(drop_tables) => {
                let drop_tables = plan::DropTables::try_decode(drop_tables, ctx, self)
                    .map_err(|e| DataFusionError::External(Box::new(e)))?;

                drop_tables.into_extension()
            }
            PlanType::CreateExternalTable(create_external_table) => {
                let create_external_table =
                    plan::CreateExternalTable::try_decode(create_external_table, ctx, self)
                        .map_err(|e| DataFusionError::External(Box::new(e)))?;

                create_external_table.into_extension()
            }
            PlanType::AlterTableRename(alter_table_rename) => {
                let alter_table_rename =
                    plan::AlterTableRename::try_decode(alter_table_rename, ctx, self)
                        .map_err(|e| DataFusionError::External(Box::new(e)))?;

                alter_table_rename.into_extension()
            }
            PlanType::AlterDatabaseRename(alter_database_rename) => {
                let alter_database_rename =
                    plan::AlterDatabaseRename::try_decode(alter_database_rename, ctx, self)
                        .map_err(|e| DataFusionError::External(Box::new(e)))?;

                alter_database_rename.into_extension()
            }
            PlanType::AlterTunnelRotateKeys(alter_tunnel_rotate_keys) => {
                let alter_tunnel_rotate_keys =
                    plan::AlterTunnelRotateKeys::try_decode(alter_tunnel_rotate_keys, ctx, self)
                        .map_err(|e| DataFusionError::External(Box::new(e)))?;

                alter_tunnel_rotate_keys.into_extension()
            }
            PlanType::CreateCredentials(create_credentials) => {
                let create_credentials =
                    plan::CreateCredentials::try_decode(create_credentials, ctx, self)
                        .map_err(|e| DataFusionError::External(Box::new(e)))?;

                create_credentials.into_extension()
            }
            PlanType::CreateExternalDatabase(create_external_db) => {
                let create_external_db =
                    plan::CreateExternalDatabase::try_decode(create_external_db, ctx, self)
                        .map_err(|e| DataFusionError::External(Box::new(e)))?;

                create_external_db.into_extension()
            }
            PlanType::CreateTunnel(create_tunnel) => {
                let create_tunnel = plan::CreateTunnel::try_decode(create_tunnel, ctx, self)
                    .map_err(|e| DataFusionError::External(Box::new(e)))?;

                create_tunnel.into_extension()
            }
            PlanType::CreateTempTable(create_temp_table) => {
                let create_temp_table =
                    plan::CreateTempTable::try_decode(create_temp_table, ctx, self)
                        .map_err(|e| DataFusionError::External(Box::new(e)))?;

                create_temp_table.into_extension()
            }
            PlanType::CreateView(create_view) => {
                let create_view = plan::CreateView::try_decode(create_view, ctx, self)
                    .map_err(|e| DataFusionError::External(Box::new(e)))?;

                create_view.into_extension()
            }
            PlanType::DropCredentials(drop_credentials) => {
                let drop_credentials =
                    plan::DropCredentials::try_decode(drop_credentials, ctx, self)
                        .map_err(|e| DataFusionError::External(Box::new(e)))?;

                drop_credentials.into_extension()
            }
            PlanType::DropDatabase(drop_database) => {
                let drop_database = plan::DropDatabase::try_decode(drop_database, ctx, self)
                    .map_err(|e| DataFusionError::External(Box::new(e)))?;

                drop_database.into_extension()
            }
            PlanType::DropSchemas(drop_schemas) => {
                let drop_schemas = plan::DropSchemas::try_decode(drop_schemas, ctx, self)
                    .map_err(|e| DataFusionError::External(Box::new(e)))?;

                drop_schemas.into_extension()
            }
            PlanType::DropTunnel(drop_tunnel) => {
                let drop_tunnel = plan::DropTunnel::try_decode(drop_tunnel, ctx, self)
                    .map_err(|e| DataFusionError::External(Box::new(e)))?;

                drop_tunnel.into_extension()
            }
            PlanType::DropViews(drop_views) => {
                let drop_views = plan::DropViews::try_decode(drop_views, ctx, self)
                    .map_err(|e| DataFusionError::External(Box::new(e)))?;

                drop_views.into_extension()
            }
            PlanType::SetVariable(set_variable) => {
                let set_variable = plan::SetVariable::try_decode(set_variable, ctx, self)
                    .map_err(|e| DataFusionError::External(Box::new(e)))?;

                set_variable.into_extension()
            }
            PlanType::CopyTo(copy_to) => plan::CopyTo::try_decode(copy_to, ctx, self)
                .map_err(|e| DataFusionError::External(Box::new(e)))?
                .into_extension(),
        })
    }

    fn try_encode(&self, node: &Extension, buf: &mut Vec<u8>) -> Result<()> {
        let extension = node
            .node
            .name()
            .parse::<ExtensionType>()
            .map_err(|e| DataFusionError::External(Box::new(e)))?;

        match extension {
            ExtensionType::CreateTable => plan::CreateTable::try_encode_extension(node, buf, self),
            ExtensionType::CreateExternalTable => {
                plan::CreateExternalTable::try_encode_extension(node, buf, self)
            }
            ExtensionType::CreateSchema => {
                plan::CreateSchema::try_encode_extension(node, buf, self)
            }
            ExtensionType::DropTables => plan::DropTables::try_encode_extension(node, buf, self),
            ExtensionType::AlterTableRename => {
                plan::AlterTableRename::try_encode_extension(node, buf, self)
            }
            ExtensionType::AlterDatabaseRename => {
                plan::AlterDatabaseRename::try_encode_extension(node, buf, self)
            }
            ExtensionType::AlterTunnelRotateKeys => {
                plan::AlterTunnelRotateKeys::try_encode_extension(node, buf, self)
            }
            ExtensionType::CreateCredentials => {
                plan::CreateCredentials::try_encode_extension(node, buf, self)
            }
            ExtensionType::CreateExternalDatabase => {
                plan::CreateExternalDatabase::try_encode_extension(node, buf, self)
            }
            ExtensionType::CreateTunnel => {
                plan::CreateTunnel::try_encode_extension(node, buf, self)
            }
            ExtensionType::CreateTempTable => {
                plan::CreateTempTable::try_encode_extension(node, buf, self)
            }
            ExtensionType::CreateView => plan::CreateView::try_encode_extension(node, buf, self),
            ExtensionType::DropCredentials => {
                plan::DropCredentials::try_encode_extension(node, buf, self)
            }
            ExtensionType::DropDatabase => {
                plan::DropDatabase::try_encode_extension(node, buf, self)
            }
            ExtensionType::DropSchemas => plan::DropSchemas::try_encode_extension(node, buf, self),
            ExtensionType::DropTunnel => plan::DropTunnel::try_encode_extension(node, buf, self),
            ExtensionType::DropViews => plan::DropViews::try_encode_extension(node, buf, self),
            ExtensionType::SetVariable => plan::SetVariable::try_encode_extension(node, buf, self),
            ExtensionType::CopyTo => plan::CopyTo::try_encode_extension(node, buf, self),
        }
        .map_err(|e| DataFusionError::External(Box::new(e)))?;
        Ok(())
    }

    fn try_decode_table_provider(
        &self,
        buf: &[u8],
        _schema: SchemaRef,
        _ctx: &SessionContext,
    ) -> Result<Arc<dyn TableProvider>> {
        let provider_id = Uuid::from_slice(buf).map_err(|e| {
            DataFusionError::External(Box::new(ExecError::InvalidRemoteId("provider", e)))
        })?;

        let provider = self
            .table_providers
            .and_then(|table_providers| table_providers.get(&provider_id))
            .ok_or_else(|| {
                DataFusionError::External(Box::new(ExecError::Internal(format!(
                    "cannot decode the table provider for id: {provider_id}"
                ))))
            })?;

        Ok(provider)
    }

    fn try_encode_table_provider(
        &self,
        node: Arc<dyn TableProvider>,
        buf: &mut Vec<u8>,
    ) -> Result<()> {
        if let Some(remote_provider) = node.as_any().downcast_ref::<StubRemoteTableProvider>() {
            remote_provider
                .encode(buf)
                .map_err(|e| DataFusionError::External(Box::new(e)))
        } else {
            Err(DataFusionError::External(Box::new(ExecError::Internal(
                "can only encode `RemoteTableProvider`".to_string(),
            ))))
        }
    }
}

impl<'a> PhysicalExtensionCodec for GlareDBExtensionCodec<'a> {
    fn try_decode(
        &self,
        buf: &[u8],
        _inputs: &[Arc<dyn ExecutionPlan>],
        registry: &dyn FunctionRegistry,
    ) -> Result<Arc<dyn ExecutionPlan>> {
        use protogen::sqlexec::physical_plan as proto;

        let ext = proto::ExecutionPlanExtension::decode(buf)
            .map_err(|e| DataFusionError::External(Box::new(e)))?;

        let ext = ext
            .inner
            .ok_or_else(|| DataFusionError::Plan("missing execution plan".to_string()))?;

        //TODO! use the `PhysicalExtensionNode` trait to decode the extension instead of hardcoding here.
        let plan: Arc<dyn ExecutionPlan> = match ext {
            proto::ExecutionPlanExtensionType::ClientExchangeRecvExec(ext) => {
                let broadcast_id = Uuid::from_slice(&ext.broadcast_id).map_err(|e| {
                    DataFusionError::Plan(format!("failed to decode broadcast id: {e}"))
                })?;
                let schema = ext
                    .schema
                    .ok_or(DataFusionError::Plan("schema is required".to_string()))?;
                // TODO: Upstream `TryFrom` impl that doesn't need a reference.
                let schema: Schema = (&schema).try_into()?;

                Arc::new(ClientExchangeRecvExec {
                    broadcast_id,
                    schema: Arc::new(schema),
                })
            }
            proto::ExecutionPlanExtensionType::RemoteScanExec(ext) => {
                let provider_id = Uuid::from_slice(&ext.provider_id).map_err(|e| {
                    DataFusionError::Plan(format!("failed to decode provider id: {e}"))
                })?;
                let projected_schema = ext
                    .projected_schema
                    .ok_or(DataFusionError::Plan("schema is required".to_string()))?;
                // TODO: Upstream `TryFrom` impl that doesn't need a reference.
                let projected_schema: Schema = (&projected_schema).try_into()?;
                let projection = if ext.projection.is_empty() {
                    None
                } else {
                    Some(ext.projection.into_iter().map(|u| u as usize).collect())
                };

                let filters = ext
                    .filters
                    .iter()
                    .map(|expr| parse_expr(expr, registry))
                    .collect::<Result<Vec<Expr>, _>>()?;

                let limit = ext.limit.map(|l| l as usize);

                // We're on the remote side, get the real table provider from
                // the cache.
                let prov = self
                    .table_providers
                    .expect("remote context should have provider cache")
                    .get(&provider_id)
                    .ok_or_else(|| {
                        DataFusionError::Internal(format!("Missing proivder for id: {provider_id}"))
                    })?;

                Arc::new(RemoteScanExec {
                    provider: ProviderReference::Provider(prov),
                    projected_schema: Arc::new(projected_schema),
                    projection,
                    filters,
                    limit,
                })
            }
<<<<<<< HEAD
            proto::ExecutionPlanExtensionType::CreateSchema(ext) => Arc::new(CreateSchemaExec {
                catalog_version: ext.catalog_version,
                schema_name: ext.schema_name,
                if_not_exists: ext.if_not_exists,
=======
            proto::ExecutionPlanExtensionType::CreateCredentialsExec(create_credentials) => {
                let exec = CreateCredentialsExec::try_decode(create_credentials, self)
                    .map_err(|e| DataFusionError::External(Box::new(e)))?;
                Arc::new(exec)
            }
            proto::ExecutionPlanExtensionType::AlterDatabaseRenameExec(ext) => {
                Arc::new(AlterDatabaseRenameExec {
                    catalog_version: ext.catalog_version,
                    name: ext.name,
                    new_name: ext.new_name,
                })
            }
            proto::ExecutionPlanExtensionType::AlterTableRenameExec(ext) => {
                Arc::new(AlterTableRenameExec {
                    catalog_version: ext.catalog_version,
                    name: ext.name,
                    new_name: ext.new_name,
                    schema: ext.schema,
                })
            }
            proto::ExecutionPlanExtensionType::AlterTunnelRotateKeysExec(ext) => {
                Arc::new(AlterTunnelRotateKeysExec {
                    catalog_version: ext.catalog_version,
                    name: ext.name,
                    if_exists: ext.if_exists,
                    new_ssh_key: ext.new_ssh_key,
                })
            }
            proto::ExecutionPlanExtensionType::DropDatabaseExec(ext) => {
                Arc::new(DropDatabaseExec {
                    catalog_version: ext.catalog_version,
                    names: ext.names,
                    if_exists: ext.if_exists,
                })
            }
            proto::ExecutionPlanExtensionType::DropSchemasExec(ext) => Arc::new(DropSchemasExec {
                catalog_version: ext.catalog_version,
                names: ext.names,
                if_exists: ext.if_exists,
                cascade: ext.cascade,
            }),
            proto::ExecutionPlanExtensionType::DropTunnelExec(ext) => Arc::new(DropTunnelExec {
                catalog_version: ext.catalog_version,
                names: ext.names,
                if_exists: ext.if_exists,
            }),
            proto::ExecutionPlanExtensionType::DropViewsExec(ext) => Arc::new(DropViewsExec {
                catalog_version: ext.catalog_version,
                names: ext.names,
                if_exists: ext.if_exists,
                schema: ext.schema,
>>>>>>> 157da807
            }),
        };

        Ok(plan)
    }

    fn try_encode(&self, node: Arc<dyn ExecutionPlan>, buf: &mut Vec<u8>) -> Result<()> {
        use protogen::sqlexec::physical_plan as proto;

        let inner = if let Some(exec) = node.as_any().downcast_ref::<ClientExchangeRecvExec>() {
            proto::ExecutionPlanExtensionType::ClientExchangeRecvExec(
                proto::ClientExchangeRecvExec {
                    broadcast_id: exec.broadcast_id.into_bytes().to_vec(),
                    schema: Some(exec.schema.clone().try_into()?),
                },
            )
        } else if let Some(exec) = node.as_any().downcast_ref::<RemoteScanExec>() {
            let id = match exec.provider {
                ProviderReference::RemoteReference(id) => id,
                ProviderReference::Provider(_) => {
                    return Err(DataFusionError::Internal(
                        "Unexpectedly got table provider on client side".to_string(),
                    ))
                }
            };

            proto::ExecutionPlanExtensionType::RemoteScanExec(proto::RemoteScanExec {
                provider_id: id.into_bytes().to_vec(),
                projected_schema: Some(exec.projected_schema.clone().try_into()?),
                projection: exec
                    .projection
                    .clone()
                    .unwrap_or_default()
                    .into_iter()
                    .map(|u| u as u64)
                    .collect(),
                filters: exec
                    .filters
                    .iter()
                    .map(|expr| expr.try_into())
                    .collect::<Result<_, _>>()?,
                limit: exec.limit.map(|u| u as u64),
            })
<<<<<<< HEAD
        } else if let Some(exec) = node.as_any().downcast_ref::<CreateSchemaExec>() {
            proto::ExecutionPlanExtensionType::CreateSchema(proto::CreateSchema {
                catalog_version: exec.catalog_version,
                schema_name: exec.schema_name.clone(),
                if_not_exists: exec.if_not_exists,
=======
        } else if let Some(exec) = node.as_any().downcast_ref::<CreateCredentialsExec>() {
            return exec
                .try_encode(buf, self)
                .map_err(|e| DataFusionError::External(Box::new(e)));
        } else if let Some(exec) = node.as_any().downcast_ref::<AlterDatabaseRenameExec>() {
            proto::ExecutionPlanExtensionType::AlterDatabaseRenameExec(
                proto::AlterDatabaseRenameExec {
                    catalog_version: exec.catalog_version,
                    name: exec.name.clone(),
                    new_name: exec.new_name.clone(),
                },
            )
        } else if let Some(exec) = node.as_any().downcast_ref::<AlterTableRenameExec>() {
            proto::ExecutionPlanExtensionType::AlterTableRenameExec(proto::AlterTableRenameExec {
                catalog_version: exec.catalog_version,
                name: exec.name.clone(),
                new_name: exec.new_name.clone(),
                schema: exec.schema.clone(),
            })
        } else if let Some(exec) = node.as_any().downcast_ref::<AlterTunnelRotateKeysExec>() {
            proto::ExecutionPlanExtensionType::AlterTunnelRotateKeysExec(
                proto::AlterTunnelRotateKeysExec {
                    catalog_version: exec.catalog_version,
                    name: exec.name.clone(),
                    if_exists: exec.if_exists,
                    new_ssh_key: exec.new_ssh_key.clone(),
                },
            )
        } else if let Some(exec) = node.as_any().downcast_ref::<DropDatabaseExec>() {
            proto::ExecutionPlanExtensionType::DropDatabaseExec(proto::DropDatabaseExec {
                catalog_version: exec.catalog_version,
                names: exec.names.clone(),
                if_exists: exec.if_exists,
            })
        } else if let Some(exec) = node.as_any().downcast_ref::<DropSchemasExec>() {
            proto::ExecutionPlanExtensionType::DropSchemasExec(proto::DropSchemasExec {
                catalog_version: exec.catalog_version,
                names: exec.names.clone(),
                if_exists: exec.if_exists,
                cascade: exec.cascade,
            })
        } else if let Some(exec) = node.as_any().downcast_ref::<DropTunnelExec>() {
            proto::ExecutionPlanExtensionType::DropTunnelExec(proto::DropTunnelExec {
                catalog_version: exec.catalog_version,
                names: exec.names.clone(),
                if_exists: exec.if_exists,
            })
        } else if let Some(exec) = node.as_any().downcast_ref::<DropViewsExec>() {
            proto::ExecutionPlanExtensionType::DropViewsExec(proto::DropViewsExec {
                catalog_version: exec.catalog_version,
                names: exec.names.clone(),
                if_exists: exec.if_exists,
                schema: exec.schema.clone(),
>>>>>>> 157da807
            })
        } else {
            return Err(DataFusionError::NotImplemented(format!(
                "encoding not implemented for physical plan: {node:?}"
            )));
        };

        let enc = proto::ExecutionPlanExtension { inner: Some(inner) };

        enc.encode(buf)
            .map_err(|e| DataFusionError::External(Box::new(e)))
    }
}<|MERGE_RESOLUTION|>--- conflicted
+++ resolved
@@ -16,9 +16,7 @@
 use crate::errors::ExecError;
 use crate::planner::extension::{ExtensionNode, ExtensionType, PhysicalExtensionNode};
 use crate::planner::logical_plan as plan;
-<<<<<<< HEAD
 use crate::planner::physical_plan::create_schema::CreateSchemaExec;
-=======
 use crate::planner::physical_plan::alter_database_rename::AlterDatabaseRenameExec;
 use crate::planner::physical_plan::alter_table_rename::AlterTableRenameExec;
 use crate::planner::physical_plan::alter_tunnel_rotate_keys::AlterTunnelRotateKeysExec;
@@ -27,7 +25,6 @@
 use crate::planner::physical_plan::drop_schemas::DropSchemasExec;
 use crate::planner::physical_plan::drop_tunnel::DropTunnelExec;
 use crate::planner::physical_plan::drop_views::DropViewsExec;
->>>>>>> 157da807
 use crate::planner::physical_plan::remote_scan::ProviderReference;
 use crate::planner::physical_plan::{
     client_recv::ClientExchangeRecvExec, remote_scan::RemoteScanExec,
@@ -370,12 +367,12 @@
                     limit,
                 })
             }
-<<<<<<< HEAD
             proto::ExecutionPlanExtensionType::CreateSchema(ext) => Arc::new(CreateSchemaExec {
                 catalog_version: ext.catalog_version,
                 schema_name: ext.schema_name,
                 if_not_exists: ext.if_not_exists,
-=======
+              })
+            }
             proto::ExecutionPlanExtensionType::CreateCredentialsExec(create_credentials) => {
                 let exec = CreateCredentialsExec::try_decode(create_credentials, self)
                     .map_err(|e| DataFusionError::External(Box::new(e)))?;
@@ -427,7 +424,6 @@
                 names: ext.names,
                 if_exists: ext.if_exists,
                 schema: ext.schema,
->>>>>>> 157da807
             }),
         };
 
@@ -471,13 +467,13 @@
                     .collect::<Result<_, _>>()?,
                 limit: exec.limit.map(|u| u as u64),
             })
-<<<<<<< HEAD
+
         } else if let Some(exec) = node.as_any().downcast_ref::<CreateSchemaExec>() {
             proto::ExecutionPlanExtensionType::CreateSchema(proto::CreateSchema {
                 catalog_version: exec.catalog_version,
                 schema_name: exec.schema_name.clone(),
                 if_not_exists: exec.if_not_exists,
-=======
+            })
         } else if let Some(exec) = node.as_any().downcast_ref::<CreateCredentialsExec>() {
             return exec
                 .try_encode(buf, self)
@@ -531,7 +527,6 @@
                 names: exec.names.clone(),
                 if_exists: exec.if_exists,
                 schema: exec.schema.clone(),
->>>>>>> 157da807
             })
         } else {
             return Err(DataFusionError::NotImplemented(format!(
