use core::fmt;
use std::collections::HashMap;
use std::sync::Arc;

use datafusion::datasource::TableProvider;
use datafusion::error::DataFusionError;
use datafusion::prelude::SessionContext;
use datafusion_proto::logical_plan::LogicalExtensionCodec;
use uuid::Uuid;

use crate::errors::ExecError;
use crate::planner::extension::{ExtensionNode, ExtensionType};
use crate::planner::logical_plan::{self as plan};
use crate::remote::table::RemoteTableProvider;
use protogen::export::prost::Message;

pub struct GlareDBExtensionCodec<'a> {
    table_providers: Option<&'a HashMap<Uuid, Arc<dyn TableProvider>>>,
}

impl<'a> GlareDBExtensionCodec<'a> {
    pub fn new_decoder(table_providers: &'a HashMap<Uuid, Arc<dyn TableProvider>>) -> Self {
        Self {
            table_providers: Some(table_providers),
        }
    }

    pub fn new_encoder() -> Self {
        Self {
            table_providers: None,
        }
    }
}

impl<'a> fmt::Debug for GlareDBExtensionCodec<'a> {
    fn fmt(&self, f: &mut fmt::Formatter<'_>) -> fmt::Result {
        f.debug_struct("GlareDBExtensionCodec").finish()
    }
}

impl<'a> LogicalExtensionCodec for GlareDBExtensionCodec<'a> {
    fn try_decode(
        &self,
        buf: &[u8],
        _inputs: &[datafusion::logical_expr::LogicalPlan],
        _ctx: &SessionContext,
    ) -> datafusion::error::Result<datafusion::logical_expr::Extension> {
        use protogen::sqlexec::logical_plan::{
            self as proto_plan, LogicalPlanExtensionType as PlanType,
        };
        let lp_extension = proto_plan::LogicalPlanExtension::decode(buf)
            .map_err(|e| DataFusionError::External(Box::new(e)))?;

        if lp_extension.inner.is_none() {
            return Err(DataFusionError::External(Box::new(ExecError::Internal(
                "missing extension type".to_string(),
            ))));
        }

        Ok(match lp_extension.inner.unwrap() {
            PlanType::CreateTable(create_table) => {
                let create_table: plan::CreateTable = create_table
                    .try_into()
                    .map_err(|e| DataFusionError::External(Box::new(e)))?;

                create_table.into_extension()
            }
            PlanType::CreateSchema(create_schema) => {
                let create_schema: plan::CreateSchema = create_schema
                    .try_into()
                    .map_err(|e| DataFusionError::External(Box::new(e)))?;

                create_schema.into_extension()
            }
            PlanType::DropTables(drop_tables) => {
                let drop_tables: plan::DropTables = drop_tables
                    .try_into()
                    .map_err(|e| DataFusionError::External(Box::new(e)))?;

                drop_tables.into_extension()
            }
            PlanType::CreateExternalTable(create_external_table) => {
                let create_external_table: plan::CreateExternalTable = create_external_table
                    .try_into()
                    .map_err(|e| DataFusionError::External(Box::new(e)))?;

                create_external_table.into_extension()
            }
            PlanType::AlterTableRename(alter_table_rename) => {
                let alter_table_rename: plan::AlterTableRename = alter_table_rename
                    .try_into()
                    .map_err(|e| DataFusionError::External(Box::new(e)))?;

                alter_table_rename.into_extension()
            }
            PlanType::AlterDatabaseRename(alter_database_rename) => {
                let alter_database_rename: plan::AlterDatabaseRename = alter_database_rename
                    .try_into()
                    .map_err(|e| DataFusionError::External(Box::new(e)))?;

                alter_database_rename.into_extension()
            }
            PlanType::AlterTunnelRotateKeys(alter_tunnel_rotate_keys) => {
                let alter_tunnel_rotate_keys: plan::AlterTunnelRotateKeys =
                    alter_tunnel_rotate_keys
                        .try_into()
                        .map_err(|e| DataFusionError::External(Box::new(e)))?;

                alter_tunnel_rotate_keys.into_extension()
            }
            PlanType::CreateCredentials(create_credentials) => {
                let create_credentials: plan::CreateCredentials = create_credentials
                    .try_into()
                    .map_err(|e| DataFusionError::External(Box::new(e)))?;

                create_credentials.into_extension()
            }
            PlanType::CreateExternalDatabase(create_external_db) => {
                let create_external_db: plan::CreateExternalDatabase = create_external_db
                    .try_into()
                    .map_err(|e| DataFusionError::External(Box::new(e)))?;

                create_external_db.into_extension()
            }
            PlanType::CreateTunnel(create_tunnel) => {
                let create_tunnel: plan::CreateTunnel = create_tunnel
                    .try_into()
                    .map_err(|e| DataFusionError::External(Box::new(e)))?;

                create_tunnel.into_extension()
            }
<<<<<<< HEAD
            PlanType::ClientExchangeSend(send) => {
                let send: plan::ClientExchangeSend = send
                    .try_into()
                    .map_err(|e| DataFusionError::External(Box::new(e)))?;

                send.into_extension()
            }
            PlanType::ClientExchangeRecv(recv) => {
                let recv: plan::ClientExchangeRecv = recv
                    .try_into()
                    .map_err(|e| DataFusionError::External(Box::new(e)))?;

                recv.into_extension()
=======
            PlanType::CreateTempTable(create_temp_table) => {
                let create_temp_table: plan::CreateTempTable = create_temp_table
                    .try_into()
                    .map_err(|e| DataFusionError::External(Box::new(e)))?;

                create_temp_table.into_extension()
            }
            PlanType::CreateView(create_view) => {
                let create_view: plan::CreateView = create_view
                    .try_into()
                    .map_err(|e| DataFusionError::External(Box::new(e)))?;

                create_view.into_extension()
            }
            PlanType::DropCredentials(drop_credentials) => {
                let drop_credentials: plan::DropCredentials = drop_credentials
                    .try_into()
                    .map_err(|e| DataFusionError::External(Box::new(e)))?;

                drop_credentials.into_extension()
            }
            PlanType::DropDatabase(drop_database) => {
                let drop_database: plan::DropDatabase = drop_database
                    .try_into()
                    .map_err(|e| DataFusionError::External(Box::new(e)))?;

                drop_database.into_extension()
            }
            PlanType::DropSchemas(drop_schemas) => {
                let drop_schemas: plan::DropSchemas = drop_schemas
                    .try_into()
                    .map_err(|e| DataFusionError::External(Box::new(e)))?;

                drop_schemas.into_extension()
            }
            PlanType::DropTunnel(drop_tunnel) => {
                let drop_tunnel: plan::DropTunnel = drop_tunnel
                    .try_into()
                    .map_err(|e| DataFusionError::External(Box::new(e)))?;

                drop_tunnel.into_extension()
            }
            PlanType::DropViews(drop_views) => {
                let drop_views: plan::DropViews = drop_views
                    .try_into()
                    .map_err(|e| DataFusionError::External(Box::new(e)))?;

                drop_views.into_extension()
>>>>>>> 9ea52978
            }
        })
    }

    fn try_encode(
        &self,
        node: &datafusion::logical_expr::Extension,
        buf: &mut Vec<u8>,
    ) -> datafusion::error::Result<()> {
        let extension = node
            .node
            .name()
            .parse::<ExtensionType>()
            .map_err(|e| DataFusionError::External(Box::new(e)))?;

        match extension {
            ExtensionType::CreateTable => plan::CreateTable::try_encode_extension(node, buf, self),
            ExtensionType::CreateExternalTable => {
                plan::CreateExternalTable::try_encode_extension(node, buf, self)
            }
            ExtensionType::CreateSchema => {
                plan::CreateSchema::try_encode_extension(node, buf, self)
            }
            ExtensionType::DropTables => plan::DropTables::try_encode_extension(node, buf, self),
            ExtensionType::AlterTableRename => {
                plan::AlterTableRename::try_encode_extension(node, buf, self)
            }
            ExtensionType::AlterDatabaseRename => {
                plan::AlterDatabaseRename::try_encode_extension(node, buf, self)
            }
            ExtensionType::AlterTunnelRotateKeys => {
                plan::AlterTunnelRotateKeys::try_encode_extension(node, buf, self)
            }
            ExtensionType::CreateCredentials => {
                plan::CreateCredentials::try_encode_extension(node, buf, self)
            }
            ExtensionType::CreateExternalDatabase => {
                plan::CreateExternalDatabase::try_encode_extension(node, buf, self)
            }
            ExtensionType::CreateTunnel => {
                plan::CreateTunnel::try_encode_extension(node, buf, self)
            }
<<<<<<< HEAD
            ExtensionType::ClientExchangeSend => {
                plan::ClientExchangeSend::try_encode_extension(node, buf, self)
            }
            ExtensionType::ClientExchangeRecv => {
                plan::ClientExchangeRecv::try_encode_extension(node, buf, self)
            }
=======
            ExtensionType::CreateTempTable => {
                plan::CreateTempTable::try_encode_extension(node, buf, self)
            }
            ExtensionType::CreateView => plan::CreateView::try_encode_extension(node, buf, self),
            ExtensionType::DropCredentials => {
                plan::DropCredentials::try_encode_extension(node, buf, self)
            }
            ExtensionType::DropDatabase => {
                plan::DropDatabase::try_encode_extension(node, buf, self)
            }
            ExtensionType::DropSchemas => plan::DropSchemas::try_encode_extension(node, buf, self),
            ExtensionType::DropTunnel => plan::DropTunnel::try_encode_extension(node, buf, self),
            ExtensionType::DropViews => plan::DropViews::try_encode_extension(node, buf, self),
>>>>>>> 9ea52978
        }
        .map_err(|e| DataFusionError::External(Box::new(e)))?;
        Ok(())
    }

    fn try_decode_table_provider(
        &self,
        buf: &[u8],
        _schema: datafusion::arrow::datatypes::SchemaRef,
        _ctx: &SessionContext,
    ) -> datafusion::error::Result<Arc<dyn datafusion::datasource::TableProvider>> {
        let provider_id = Uuid::from_slice(buf).map_err(|e| {
            DataFusionError::External(Box::new(ExecError::InvalidRemoteId("provider", e)))
        })?;

        let provider = self
            .table_providers
            .and_then(|table_providers| table_providers.get(&provider_id))
            .ok_or_else(|| {
                DataFusionError::External(Box::new(ExecError::Internal(format!(
                    "cannot decode the table provider for id: {provider_id}"
                ))))
            })?;

        Ok(Arc::clone(provider))
    }

    fn try_encode_table_provider(
        &self,
        node: Arc<dyn datafusion::datasource::TableProvider>,
        buf: &mut Vec<u8>,
    ) -> datafusion::error::Result<()> {
        if let Some(remote_provider) = node.as_any().downcast_ref::<RemoteTableProvider>() {
            remote_provider
                .encode(buf)
                .map_err(|e| DataFusionError::External(Box::new(e)))
        } else {
            Err(DataFusionError::External(Box::new(ExecError::Internal(
                "can only encode `RemoteTableProvider`".to_string(),
            ))))
        }
    }
}<|MERGE_RESOLUTION|>--- conflicted
+++ resolved
@@ -129,7 +129,55 @@
 
                 create_tunnel.into_extension()
             }
-<<<<<<< HEAD
+            PlanType::CreateTempTable(create_temp_table) => {
+                let create_temp_table: plan::CreateTempTable = create_temp_table
+                    .try_into()
+                    .map_err(|e| DataFusionError::External(Box::new(e)))?;
+
+                create_temp_table.into_extension()
+            }
+            PlanType::CreateView(create_view) => {
+                let create_view: plan::CreateView = create_view
+                    .try_into()
+                    .map_err(|e| DataFusionError::External(Box::new(e)))?;
+
+                create_view.into_extension()
+            }
+            PlanType::DropCredentials(drop_credentials) => {
+                let drop_credentials: plan::DropCredentials = drop_credentials
+                    .try_into()
+                    .map_err(|e| DataFusionError::External(Box::new(e)))?;
+
+                drop_credentials.into_extension()
+            }
+            PlanType::DropDatabase(drop_database) => {
+                let drop_database: plan::DropDatabase = drop_database
+                    .try_into()
+                    .map_err(|e| DataFusionError::External(Box::new(e)))?;
+
+                drop_database.into_extension()
+            }
+            PlanType::DropSchemas(drop_schemas) => {
+                let drop_schemas: plan::DropSchemas = drop_schemas
+                    .try_into()
+                    .map_err(|e| DataFusionError::External(Box::new(e)))?;
+
+                drop_schemas.into_extension()
+            }
+            PlanType::DropTunnel(drop_tunnel) => {
+                let drop_tunnel: plan::DropTunnel = drop_tunnel
+                    .try_into()
+                    .map_err(|e| DataFusionError::External(Box::new(e)))?;
+
+                drop_tunnel.into_extension()
+            }
+            PlanType::DropViews(drop_views) => {
+                let drop_views: plan::DropViews = drop_views
+                    .try_into()
+                    .map_err(|e| DataFusionError::External(Box::new(e)))?;
+
+                drop_views.into_extension()
+            }
             PlanType::ClientExchangeSend(send) => {
                 let send: plan::ClientExchangeSend = send
                     .try_into()
@@ -143,56 +191,6 @@
                     .map_err(|e| DataFusionError::External(Box::new(e)))?;
 
                 recv.into_extension()
-=======
-            PlanType::CreateTempTable(create_temp_table) => {
-                let create_temp_table: plan::CreateTempTable = create_temp_table
-                    .try_into()
-                    .map_err(|e| DataFusionError::External(Box::new(e)))?;
-
-                create_temp_table.into_extension()
-            }
-            PlanType::CreateView(create_view) => {
-                let create_view: plan::CreateView = create_view
-                    .try_into()
-                    .map_err(|e| DataFusionError::External(Box::new(e)))?;
-
-                create_view.into_extension()
-            }
-            PlanType::DropCredentials(drop_credentials) => {
-                let drop_credentials: plan::DropCredentials = drop_credentials
-                    .try_into()
-                    .map_err(|e| DataFusionError::External(Box::new(e)))?;
-
-                drop_credentials.into_extension()
-            }
-            PlanType::DropDatabase(drop_database) => {
-                let drop_database: plan::DropDatabase = drop_database
-                    .try_into()
-                    .map_err(|e| DataFusionError::External(Box::new(e)))?;
-
-                drop_database.into_extension()
-            }
-            PlanType::DropSchemas(drop_schemas) => {
-                let drop_schemas: plan::DropSchemas = drop_schemas
-                    .try_into()
-                    .map_err(|e| DataFusionError::External(Box::new(e)))?;
-
-                drop_schemas.into_extension()
-            }
-            PlanType::DropTunnel(drop_tunnel) => {
-                let drop_tunnel: plan::DropTunnel = drop_tunnel
-                    .try_into()
-                    .map_err(|e| DataFusionError::External(Box::new(e)))?;
-
-                drop_tunnel.into_extension()
-            }
-            PlanType::DropViews(drop_views) => {
-                let drop_views: plan::DropViews = drop_views
-                    .try_into()
-                    .map_err(|e| DataFusionError::External(Box::new(e)))?;
-
-                drop_views.into_extension()
->>>>>>> 9ea52978
             }
         })
     }
@@ -235,14 +233,6 @@
             ExtensionType::CreateTunnel => {
                 plan::CreateTunnel::try_encode_extension(node, buf, self)
             }
-<<<<<<< HEAD
-            ExtensionType::ClientExchangeSend => {
-                plan::ClientExchangeSend::try_encode_extension(node, buf, self)
-            }
-            ExtensionType::ClientExchangeRecv => {
-                plan::ClientExchangeRecv::try_encode_extension(node, buf, self)
-            }
-=======
             ExtensionType::CreateTempTable => {
                 plan::CreateTempTable::try_encode_extension(node, buf, self)
             }
@@ -256,7 +246,12 @@
             ExtensionType::DropSchemas => plan::DropSchemas::try_encode_extension(node, buf, self),
             ExtensionType::DropTunnel => plan::DropTunnel::try_encode_extension(node, buf, self),
             ExtensionType::DropViews => plan::DropViews::try_encode_extension(node, buf, self),
->>>>>>> 9ea52978
+            ExtensionType::ClientExchangeSend => {
+                plan::ClientExchangeSend::try_encode_extension(node, buf, self)
+            }
+            ExtensionType::ClientExchangeRecv => {
+                plan::ClientExchangeRecv::try_encode_extension(node, buf, self)
+            }
         }
         .map_err(|e| DataFusionError::External(Box::new(e)))?;
         Ok(())
