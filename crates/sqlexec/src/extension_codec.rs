--- conflicted
+++ resolved
@@ -16,12 +16,9 @@
 use crate::errors::ExecError;
 use crate::planner::extension::{ExtensionNode, ExtensionType, PhysicalExtensionNode};
 use crate::planner::logical_plan as plan;
-<<<<<<< HEAD
-use crate::planner::physical_plan::create_credentials_exec::CreateCredentialsExec;
-=======
 use crate::planner::physical_plan::alter_database_rename::AlterDatabaseRenameExec;
 use crate::planner::physical_plan::alter_table_rename::AlterTableRenameExec;
->>>>>>> bcc3fd76
+use crate::planner::physical_plan::create_credentials_exec::CreateCredentialsExec;
 use crate::planner::physical_plan::remote_scan::ProviderReference;
 use crate::planner::physical_plan::{
     client_recv::ClientExchangeRecvExec, remote_scan::RemoteScanExec,
@@ -363,12 +360,11 @@
                     limit,
                 })
             }
-<<<<<<< HEAD
             proto::ExecutionPlanExtensionType::CreateCredentialsExec(create_credentials) => {
                 let exec = CreateCredentialsExec::try_decode(create_credentials, self)
                     .map_err(|e| DataFusionError::External(Box::new(e)))?;
                 Arc::new(exec)
-=======
+            }
             proto::ExecutionPlanExtensionType::AlterDatabaseRenameExec(ext) => {
                 Arc::new(AlterDatabaseRenameExec {
                     catalog_version: ext.catalog_version,
@@ -383,7 +379,6 @@
                     new_name: ext.new_name,
                     schema: ext.schema,
                 })
->>>>>>> bcc3fd76
             }
         };
 
@@ -427,12 +422,10 @@
                     .collect::<Result<_, _>>()?,
                 limit: exec.limit.map(|u| u as u64),
             })
-<<<<<<< HEAD
         } else if let Some(exec) = node.as_any().downcast_ref::<CreateCredentialsExec>() {
             return exec
                 .try_encode(buf, self)
                 .map_err(|e| DataFusionError::External(Box::new(e)));
-=======
         } else if let Some(exec) = node.as_any().downcast_ref::<AlterDatabaseRenameExec>() {
             proto::ExecutionPlanExtensionType::AlterDatabaseRenameExec(
                 proto::AlterDatabaseRenameExec {
@@ -448,7 +441,6 @@
                 new_name: exec.new_name.clone(),
                 schema: exec.schema.clone(),
             })
->>>>>>> bcc3fd76
         } else {
             return Err(DataFusionError::NotImplemented(format!(
                 "encoding not implemented for physical plan: {node:?}"
