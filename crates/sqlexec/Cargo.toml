[package]
name = "sqlexec"
version = "0.1.0"
edition = "2021"

# See more keys and their definitions at https://doc.rust-lang.org/cargo/reference/manifest.html

[dependencies]
buildenv = {path = "../buildenv"}
pgrepr = {path = "../pgrepr"}
metastore = {path = "../metastore"}
telemetry = {path = "../telemetry"}
datasource_bigquery = {path = "../datasource_bigquery"}
datasource_postgres = {path = "../datasource_postgres"}
datasource_mysql = {path = "../datasource_mysql"}
datasource_mongodb = {path = "../datasource_mongodb"}
datasource_object_store = {path = "../datasource_object_store"}
datasource_debug = {path = "../datasource_debug"}
datasource_common = {path = "../datasource_common"}
thiserror = "1.0"
tokio = { version = "1", features = ["full"] }
<<<<<<< HEAD
sqlparser = "0.32.0"
serde_json = "1.0.93"
=======
sqlparser = "0.31.0"
serde_json = "1.0.94"
>>>>>>> 57298339
datafusion = "19.0"
futures = "0.3.26"
tracing = "0.1"
uuid = { version = "1.3.0", features = ["v4", "fast-rng", "macro-diagnostics"] }
object_store = "0.5"
regex = "1.7"
lazy_static = "1.4"
tonic = { version = "0.8", features = ["transport", "tls", "tls-roots"] }
tokio-postgres = "0.7.7"

[dev-dependencies]
tempfile = "3"
tower = "0.4"<|MERGE_RESOLUTION|>--- conflicted
+++ resolved
@@ -19,13 +19,8 @@
 datasource_common = {path = "../datasource_common"}
 thiserror = "1.0"
 tokio = { version = "1", features = ["full"] }
-<<<<<<< HEAD
 sqlparser = "0.32.0"
-serde_json = "1.0.93"
-=======
-sqlparser = "0.31.0"
 serde_json = "1.0.94"
->>>>>>> 57298339
 datafusion = "19.0"
 futures = "0.3.26"
 tracing = "0.1"
