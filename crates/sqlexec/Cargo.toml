--- conflicted
+++ resolved
@@ -37,13 +37,8 @@
 parking_lot = "0.12.1"
 serde = { workspace = true }
 itertools = "0.11.0"
-<<<<<<< HEAD
 reqwest = { version = "0.11.22", default-features = false, features = ["json"] }
-prql-compiler = "0.9.5"
-=======
-reqwest = { version = "0.11.18", default-features = false, features = ["json"] }
 prql-compiler = "0.10.0"
->>>>>>> 59e48f25
 
 [dev-dependencies]
 tempfile = "3"
