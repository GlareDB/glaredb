[package]
name = "sqlexec"
version = { workspace = true }
edition = { workspace = true }

# See more keys and their definitions at https://doc.rust-lang.org/cargo/reference/manifest.html

[dependencies]
arrow_util = { path = "../arrow_util" }
logutil = { path = "../logutil" }
protogen = { path = "../protogen" }
proxyutil = { path = "../proxyutil" }
pgrepr = { path = "../pgrepr" }
telemetry = { path = "../telemetry" }
sqlbuiltins = { path = "../sqlbuiltins" }
datasources = { path = "../datasources" }
datafusion_ext = { path = "../datafusion_ext" }
object_store_util = { path = "../object_store_util" }
dashmap = "5.5.0"
metastore = { path = "../metastore" }
thiserror.workspace = true
tokio = { version = "1", features = ["full"] }
async-trait = "0.1.74"
serde_json = { workspace = true }
datafusion = { workspace = true }
datafusion-proto = { workspace = true }
bytes = "1.4.0"
futures = "0.3.29"
tracing = "0.1"
object_store = { workspace = true }
uuid = { version = "1.4.1", features = ["v4", "fast-rng", "macro-diagnostics"] }
regex = "1.8"
<<<<<<< HEAD
tonic = { version = "0.10", features = ["transport", "tls", "tls-roots"] }
=======
tonic = { workspace = true }
>>>>>>> 8d21627e
tokio-postgres = "0.7.8"
once_cell = "1.18.0"
url.workspace = true
parking_lot = "0.12.1"
serde = { workspace = true }
itertools = "0.11.0"
reqwest = { version = "0.11.22", default-features = false, features = ["json"] }
prql-compiler = "0.10.0"

[dev-dependencies]
tempfile = "3"
tower = "0.4"
metastore = { path = "../metastore" }<|MERGE_RESOLUTION|>--- conflicted
+++ resolved
@@ -30,11 +30,7 @@
 object_store = { workspace = true }
 uuid = { version = "1.4.1", features = ["v4", "fast-rng", "macro-diagnostics"] }
 regex = "1.8"
-<<<<<<< HEAD
-tonic = { version = "0.10", features = ["transport", "tls", "tls-roots"] }
-=======
 tonic = { workspace = true }
->>>>>>> 8d21627e
 tokio-postgres = "0.7.8"
 once_cell = "1.18.0"
 url.workspace = true
