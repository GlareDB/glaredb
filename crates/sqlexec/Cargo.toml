[package]
name = "sqlexec"
version = {workspace = true}
edition = {workspace = true}

# See more keys and their definitions at https://doc.rust-lang.org/cargo/reference/manifest.html

[dependencies]
logutil = {path = "../logutil"}
pgrepr = {path = "../pgrepr"}
metastore = {path = "../metastore"}
metastoreproto = { path = "../metastoreproto" }
datafusion_planner = { path = "../datafusion_planner" }
telemetry = {path = "../telemetry"}
sqlbuiltins = {path = "../sqlbuiltins"}
datasources = {path = "../datasources"}
object_store_util = {path = "../object_store_util"}
thiserror = "1.0"
tokio = { version = "1", features = ["full"] }
async-trait = "0.1.68"
serde_json = "1.0.97"
sqlparser = "0.34.0"
datafusion = {workspace = true}
futures = "0.3.28"
tracing = "0.1"
<<<<<<< HEAD
uuid = { version = "1.3.3", features = ["v4", "fast-rng", "macro-diagnostics"] }
object_store = "0.5"
=======
uuid = { version = "1.3.4", features = ["v4", "fast-rng", "macro-diagnostics"] }
object_store = "0.6"
>>>>>>> d1b0446e
regex = "1.8"
tonic = { version = "0.9", features = ["transport", "tls", "tls-roots"] }
tokio-postgres = "0.7.8"
once_cell = "1.18.0"

[dev-dependencies]
tempfile = "3"
tower = "0.4"<|MERGE_RESOLUTION|>--- conflicted
+++ resolved
@@ -23,13 +23,8 @@
 datafusion = {workspace = true}
 futures = "0.3.28"
 tracing = "0.1"
-<<<<<<< HEAD
-uuid = { version = "1.3.3", features = ["v4", "fast-rng", "macro-diagnostics"] }
 object_store = "0.5"
-=======
 uuid = { version = "1.3.4", features = ["v4", "fast-rng", "macro-diagnostics"] }
-object_store = "0.6"
->>>>>>> d1b0446e
 regex = "1.8"
 tonic = { version = "0.9", features = ["transport", "tls", "tls-roots"] }
 tokio-postgres = "0.7.8"
