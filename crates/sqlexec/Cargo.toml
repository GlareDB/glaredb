[package]
name = "sqlexec"
version = { workspace = true }
edition = { workspace = true }

[lints]
workspace = true

[dependencies]
ioutil = { path = "../ioutil" }
arrow_util = { path = "../arrow_util" }
logutil = { path = "../logutil" }
protogen = { path = "../protogen" }
catalog = { path = "../catalog" }
proxyutil = { path = "../proxyutil" }
pgrepr = { path = "../pgrepr" }
telemetry = { path = "../telemetry" }
sqlbuiltins = { path = "../sqlbuiltins" }
datasources = { path = "../datasources" }
datafusion_ext = { path = "../datafusion_ext" }
object_store_util = { path = "../object_store_util" }
parser = { path = "../parser" }
distexec = { path = "../distexec" }
metastore = { path = "../metastore" }
thiserror = { workspace = true }
tempfile = { workspace = true }
tokio = { workspace = true }
async-trait = { workspace = true }
datafusion = { workspace = true }
prost = { workspace = true }
datafusion-proto = { workspace = true }
<<<<<<< HEAD
=======
bytes = "1.6.0"
>>>>>>> a7599633
futures = { workspace = true }
tracing = { workspace = true }
object_store = { workspace = true }
tonic = { workspace = true }
serde = { workspace = true }
reqwest = { workspace = true }
url = { workspace = true }
uuid = { version = "1.8.0", features = ["v4", "fast-rng", "macro-diagnostics"] }
bytes = "1.4.0"
tokio-postgres = "0.7.8"
once_cell = "1.19.0"
parking_lot = "0.12.1"
num_cpus = "1.16.0"
dashmap = "5.5.0"

[dev-dependencies]
metastore = { path = "../metastore" }
tempfile = "3"
tower = "0.4"<|MERGE_RESOLUTION|>--- conflicted
+++ resolved
@@ -29,10 +29,6 @@
 datafusion = { workspace = true }
 prost = { workspace = true }
 datafusion-proto = { workspace = true }
-<<<<<<< HEAD
-=======
-bytes = "1.6.0"
->>>>>>> a7599633
 futures = { workspace = true }
 tracing = { workspace = true }
 object_store = { workspace = true }
@@ -41,7 +37,7 @@
 reqwest = { workspace = true }
 url = { workspace = true }
 uuid = { version = "1.8.0", features = ["v4", "fast-rng", "macro-diagnostics"] }
-bytes = "1.4.0"
+bytes = "1.6.0"
 tokio-postgres = "0.7.8"
 once_cell = "1.19.0"
 parking_lot = "0.12.1"
