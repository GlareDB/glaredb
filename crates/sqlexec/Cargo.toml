--- conflicted
+++ resolved
@@ -21,13 +21,8 @@
 tokio = { version = "1", features = ["full"] }
 sqlparser = "0.32.0"
 serde_json = "1.0.94"
-<<<<<<< HEAD
 datafusion = "20.0"
-futures = "0.3.26"
-=======
-datafusion = "19.0"
 futures = "0.3.27"
->>>>>>> c2ce571e
 tracing = "0.1"
 uuid = { version = "1.3.0", features = ["v4", "fast-rng", "macro-diagnostics"] }
 object_store = "0.5"
