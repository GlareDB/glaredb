--- conflicted
+++ resolved
@@ -18,13 +18,8 @@
 thiserror.workspace = true
 tokio = { version = "1", features = ["full"] }
 async-trait = "0.1.68"
-<<<<<<< HEAD
 serde_json = "1.0.99"
-sqlparser = "0.34.0"
-=======
-serde_json = "1.0.97"
 sqlparser = "0.35.0"
->>>>>>> b19cf163
 datafusion = {workspace = true}
 futures = "0.3.28"
 tracing = "0.1"
