--- conflicted
+++ resolved
@@ -10,11 +10,8 @@
 dfutil = {path = "../dfutil"}
 pgrepr = {path = "../pgrepr"}
 access = {path = "../access"}
-<<<<<<< HEAD
 catalog_types = {path = "../catalog_types"}
-=======
 common = {path = "../common"}
->>>>>>> 2c0b6331
 persistence = {path = "../persistence"}
 object_store_util = {path = "../object_store_util"}
 thiserror = "1.0"
