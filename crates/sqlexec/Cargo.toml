[package]
name = "sqlexec"
version = "0.1.0"
edition = "2021"

# See more keys and their definitions at https://doc.rust-lang.org/cargo/reference/manifest.html

[dependencies]
buildenv = {path = "../buildenv"}
pgrepr = {path = "../pgrepr"}
metastore = {path = "../metastore"}
telemetry = {path = "../telemetry"}
datasource_bigquery = {path = "../datasource_bigquery"}
datasource_postgres = {path = "../datasource_postgres"}
datasource_mysql = {path = "../datasource_mysql"}
datasource_mongodb = {path = "../datasource_mongodb"}
datasource_snowflake = {path = "../datasource_snowflake"}
datasource_object_store = {path = "../datasource_object_store"}
datasource_debug = {path = "../datasource_debug"}
datasource_common = {path = "../datasource_common"}
thiserror = "1.0"
tokio = { version = "1", features = ["full"] }
sqlparser = "0.32.0"
serde_json = "1.0.95"
datafusion = "20.0"
futures = "0.3.28"
tracing = "0.1"
uuid = { version = "1.3.0", features = ["v4", "fast-rng", "macro-diagnostics"] }
object_store = "0.5"
regex = "1.7"
lazy_static = "1.4"
<<<<<<< HEAD
tonic = { version = "0.9", features = ["transport", "tls", "tls-roots"] }
tokio-postgres = "0.7.7"
=======
tonic = { version = "0.8", features = ["transport", "tls", "tls-roots"] }
tokio-postgres = "0.7.8"
>>>>>>> 85ec8f75

[dev-dependencies]
tempfile = "3"
tower = "0.4"<|MERGE_RESOLUTION|>--- conflicted
+++ resolved
@@ -29,13 +29,8 @@
 object_store = "0.5"
 regex = "1.7"
 lazy_static = "1.4"
-<<<<<<< HEAD
 tonic = { version = "0.9", features = ["transport", "tls", "tls-roots"] }
-tokio-postgres = "0.7.7"
-=======
-tonic = { version = "0.8", features = ["transport", "tls", "tls-roots"] }
 tokio-postgres = "0.7.8"
->>>>>>> 85ec8f75
 
 [dev-dependencies]
 tempfile = "3"
