--- conflicted
+++ resolved
@@ -3,23 +3,22 @@
 
 use async_trait::async_trait;
 use datafusion::arrow::datatypes::SchemaRef as ArrowSchemaRef;
+use datafusion::config::ConfigOptions;
+use datafusion::datasource::object_store::ObjectStoreUrl;
 use datafusion::datasource::TableProvider;
 use datafusion::error::Result as DatafusionResult;
 use datafusion::execution::context::SessionState;
 use datafusion::logical_expr::{Expr, TableType};
 use datafusion::parquet::arrow::ParquetRecordBatchStreamBuilder;
-use datafusion::physical_plan::ExecutionPlan;
+use datafusion::physical_plan::file_format::{FileScanConfig, ParquetExec};
+use datafusion::physical_plan::{ExecutionPlan, Statistics};
 use object_store::gcp::GoogleCloudStorageBuilder;
 use object_store::path::Path as ObjectStorePath;
 use object_store::{ObjectMeta, ObjectStore};
 use serde::{Deserialize, Serialize};
 
 use crate::errors::Result;
-<<<<<<< HEAD
-use crate::parquet::{ParquetExec, ParquetObjectReader};
-=======
 use crate::parquet::{ParquetObjectReader, SimpleParquetFileReaderFactory};
->>>>>>> 6325780a
 
 /// Information needed for accessing an external Parquet file.
 #[derive(Debug, Clone, Serialize, Deserialize)]
@@ -56,7 +55,7 @@
         Ok(Self { store, meta })
     }
 
-    pub async fn into_table_provider(self, _predicate_pushdown: bool) -> Result<GcsTableProvider> {
+    pub async fn into_table_provider(self, predicate_pushdown: bool) -> Result<GcsTableProvider> {
         let reader = ParquetObjectReader {
             store: self.store.clone(),
             meta: self.meta.clone(),
@@ -68,7 +67,7 @@
         let arrow_schema = reader.schema().clone();
 
         Ok(GcsTableProvider {
-            _predicate_pushdown,
+            predicate_pushdown,
             accessor: self,
             arrow_schema,
         })
@@ -76,8 +75,9 @@
 }
 
 pub struct GcsTableProvider {
-    _predicate_pushdown: bool,
+    predicate_pushdown: bool,
     accessor: GcsAccessor,
+    /// Schema for parquet file
     arrow_schema: ArrowSchemaRef,
 }
 
@@ -99,83 +99,40 @@
         &self,
         _ctx: &SessionState,
         projection: Option<&Vec<usize>>,
-        _filters: &[Expr],
-        _limit: Option<usize>,
+        filters: &[Expr],
+        limit: Option<usize>,
     ) -> DatafusionResult<Arc<dyn ExecutionPlan>> {
-        // Projection.
-        let projected_schema = match projection {
-            Some(projection) => Arc::new(self.arrow_schema.project(projection)?),
-            None => self.arrow_schema.clone(),
+        let predicate = if self.predicate_pushdown {
+            filters
+                .iter()
+                .cloned()
+                .reduce(|accum, expr| accum.and(expr))
+        } else {
+            None
         };
 
-        let exec = ParquetExec {
-            store: self.accessor.store.clone(),
-            arrow_schema: projected_schema,
-            meta: self.accessor.meta.clone(),
+        let file = self.accessor.meta.as_ref().clone().into();
+
+        let base_config = FileScanConfig {
+            object_store_url: ObjectStoreUrl::local_filesystem(), // to be ignored
+            file_schema: self.arrow_schema.clone(),
+            file_groups: vec![vec![file]],
+            statistics: Statistics::default(),
             projection: projection.cloned(),
+            limit,
+            table_partition_cols: Vec::new(),
+            output_ordering: None,
+            config_options: ConfigOptions::new().into_shareable(),
         };
 
-<<<<<<< HEAD
+        let factory = Arc::new(SimpleParquetFileReaderFactory::new(
+            self.accessor.store.clone(),
+        ));
+
+        let exec = ParquetExec::new(base_config, predicate, None)
+            .with_parquet_file_reader_factory(factory)
+            .with_pushdown_filters(self.predicate_pushdown);
+
         Ok(Arc::new(exec))
-=======
-        let exec = Arc::new(exec) as Arc<dyn ExecutionPlan>;
-        Ok(exec)
-    }
-}
-
-/// Retrive data from GCS object storage with a parquet stream reader
-#[derive(Debug)]
-struct GcsExec {
-    arrow_schema: ArrowSchemaRef,
-    store: Arc<dyn ObjectStore>,
-    meta: Arc<ObjectMeta>,
-    projection: Option<Vec<usize>>,
-}
-
-impl ExecutionPlan for GcsExec {
-    fn as_any(&self) -> &dyn Any {
-        self
-    }
-
-    fn schema(&self) -> ArrowSchemaRef {
-        self.arrow_schema.clone()
-    }
-
-    fn output_partitioning(&self) -> Partitioning {
-        Partitioning::UnknownPartitioning(1)
-    }
-
-    fn output_ordering(&self) -> Option<&[PhysicalSortExpr]> {
-        None
-    }
-
-    fn children(&self) -> Vec<Arc<dyn ExecutionPlan>> {
-        Vec::new()
-    }
-
-    fn with_new_children(
-        self: Arc<Self>,
-        _children: Vec<Arc<dyn ExecutionPlan>>,
-    ) -> DatafusionResult<Arc<dyn ExecutionPlan>> {
-        Err(DataFusionError::Execution(
-            "cannot replace children for GcsExec".to_string(),
-        ))
-    }
-
-    fn execute(
-        &self,
-        _partition: usize,
-        _context: Arc<TaskContext>,
-    ) -> DatafusionResult<SendableRecordBatchStream> {
-        todo!()
-    }
-
-    fn fmt_as(&self, _t: DisplayFormatType, f: &mut fmt::Formatter) -> fmt::Result {
-        write!(f, "GcsExec: location={}", self.meta.location)
-    }
-
-    fn statistics(&self) -> Statistics {
-        Statistics::default()
->>>>>>> 6325780a
     }
 }