[package]
name = "datasource_object_store"
version = "0.1.0"
edition = "2021"

# See more keys and their definitions at https://doc.rust-lang.org/cargo/reference/manifest.html

[dependencies]
thiserror = "1.0"
tracing = "0.1"
<<<<<<< HEAD
futures = "0.3.26"
async-trait = "0.1.64"
datafusion = "16.1"
=======
async-trait = "0.1.63"
futures = "0.3.25"
datafusion = "17.0"
>>>>>>> 46cdb513
serde = { version = "1.0", features = ["derive"] }
object_store = { version = "0.5", features = ["gcp", "aws"] }
parquet = "31.0.0"
bytes = "1.3.0"<|MERGE_RESOLUTION|>--- conflicted
+++ resolved
@@ -8,15 +8,9 @@
 [dependencies]
 thiserror = "1.0"
 tracing = "0.1"
-<<<<<<< HEAD
 futures = "0.3.26"
 async-trait = "0.1.64"
-datafusion = "16.1"
-=======
-async-trait = "0.1.63"
-futures = "0.3.25"
 datafusion = "17.0"
->>>>>>> 46cdb513
 serde = { version = "1.0", features = ["derive"] }
 object_store = { version = "0.5", features = ["gcp", "aws"] }
 parquet = "31.0.0"
