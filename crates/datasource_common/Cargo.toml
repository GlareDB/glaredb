[package]
name = "datasource_common"
version = "0.1.0"
edition = "2021"

# See more keys and their definitions at https://doc.rust-lang.org/cargo/reference/manifest.html

[dependencies]
metastore = {path = "../metastore"}
repr = {path = "../repr"}
openssh = "0.9.9"
rand = "0.8.5"
ssh-key = { version = "0.5.1", features = ["ed25519", "alloc"] }
tempfile = "3.4.0"
thiserror = "1.0"
tokio = { version = "1.26.0", features = ["full"] }
tracing = "0.1"
<<<<<<< HEAD
datafusion = "20.0"
chrono = "0.4.23"
=======
datafusion = "19.0"
chrono = "0.4.24"
>>>>>>> c2ce571e
<|MERGE_RESOLUTION|>--- conflicted
+++ resolved
@@ -15,10 +15,5 @@
 thiserror = "1.0"
 tokio = { version = "1.26.0", features = ["full"] }
 tracing = "0.1"
-<<<<<<< HEAD
 datafusion = "20.0"
-chrono = "0.4.23"
-=======
-datafusion = "19.0"
-chrono = "0.4.24"
->>>>>>> c2ce571e
+chrono = "0.4.24"