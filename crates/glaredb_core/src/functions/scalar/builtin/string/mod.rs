//! String functions.

mod trim;
pub use trim::*;

mod pad;
pub use pad::*;

mod ascii;
pub use ascii::*;

mod case;
pub use case::*;

mod repeat;
pub use repeat::*;

mod substring;
pub use substring::*;

mod starts_with;
pub use starts_with::*;

mod ends_with;
pub use ends_with::*;

mod contains;
pub use contains::*;

mod length;
pub use length::*;

mod regexp_replace;
pub use regexp_replace::*;

mod regexp_like;
pub use regexp_like::*;

mod concat;
pub use concat::*;

mod like;
pub use like::*;

mod left;
pub use left::*;

mod right;
pub use right::*;

mod strpos;
pub use strpos::*;

mod reverse;
pub use reverse::*;

mod regexp_count;
pub use regexp_count::*;

mod initcap;
pub use initcap::*;

mod split_part;
pub use split_part::*;

<<<<<<< HEAD
mod translate;
pub use translate::*;
=======
mod replace;
pub use replace::*;
>>>>>>> 4f0246f5
<|MERGE_RESOLUTION|>--- conflicted
+++ resolved
@@ -63,10 +63,8 @@
 mod split_part;
 pub use split_part::*;
 
-<<<<<<< HEAD
-mod translate;
-pub use translate::*;
-=======
 mod replace;
 pub use replace::*;
->>>>>>> 4f0246f5
+
+mod translate;
+pub use translate::*;