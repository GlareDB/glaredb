--- conflicted
+++ resolved
@@ -204,26 +204,7 @@
     }
 }
 
-<<<<<<< HEAD
-#[derive(Debug, Clone, Copy, PartialEq, Eq)]
-pub struct Min;
-
-impl FunctionInfo for Min {
-    fn name(&self) -> &'static str {
-        "min"
-    }
-
-    fn signatures(&self) -> &[Signature] {
-        &[Signature {
-            positional_args: &[DataTypeId::Any],
-            variadic_arg: None,
-            return_type: DataTypeId::Any,
-        }]
-    }
-}
-
-=======
->>>>>>> 61aa27b2
+
 pub const FUNCTION_SET_MAX: AggregateFunctionSet = AggregateFunctionSet {
     name: "max",
     aliases: &[],
