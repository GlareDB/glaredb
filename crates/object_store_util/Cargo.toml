[package]
name = "object_store_util"
version = "0.1.0"
edition = "2021"

# See more keys and their definitions at https://doc.rust-lang.org/cargo/reference/manifest.html

[dependencies]
logutil = {path = "../logutil"}
object_store = "0.5"
tempfile = "3"
<<<<<<< HEAD
futures = "0.3.28"
async-trait = "0.1.67"
=======
futures = "0.3.27"
async-trait = "0.1.68"
>>>>>>> caab8451
thiserror = "1.0"
tokio = { version = "1", features = ["full"] }
bytes = "1.4.0"
tracing = "0.1"
moka = { version = "0.10.1", features = ["future"] }
uuid = { version = "1.3.0", features = ["v4", "fast-rng", "macro-diagnostics"] }<|MERGE_RESOLUTION|>--- conflicted
+++ resolved
@@ -9,13 +9,8 @@
 logutil = {path = "../logutil"}
 object_store = "0.5"
 tempfile = "3"
-<<<<<<< HEAD
 futures = "0.3.28"
-async-trait = "0.1.67"
-=======
-futures = "0.3.27"
 async-trait = "0.1.68"
->>>>>>> caab8451
 thiserror = "1.0"
 tokio = { version = "1", features = ["full"] }
 bytes = "1.4.0"
