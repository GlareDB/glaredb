[package]
name = "object_store_util"
version = { workspace = true }
edition = { workspace = true }

# See more keys and their definitions at https://doc.rust-lang.org/cargo/reference/manifest.html

[dependencies]
logutil = { path = "../logutil" }
object_store = { workspace = true }
tempfile = "3"
futures = { workspace = true }
async-trait = { workspace = true }
thiserror.workspace = true
tokio = { workspace = true }
bytes = "1.4.0"
<<<<<<< HEAD
tracing = { workspace = true }
moka = { version = "0.12.2", features = ["future"] }
=======
tracing = "0.1"
moka = { version = "0.12.3", features = ["future"] }
>>>>>>> 388a5972
uuid = { version = "1.6.1", features = ["v4", "fast-rng", "macro-diagnostics"] }
once_cell = "1.19.0"<|MERGE_RESOLUTION|>--- conflicted
+++ resolved
@@ -8,18 +8,13 @@
 [dependencies]
 logutil = { path = "../logutil" }
 object_store = { workspace = true }
-tempfile = "3"
 futures = { workspace = true }
 async-trait = { workspace = true }
 thiserror.workspace = true
+tracing = { workspace = true }
 tokio = { workspace = true }
+tempfile = "3"
 bytes = "1.4.0"
-<<<<<<< HEAD
-tracing = { workspace = true }
-moka = { version = "0.12.2", features = ["future"] }
-=======
-tracing = "0.1"
 moka = { version = "0.12.3", features = ["future"] }
->>>>>>> 388a5972
 uuid = { version = "1.6.1", features = ["v4", "fast-rng", "macro-diagnostics"] }
 once_cell = "1.19.0"