--- conflicted
+++ resolved
@@ -9,13 +9,8 @@
 logutil = { path = "../logutil" }
 object_store = { workspace = true }
 tempfile = "3"
-<<<<<<< HEAD
 futures = "0.3.29"
-async-trait = "0.1.72"
-=======
-futures = "0.3.28"
 async-trait = "0.1.74"
->>>>>>> 0dffeba7
 thiserror.workspace = true
 tokio = { version = "1", features = ["full"] }
 bytes = "1.4.0"
