--- conflicted
+++ resolved
@@ -46,12 +46,8 @@
 tempfile = "3.8.1"
 ssh-key = { version = "0.6.2", features = ["ed25519", "alloc"] }
 thiserror.workspace = true
-<<<<<<< HEAD
-tokio = { version = "1.33.0", features = ["full"] }
 tokio-util = { version = "*" }
-=======
 tokio = { version = "1.34.0", features = ["full"] }
->>>>>>> 833bd1fd
 tokio-postgres = { version = "0.7.8", features = ["with-uuid-1", "with-serde_json-1","with-chrono-0_4"] }
 parking_lot = "0.12.1"
 tokio-rustls = "0.24.1"
