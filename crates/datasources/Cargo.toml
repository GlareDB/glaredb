[package]
name = "datasources"
version = {workspace = true}
edition = {workspace = true}

# See more keys and their definitions at https://doc.rust-lang.org/cargo/reference/manifest.html

[dependencies]
async-channel = "1.8.0"
async-stream = "0.3.5"
async-trait = "0.1.68"
bigquery-storage = { git = "https://github.com/glaredb/bigquery-storage", branch = "master" }
bitvec = "1"
bytes = "1.4.0"
chrono = "0.4.26"
datafusion = { workspace = true }
decimal = { path = "../decimal" }
deltalake = { workspace = true }
futures = "0.3.28"
gcp-bigquery-client = "0.16.8"
logutil = {path = "../logutil"}
metastoreproto = { path = "../metastoreproto" }
mongodb = "2.5.0"
mysql_async = { version = "0.32.2", default-features = false, features = ["default-rustls"] }
mysql_common = { version = "0.30.4", features = ["chrono"] }
object_store = { version = "0.5", features = ["gcp", "aws"] }
once_cell = "1.18.0"
openssh = "0.9.9"
parking_lot = "0.12.1"
rand = "0.8.5"
repr = { path = "../repr" }
reqwest = { version = "0.11.18", default-features = false, features = ["json", "rustls-tls"] }
ring = "0.16.20"
<<<<<<< HEAD
rustls = "0.21.2"
rust_decimal = { version = "1.29.0", features = ["db-tokio-postgres"] }
=======
rustls = "0.21.1"
rust_decimal = { version = "1.30.0", features = ["db-tokio-postgres"] }
>>>>>>> 781efc82
serde = { version = "1.0", features = ["derive"] }
serde_json = "1.0.97"
snowflake_connector = { path = "../snowflake_connector" }
ssh-key = { version = "0.5.1", features = ["ed25519", "alloc"] }
tempfile = "3.6.0"
thiserror = "1.0"
tokio = { version = "1.28.2", features = ["full"] }
tokio-postgres = { version = "0.7.8", features = ["with-uuid-1", "with-serde_json-1","with-chrono-0_4"] }
tokio-rustls = "0.24.1"
tracing = "0.1"
uuid = "1.3.4"
url = "2.4.0"
webpki-roots = "0.23.1"<|MERGE_RESOLUTION|>--- conflicted
+++ resolved
@@ -31,13 +31,8 @@
 repr = { path = "../repr" }
 reqwest = { version = "0.11.18", default-features = false, features = ["json", "rustls-tls"] }
 ring = "0.16.20"
-<<<<<<< HEAD
 rustls = "0.21.2"
-rust_decimal = { version = "1.29.0", features = ["db-tokio-postgres"] }
-=======
-rustls = "0.21.1"
 rust_decimal = { version = "1.30.0", features = ["db-tokio-postgres"] }
->>>>>>> 781efc82
 serde = { version = "1.0", features = ["derive"] }
 serde_json = "1.0.97"
 snowflake_connector = { path = "../snowflake_connector" }
