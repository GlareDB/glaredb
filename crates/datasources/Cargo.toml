--- conflicted
+++ resolved
@@ -54,13 +54,8 @@
 regex = "1.11.0"
 ring = "0.17.8"
 scylla = "0.14.0"
-<<<<<<< HEAD
 serde_with = "3.11.0"
-tokio-postgres-rustls = "0.12.0"
-=======
-serde_with = "3.10.0"
 tokio-postgres-rustls = "0.13.0"
->>>>>>> b37bdc88
 tokio-rustls = "0.26.0"
 tokio-util = "0.7.12"
 uuid = "1.11.0"
