--- conflicted
+++ resolved
@@ -6,13 +6,8 @@
 # See more keys and their definitions at https://doc.rust-lang.org/cargo/reference/manifest.html
 
 [dependencies]
-<<<<<<< HEAD
-apache-avro = "0.15"
+apache-avro = "0.16"
 async-channel = "2.0.0"
-=======
-apache-avro = "0.16"
-async-channel = "1.9.0"
->>>>>>> e48778f4
 async-stream = "0.3.5"
 async-trait = "0.1.74"
 bigquery-storage = { git = "https://github.com/glaredb/bigquery-storage", branch = "master" }
