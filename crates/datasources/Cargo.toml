[package]
name = "datasources"
version = { workspace = true }
edition = { workspace = true }

[lints]
workspace = true

[lib]
# no doctests currently implemented in this package; skip, then
doctest = false

[dependencies]
datafusion_ext = { path = "../datafusion_ext" }
decimal = { path = "../decimal" }
ioutil = { path = "../ioutil" }
logutil = { path = "../logutil" }
object_store_util = { path = "../object_store_util" }
parser = { path = "../parser" }
protogen = { path = "../protogen" }
repr = { path = "../repr" }
snowflake_connector = { path = "../snowflake_connector" }
async-trait = { workspace = true }
bytes = { workspace = true }
chrono = { workspace = true }
datafusion = { workspace = true }
deltalake = { workspace = true }
futures = { workspace = true }
object_store = { workspace = true, features = ["gcp", "aws", "http"] }
reqwest = { workspace = true }
rustls = { workspace = true }
serde = { workspace = true }
serde_json = { workspace = true }
tempfile = { workspace = true }
thiserror = { workspace = true }
tokio = { workspace = true }
tracing = { workspace = true }
url = { workspace = true }
apache-avro = "0.16"
async-channel = "2.3.1"
async-sqlite = "0.3.0"
async-stream = "0.3.5"
bitvec = "1"
bson = "2.11.0"
chrono-tz = "0.9"
gcp-bigquery-client = "0.23.0"
glob = "0.3.1"
<<<<<<< HEAD
indexmap = "2.4.0"
mongodb = "3.1.0"
=======
indexmap = "2.5.0"
mongodb = "3.0.1"
>>>>>>> 89ea3d7a
once_cell = "1.19.0"
parking_lot = "0.12.3"
rand = "0.8.5"
regex = "1.10.6"
ring = "0.17.8"
scylla = "0.14.0"
serde_with = "3.9.0"
tokio-postgres-rustls = "0.12.0"
tokio-rustls = "0.26.0"
tokio-util = "0.7.12"
uuid = "1.10.0"
webpki-roots = "0.26.5"
calamine = { version = "0.25.0", features = ["dates"] }
klickhouse = { version = "0.13.0", features = ["tls"] }
mysql_async = { version = "0.34.2", default-features = false, features = ["default-rustls"] }
mysql_common = { version = "0.32.4", default-features = false, features = ["chrono"] }
rust_decimal = { version = "1.36.0", features = ["db-tokio-postgres"] }
ssh-key = { version = "0.6.6", features = ["ed25519", "alloc"] }
tiberius = { version = "0.12.3", default-features = false, features = ["tds73","rustls","chrono"] }
tokio-postgres = { version = "0.7.11", features = ["with-uuid-1", "with-serde_json-1","with-chrono-0_4"] }
memoize = { version = "0.4.2", features = ["full"] }
bigquery-storage = { git = "https://github.com/glaredb/bigquery-storage", branch = "deps/2023-10-27-update" }
lance = { git = "https://github.com/GlareDB/lance", branch = "df36" }
json-stream = { git = "https://github.com/tychoish/json-stream", rev = "bd4990fab95f789740a75a8eea98d5dac1f0160a" }
jaq-interpret = "1.5.0"
jaq-parse = "1.0.3"

# SSH tunnels
[target.'cfg(any(target_os = "linux", target_os = "macos"))'.dependencies]
openssh = "0.11.0"<|MERGE_RESOLUTION|>--- conflicted
+++ resolved
@@ -45,13 +45,8 @@
 chrono-tz = "0.9"
 gcp-bigquery-client = "0.23.0"
 glob = "0.3.1"
-<<<<<<< HEAD
-indexmap = "2.4.0"
 mongodb = "3.1.0"
-=======
 indexmap = "2.5.0"
-mongodb = "3.0.1"
->>>>>>> 89ea3d7a
 once_cell = "1.19.0"
 parking_lot = "0.12.3"
 rand = "0.8.5"
