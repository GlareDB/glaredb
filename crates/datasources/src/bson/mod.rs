pub mod builder;
pub mod errors;
pub mod schema;
pub mod stream;
pub mod table;

use datafusion::arrow::array::cast::as_string_array;
<<<<<<< HEAD
use datafusion::arrow::array::{
    types::{
        Date32Type, Date64Type, Decimal128Type, DurationMicrosecondType, DurationMillisecondType,
        DurationNanosecondType, DurationSecondType, Float16Type, Float32Type, Float64Type,
        GenericBinaryType, Int16Type, Int32Type, Int64Type, Int8Type, IntervalDayTimeType,
        IntervalYearMonthType, Time32MillisecondType, Time32SecondType, Time64MicrosecondType,
        Time64NanosecondType, TimestampMicrosecondType, TimestampMillisecondType,
        TimestampSecondType, UInt16Type, UInt32Type, UInt64Type, UInt8Type,
    },
    Array, ArrayRef, AsArray, StructArray,
};
=======
use datafusion::arrow::array::{types::*, Array, AsArray, StructArray};
>>>>>>> 61e39810
use datafusion::arrow::datatypes::{DataType, Fields, IntervalUnit, TimeUnit};
use datafusion::arrow::error::ArrowError;

pub struct BsonBatchConverter {
    batch: StructArray,
    schema: Vec<String>,
    row: usize,
    started: bool,
    columns: Vec<Vec<bson::Bson>>,
}

impl BsonBatchConverter {
    pub fn new(batch: StructArray, fields: Fields) -> Self {
        let mut field_names = Vec::with_capacity(fields.len());
        for field in &fields {
            field_names.push(field.name().to_owned())
        }

        Self {
            batch: batch.clone(),
            schema: field_names,
            row: 0,
            started: false,
            columns: Vec::with_capacity(batch.num_columns()),
        }
    }

    fn setup(&mut self) -> Result<(), ArrowError> {
        for col in self.batch.columns().iter() {
            self.columns
                .push(array_to_bson(col).map_err(|e| ArrowError::from_external_error(Box::new(e)))?)
        }
        self.started = true;
        Ok(())
    }
}

impl Iterator for BsonBatchConverter {
    type Item = Result<bson::Document, ArrowError>;

    fn next(&mut self) -> Option<Self::Item> {
        if !self.started {
            if let Err(e) = self.setup() {
                return Some(Err(e));
            }
        }

        if self.row >= self.batch.len() {
            return None;
        }

        let mut doc = bson::Document::new();
        for (i, field) in self.schema.iter().enumerate() {
            doc.insert(field.to_string(), self.columns[i][self.row].to_owned());
        }

        self.row += 1;
        Some(Ok(doc))
    }
}

pub fn array_to_bson(array: &dyn Array) -> Result<Vec<bson::Bson>, ArrowError> {
    let mut out = Vec::<bson::Bson>::with_capacity(array.len());
    let dt = array.data_type().to_owned();
    match dt {
        DataType::Int8 => array
            .as_primitive::<Int8Type>()
            .iter()
            .for_each(|val| out.push(bson::Bson::Int32(val.unwrap_or_default() as i32))),
        DataType::Int16 => array
            .as_primitive::<Int16Type>()
            .iter()
            .for_each(|val| out.push(bson::Bson::Int32(val.unwrap_or_default() as i32))),
        DataType::Int32 => array
            .as_primitive::<Int32Type>()
            .iter()
            .for_each(|val| out.push(bson::Bson::Int32(val.unwrap_or_default()))),
        DataType::Int64 => array
            .as_primitive::<Int64Type>()
            .iter()
            .for_each(|val| out.push(bson::Bson::Int64(val.unwrap_or_default()))),
        DataType::UInt8 => array
            .as_primitive::<UInt8Type>()
            .iter()
            .for_each(|val| out.push(bson::Bson::Int32(val.unwrap_or_default() as i32))),
        DataType::UInt16 => array
            .as_primitive::<UInt16Type>()
            .iter()
            .for_each(|val| out.push(bson::Bson::Int32(val.unwrap_or_default() as i32))),
        DataType::UInt32 => array
            .as_primitive::<UInt32Type>()
            .iter()
            .for_each(|val| out.push(bson::Bson::Int64(val.unwrap_or_default() as i64))),
        DataType::UInt64 => array
            .as_primitive::<UInt64Type>()
            .iter()
            .for_each(|val| out.push(bson::Bson::Int64(val.unwrap_or_default() as i64))),
        DataType::Utf8 | DataType::LargeUtf8 => {
            as_string_array(array).iter().for_each(|val| match val {
                Some(v) => out.push(bson::Bson::String(v.to_string())),
                None => out.push(bson::Bson::Null),
            })
        }
        DataType::Float16 => array
            .as_primitive::<Float16Type>()
            .iter()
            .for_each(|val| out.push(bson::Bson::Double(val.unwrap_or_default().to_f64()))),
        DataType::Float32 => array
            .as_primitive::<Float32Type>()
            .iter()
            .for_each(|val| out.push(bson::Bson::Double(val.unwrap_or_default() as f64))),
        DataType::Float64 => array
            .as_primitive::<Float64Type>()
            .iter()
            .for_each(|val| out.push(bson::Bson::Double(val.unwrap_or_default()))),
        DataType::Decimal128(_, _) => array
            .as_primitive::<Decimal128Type>()
            .iter()
            // TODO: this is probably not correct:
            .for_each(|val| {
                out.push(bson::ser::to_bson(&val.unwrap_or_default()).expect("decimal128"))
            }),
        DataType::Null => {
            for _ in 0..array.len() {
                out.push(bson::Bson::Null)
            }
        }
        DataType::Boolean => array
            .as_boolean()
            .iter()
            .for_each(|val| out.push(bson::Bson::Boolean(val.unwrap_or_default()))),
        DataType::FixedSizeBinary(_) => array.as_fixed_size_binary().iter().for_each(|val| {
            out.push(bson::Bson::Binary(bson::Binary {
                subtype: bson::spec::BinarySubtype::Generic,
                bytes: val.unwrap_or_default().to_vec(),
            }))
        }),
        DataType::Binary => array
            .as_bytes::<GenericBinaryType<i32>>()
            .iter()
            .for_each(|val| {
                out.push(bson::Bson::Binary(bson::Binary {
                    subtype: bson::spec::BinarySubtype::Generic,
                    bytes: val.unwrap_or_default().to_vec(),
                }))
            }),
        DataType::LargeBinary => {
            array
                .as_bytes::<GenericBinaryType<i64>>()
                .iter()
                .for_each(|val| {
                    out.push(bson::Bson::Binary(bson::Binary {
                        subtype: bson::spec::BinarySubtype::Generic,
                        bytes: val.unwrap_or_default().to_vec(),
                    }))
                })
        }
        DataType::Date32 => array
            .as_primitive::<Date32Type>()
            .iter()
            .for_each(|val| out.push(bson::Bson::Int32(val.unwrap_or_default()))),
        DataType::Date64 => array
            .as_primitive::<Date64Type>()
            .iter()
            .for_each(|val| out.push(bson::Bson::Int64(val.unwrap_or_default()))),
        DataType::Interval(IntervalUnit::DayTime) => array
            .as_primitive::<IntervalDayTimeType>()
            .iter()
            .for_each(|val| out.push(bson::Bson::Int64(val.unwrap_or_default()))),
        DataType::Interval(IntervalUnit::YearMonth) => array
            .as_primitive::<IntervalYearMonthType>()
            .iter()
            .for_each(|val| out.push(bson::Bson::Int32(val.unwrap_or_default()))),
        DataType::Interval(IntervalUnit::MonthDayNano) => {
            return Err(ArrowError::CastError(
                "calendar type is not representable in BSON".to_string(),
            ))
        }
        DataType::Timestamp(TimeUnit::Millisecond, _) => array
            .as_primitive::<TimestampMillisecondType>()
            .iter()
            .for_each(|val| {
                out.push(bson::Bson::DateTime(bson::datetime::DateTime::from_millis(
                    val.unwrap_or_default(),
                )))
            }),
        DataType::Timestamp(TimeUnit::Second, _) => array
            .as_primitive::<TimestampSecondType>()
            .iter()
            .for_each(|val| {
                out.push(bson::Bson::DateTime(bson::datetime::DateTime::from_millis(
                    val.unwrap_or_default() * 1000,
                )))
            }),
        DataType::Timestamp(TimeUnit::Microsecond, _) => array
            .as_primitive::<TimestampMicrosecondType>()
            .iter()
            .for_each(|val| {
                out.push(bson::Bson::DateTime(bson::datetime::DateTime::from_millis(
                    val.unwrap_or_default() / 100,
                )))
            }),
        DataType::Timestamp(TimeUnit::Nanosecond, _) => array
            .as_primitive::<TimestampMicrosecondType>()
            .iter()
            .for_each(|val| {
                out.push(bson::Bson::DateTime(bson::datetime::DateTime::from_millis(
                    val.unwrap_or_default() / 100_000,
                )))
            }),
        DataType::Time32(TimeUnit::Second) => array
            .as_primitive::<Time32SecondType>()
            .iter()
            .for_each(|val| out.push(bson::Bson::Int32(val.unwrap_or_default()))),
        DataType::Time32(TimeUnit::Millisecond) => array
            .as_primitive::<Time32MillisecondType>()
            .iter()
            .for_each(|val| out.push(bson::Bson::Int32(val.unwrap_or_default()))),
        DataType::Time32(TimeUnit::Nanosecond)
        | DataType::Time32(TimeUnit::Microsecond)
        | DataType::Time64(TimeUnit::Second)
        | DataType::Time64(TimeUnit::Millisecond) => {
            return Err(ArrowError::CastError(
                "unreasonable time value conversion BSON".to_string(),
            ))
        }
        DataType::Time64(TimeUnit::Microsecond) => array
            .as_primitive::<Time64MicrosecondType>()
            .iter()
            .for_each(|val| out.push(bson::Bson::Int64(val.unwrap_or_default()))),
        DataType::Time64(TimeUnit::Nanosecond) => array
            .as_primitive::<Time64NanosecondType>()
            .iter()
            .for_each(|val| out.push(bson::Bson::Int64(val.unwrap_or_default()))),
        DataType::Duration(TimeUnit::Second) => array
            .as_primitive::<DurationSecondType>()
            .iter()
            .for_each(|val| out.push(bson::Bson::Int64(val.unwrap_or_default()))),
        DataType::Duration(TimeUnit::Millisecond) => array
            .as_primitive::<DurationMillisecondType>()
            .iter()
            .for_each(|val| out.push(bson::Bson::Int64(val.unwrap_or_default()))),
        DataType::Duration(TimeUnit::Microsecond) => array
            .as_primitive::<DurationMicrosecondType>()
            .iter()
            .for_each(|val| out.push(bson::Bson::Int64(val.unwrap_or_default()))),
        DataType::Duration(TimeUnit::Nanosecond) => array
            .as_primitive::<DurationNanosecondType>()
            .iter()
            .for_each(|val| out.push(bson::Bson::Int64(val.unwrap_or_default()))),
        DataType::List(_) | DataType::FixedSizeList(_, _) | DataType::LargeList(_) => {
            out.push(bson::Bson::Array(array_to_bson(array)?))
        }
        DataType::Struct(fields) => {
            let converter = BsonBatchConverter::new(array.as_struct().to_owned(), fields);

            for doc in converter {
                out.push(bson::Bson::Document(doc?))
            }
        }
        DataType::Map(_, _) => {
            let struct_array = array.as_map().entries();
            let converter =
                BsonBatchConverter::new(struct_array.to_owned(), struct_array.fields().to_owned());

            for doc in converter {
                out.push(bson::Bson::Document(doc?))
            }
        }
        DataType::Dictionary(_, _) => out.push(bson::Bson::Array(array_to_bson(
            array.as_any_dictionary().values(),
        )?)),
        DataType::Decimal256(_, _) | DataType::RunEndEncoded(_, _) | DataType::Union(_, _) => {
            return Err(ArrowError::CastError(
                "type is not representable in BSON".to_string(),
            ))
        }
    };
    Ok(out)
}<|MERGE_RESOLUTION|>--- conflicted
+++ resolved
@@ -5,21 +5,7 @@
 pub mod table;
 
 use datafusion::arrow::array::cast::as_string_array;
-<<<<<<< HEAD
-use datafusion::arrow::array::{
-    types::{
-        Date32Type, Date64Type, Decimal128Type, DurationMicrosecondType, DurationMillisecondType,
-        DurationNanosecondType, DurationSecondType, Float16Type, Float32Type, Float64Type,
-        GenericBinaryType, Int16Type, Int32Type, Int64Type, Int8Type, IntervalDayTimeType,
-        IntervalYearMonthType, Time32MillisecondType, Time32SecondType, Time64MicrosecondType,
-        Time64NanosecondType, TimestampMicrosecondType, TimestampMillisecondType,
-        TimestampSecondType, UInt16Type, UInt32Type, UInt64Type, UInt8Type,
-    },
-    Array, ArrayRef, AsArray, StructArray,
-};
-=======
 use datafusion::arrow::array::{types::*, Array, AsArray, StructArray};
->>>>>>> 61e39810
 use datafusion::arrow::datatypes::{DataType, Fields, IntervalUnit, TimeUnit};
 use datafusion::arrow::error::ArrowError;
 
