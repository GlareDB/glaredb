--- conflicted
+++ resolved
@@ -18,12 +18,7 @@
 use crate::object_store::ObjStoreAccess;
 
 pub async fn bson_streaming_table(
-<<<<<<< HEAD
-    store_access: GenericStoreAccess,
-=======
     store_access: Arc<dyn ObjStoreAccess>,
-    schema_inference_sample_size: Option<i64>,
->>>>>>> 0eabfadb
     source_url: DatasourceUrl,
     fields: Option<Vec<FieldRef>>,
     schema_inference_sample_size: Option<i64>,
@@ -97,6 +92,42 @@
         );
     }
 
+    // iterate through the readers and build up a sample of the first <n>
+    // documents to be used to infer the schema.
+    let mut sample = Vec::with_capacity(sample_size as usize);
+    let mut first_active: usize = 0;
+    'readers: for reader in readers.iter_mut() {
+        while let Some(res) = reader.next().await {
+            match res {
+                Ok(doc) => sample.push(doc),
+                Err(e) => return Err(e),
+            };
+
+            if sample.len() >= sample_size as usize {
+                break 'readers;
+            }
+        }
+        first_active += 1;
+    }
+
+    // if we had to read through one or more than of the input files in the
+    // glob, we already have their documents and should truncate the vector
+    // of readers.
+    for _ in 0..first_active {
+        readers.pop_front();
+    }
+
+    // infer the schema; in the future we can allow users to specify the
+    // schema directly; in the future users could specify the schema (kind
+    // of as a base-level projection, but we'd need a schema specification
+    // language). Or have some other strategy for inference rather than
+    // every unique field from the first <n> documents.
+    let schema = Arc::new(merge_schemas(
+        sample
+            .iter()
+            .map(|doc| schema_from_document(&doc.to_raw_document_buf())),
+    )?);
+
     let mut streams = Vec::<Arc<(dyn PartitionStream + 'static)>>::with_capacity(readers.len() + 1);
 
     // get the schema; if provided as an argument, just use that, otherwise, sample.
@@ -121,27 +152,12 @@
             first_active += 1;
         }
 
-<<<<<<< HEAD
         // if we had to read through one or more than of the input files in the
         // glob, we already have their documents and should truncate the vector
         // of readers.
         for _ in 0..first_active {
             readers.pop_front();
         }
-=======
-    // infer the schema; in the future we can allow users to specify the
-    // schema directly; in the future users could specify the schema (kind
-    // of as a base-level projection, but we'd need a schema specification
-    // language). Or have some other strategy for inference rather than
-    // every unique field from the first <n> documents.
-    let schema = Arc::new(merge_schemas(
-        sample
-            .iter()
-            .map(|doc| schema_from_document(&doc.to_raw_document_buf())),
-    )?);
-
-    let mut streams = Vec::<Arc<(dyn PartitionStream + 'static)>>::with_capacity(readers.len() + 1);
->>>>>>> 0eabfadb
 
         // infer the sechema; in the future we can allow users to specify the
         // schema directly; in the future users could specify the schema (kind
