--- conflicted
+++ resolved
@@ -431,11 +431,8 @@
             | TableOptions::SqlServer(_)
             | TableOptions::Clickhouse(_)
             | TableOptions::Cassandra(_)
-<<<<<<< HEAD
+            | TableOptions::Excel(_)
             | TableOptions::Sqlite(_) => continue,
-=======
-            | TableOptions::Excel(_) => continue,
->>>>>>> 9b8483fb
         };
 
         let base_url = access.base_url()?;
