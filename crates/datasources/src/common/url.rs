//! Utility for source "URLs".

use std::{borrow::Cow, fmt::Display, path::PathBuf};

use datafusion::scalar::ScalarValue;
use datafusion_ext::{
    errors::ExtensionError,
    functions::{FromFuncParamValue, FuncParamValue},
};
use url::Url;

use super::errors::{DatasourceCommonError, Result};

<<<<<<< HEAD
#[derive(Debug, Clone)]
pub enum DatasourceUrl {
    File(PathBuf),
    Url(Url),
}

=======
>>>>>>> 02b8824b
#[derive(Debug, Clone, Copy, PartialEq, Eq)]
pub enum DatasourceUrlScheme {
    File,
    Http,
    Gcs,
    S3,
}

impl Display for DatasourceUrlScheme {
    fn fmt(&self, f: &mut std::fmt::Formatter<'_>) -> std::fmt::Result {
        match self {
            Self::File => write!(f, "file"),
            Self::Http => write!(f, "https"),
            Self::Gcs => write!(f, "gs"),
            Self::S3 => write!(f, "s3"),
        }
    }
}

#[derive(Debug)]
pub enum DatasourceUrl {
    File(PathBuf),
    Url(Url),
}

impl Display for DatasourceUrl {
    fn fmt(&self, f: &mut std::fmt::Formatter<'_>) -> std::fmt::Result {
        match self {
            Self::File(p) => write!(f, "{}", p.to_string_lossy()),
            Self::Url(u) => write!(f, "{u}"),
        }
    }
}

impl FromFuncParamValue for DatasourceUrl {
    fn from_param(value: FuncParamValue) -> datafusion_ext::errors::Result<Self> {
        let url_string: String = value.param_into()?;
        Self::new(&url_string).map_err(|_e| ExtensionError::InvalidParamValue {
            param: url_string,
            expected: "datasource url",
        })
    }

    fn is_param_valid(value: &FuncParamValue) -> bool {
        match value {
            FuncParamValue::Scalar(ScalarValue::Utf8(Some(s))) => Self::new(s).is_ok(),
            _ => false,
        }
    }
}

impl DatasourceUrl {
    const FILE_SCHEME: &str = "file";
    const HTTP_SCHEME: &str = "http";
    const HTTPS_SCHEME: &str = "https";
    const GS_SCHEME: &str = "gs";
    const S3_SCHEME: &str = "s3";

    pub fn try_new(u: impl AsRef<str>) -> Result<Self> {
        let u = u.as_ref();

        let ds_url = match u.parse::<Url>() {
            Err(url::ParseError::RelativeUrlWithoutBase) => {
                // It's probably a local file path.
                //
                // TODO: Check if it's actually a file path (maybe invalid but
                // probably check).
                return Ok(Self::File(PathBuf::from(u)));
            }
            Err(e) => return Err(DatasourceCommonError::InvalidUrl(e.to_string())),
            Ok(u) => u,
        };

        let ds_url = match ds_url.scheme() {
            Self::FILE_SCHEME => match ds_url.to_file_path() {
                Ok(f) => Self::File(f),
                Err(()) => {
                    return Err(DatasourceCommonError::InvalidUrl(format!(
                        "url not a valid file: {ds_url}"
                    )))
                }
            },
            Self::HTTP_SCHEME | Self::HTTPS_SCHEME | Self::GS_SCHEME | Self::S3_SCHEME => {
                Self::Url(ds_url)
            }
            other => {
                return Err(DatasourceCommonError::InvalidUrl(format!(
                    "unsupported scheme '{other}'"
                )))
            }
        };

        Ok(ds_url)
    }

    pub fn scheme(&self) -> DatasourceUrlScheme {
        match self {
            Self::File(_) => DatasourceUrlScheme::File,
            Self::Url(u) => match u.scheme() {
                Self::HTTP_SCHEME | Self::HTTPS_SCHEME => DatasourceUrlScheme::Http,
                Self::GS_SCHEME => DatasourceUrlScheme::Gcs,
                Self::S3_SCHEME => DatasourceUrlScheme::S3,
                _ => unreachable!(),
            },
        }
    }

    pub fn path(&self) -> Cow<str> {
        match self {
            Self::File(p) => p.to_string_lossy(),
            Self::Url(u) => u.path().into(),
        }
    }

    pub fn host(&self) -> Option<&str> {
        match self {
            Self::File(_) => None,
            Self::Url(u) => u.host_str(),
        }
    }
}

#[cfg(test)]
mod tests {
    use super::*;

    #[test]
    fn test_url_parse() {
        let u = DatasourceUrl::try_new("gs://my_bucket/my_obj").unwrap();
        assert_eq!(Some("my_bucket"), u.host());
        assert_eq!("/my_obj", u.path());
        assert_eq!(DatasourceUrlScheme::Gcs, u.scheme());

        let u = DatasourceUrl::try_new("gs://my_bucket/my_obj.parquet").unwrap();
        assert_eq!(Some("my_bucket"), u.host());
        assert_eq!("/my_obj.parquet", u.path());
        assert_eq!(DatasourceUrlScheme::Gcs, u.scheme());

        let u = DatasourceUrl::try_new("./my_bucket/my_obj.parquet").unwrap();
        assert_eq!(None, u.host());
        assert_eq!("./my_bucket/my_obj.parquet", u.path());
        assert_eq!(DatasourceUrlScheme::File, u.scheme());

        let u = DatasourceUrl::try_new("/Users/mario/my_bucket/my_obj").unwrap();
        assert_eq!(None, u.host());
        assert_eq!("/Users/mario/my_bucket/my_obj", u.path());
        assert_eq!(DatasourceUrlScheme::File, u.scheme());

        let u = DatasourceUrl::try_new("file:/my_bucket/my_obj.parquet").unwrap();
        assert_eq!("/my_bucket/my_obj.parquet", u.path());
        assert_eq!(DatasourceUrlScheme::File, u.scheme());

        // TODO: Maybe we don't want this...
        let u = DatasourceUrl::try_new("file:my_bucket/my_obj.parquet").unwrap();
        assert_eq!("/my_bucket/my_obj.parquet", u.path());
        assert_eq!(DatasourceUrlScheme::File, u.scheme());
    }
}<|MERGE_RESOLUTION|>--- conflicted
+++ resolved
@@ -11,15 +11,12 @@
 
 use super::errors::{DatasourceCommonError, Result};
 
-<<<<<<< HEAD
 #[derive(Debug, Clone)]
 pub enum DatasourceUrl {
     File(PathBuf),
     Url(Url),
 }
 
-=======
->>>>>>> 02b8824b
 #[derive(Debug, Clone, Copy, PartialEq, Eq)]
 pub enum DatasourceUrlScheme {
     File,
@@ -39,12 +36,6 @@
     }
 }
 
-#[derive(Debug)]
-pub enum DatasourceUrl {
-    File(PathBuf),
-    Url(Url),
-}
-
 impl Display for DatasourceUrl {
     fn fmt(&self, f: &mut std::fmt::Formatter<'_>) -> std::fmt::Result {
         match self {
@@ -57,7 +48,7 @@
 impl FromFuncParamValue for DatasourceUrl {
     fn from_param(value: FuncParamValue) -> datafusion_ext::errors::Result<Self> {
         let url_string: String = value.param_into()?;
-        Self::new(&url_string).map_err(|_e| ExtensionError::InvalidParamValue {
+        Self::try_new(&url_string).map_err(|_e| ExtensionError::InvalidParamValue {
             param: url_string,
             expected: "datasource url",
         })
@@ -65,7 +56,7 @@
 
     fn is_param_valid(value: &FuncParamValue) -> bool {
         match value {
-            FuncParamValue::Scalar(ScalarValue::Utf8(Some(s))) => Self::new(s).is_ok(),
+            FuncParamValue::Scalar(ScalarValue::Utf8(Some(s))) => Self::try_new(s).is_ok(),
             _ => false,
         }
     }
