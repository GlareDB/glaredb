//! MongoDB as a data source.
pub mod errors;

mod exec;
mod infer;
mod insert;

use std::any::Any;
use std::fmt::{Display, Write};
use std::str::FromStr;
use std::sync::{Arc, Mutex};

use async_trait::async_trait;
<<<<<<< HEAD
use datafusion::arrow::datatypes::{
    FieldRef, Fields, Schema as ArrowSchema, SchemaRef as ArrowSchemaRef,
};
=======
use bson::RawBson;
use datafusion::arrow::datatypes::{Fields, Schema as ArrowSchema, SchemaRef as ArrowSchemaRef};
>>>>>>> 0eabfadb
use datafusion::datasource::TableProvider;
use datafusion::error::{DataFusionError, Result as DatafusionResult};
use datafusion::execution::context::SessionState;
use datafusion::logical_expr::{Expr, Operator, TableProviderFilterPushDown, TableType};
use datafusion::physical_plan::ExecutionPlan;
use datafusion::scalar::ScalarValue;
use datafusion_ext::errors::ExtensionError;
use datafusion_ext::functions::VirtualLister;
use mongodb::bson::spec::BinarySubtype;
use mongodb::bson::{bson, Binary, Bson, Document, RawDocumentBuf};
use mongodb::options::{ClientOptions, FindOptions};
use mongodb::{Client, Collection};
use tracing::debug;

use crate::bson::array_to_bson;
use crate::mongodb::errors::{MongoDbError, Result};
use crate::mongodb::exec::MongoDbQueryExecPlan;
use crate::mongodb::infer::TableSampler;

/// Field name in mongo for uniquely identifying a record. Some special handling
/// needs to be done with the field when projecting.
const ID_FIELD_NAME: &str = "_id";

#[derive(Debug)]
pub enum MongoDbProtocol {
    MongoDb,
    MongoDbSrv,
}

impl Default for MongoDbProtocol {
    fn default() -> Self {
        Self::MongoDb
    }
}

impl MongoDbProtocol {
    const MONGODB: &'static str = "mongodb";
    const MONGODB_SRV: &'static str = "mongodb+srv";
}

impl FromStr for MongoDbProtocol {
    type Err = MongoDbError;

    fn from_str(s: &str) -> std::result::Result<Self, Self::Err> {
        let proto = match s {
            Self::MONGODB => Self::MongoDb,
            Self::MONGODB_SRV => Self::MongoDbSrv,
            s => return Err(MongoDbError::InvalidProtocol(s.to_owned())),
        };
        Ok(proto)
    }
}

impl Display for MongoDbProtocol {
    fn fmt(&self, f: &mut std::fmt::Formatter<'_>) -> std::fmt::Result {
        let s = match self {
            Self::MongoDb => Self::MONGODB,
            Self::MongoDbSrv => Self::MONGODB_SRV,
        };
        f.write_str(s)
    }
}

#[derive(Debug)]
pub enum MongoDbConnection {
    ConnectionString(String),
    Parameters {
        protocol: MongoDbProtocol,
        host: String,
        port: Option<u16>,
        user: String,
        password: Option<String>,
    },
}

impl MongoDbConnection {
    pub fn connection_string(&self) -> String {
        match self {
            Self::ConnectionString(s) => s.to_owned(),
            Self::Parameters {
                protocol,
                host,
                port,
                user,
                password,
            } => {
                let mut conn_str = String::new();
                // Protocol
                write!(&mut conn_str, "{protocol}://").unwrap();
                // Credentials
                write!(&mut conn_str, "{user}").unwrap();
                if let Some(password) = password {
                    write!(&mut conn_str, ":{password}").unwrap();
                }
                // Address
                write!(&mut conn_str, "@{host}").unwrap();
                if matches!(protocol, MongoDbProtocol::MongoDb) {
                    // Only attempt to write port if the protocol is "mongodb"
                    if let Some(port) = port {
                        write!(&mut conn_str, ":{port}").unwrap();
                    }
                }
                conn_str
            }
        }
    }
}

#[derive(Debug, Clone)]
pub struct MongoDbAccessor {
    client: Client,
}

impl MongoDbAccessor {
    pub async fn connect(connection_string: &str) -> Result<MongoDbAccessor> {
        let mut opts = ClientOptions::parse(connection_string).await?;
        opts.app_name = Some("GlareDB (MongoDB Data source)".to_string());
        let client = Client::with_options(opts)?;

        Ok(MongoDbAccessor { client })
    }

    pub async fn validate_external_database(connection_string: &str) -> Result<()> {
        let accessor = Self::connect(connection_string).await?;
        let mut filter = Document::new();
        filter.insert("name".to_string(), Bson::String("glaredb".to_string()));
        let _ = accessor
            .client
            .list_database_names(Some(filter), None)
            .await?;
        Ok(())
    }

    pub fn into_table_accessor(self, info: MongoDbTableAccessInfo) -> MongoDbTableAccessor {
        MongoDbTableAccessor {
            info,
            client: self.client,
        }
    }
}

#[async_trait]
impl VirtualLister for MongoDbAccessor {
    async fn list_schemas(&self) -> Result<Vec<String>, ExtensionError> {
        use ExtensionError::ListingErrBoxed;

        let databases = self
            .client
            .list_database_names(/* filter: */ None, /* options: */ None)
            .await
            .map_err(|e| ListingErrBoxed(Box::new(e)))?;

        Ok(databases)
    }

    async fn list_tables(&self, database: &str) -> Result<Vec<String>, ExtensionError> {
        use ExtensionError::ListingErrBoxed;

        let database = self.client.database(database);
        let collections = database
            .list_collection_names(/* filter: */ None)
            .await
            .map_err(|e| ListingErrBoxed(Box::new(e)))?;

        Ok(collections)
    }

    async fn list_columns(
        &self,
        database: &str,
        collection: &str,
    ) -> Result<Fields, ExtensionError> {
        use ExtensionError::ListingErrBoxed;

        let collection = self.client.database(database).collection(collection);
        let sampler = TableSampler::new(&collection);

        let count = collection
            .estimated_document_count(None)
            .await
            .map_err(|e| ListingErrBoxed(Box::new(e)))?;

        let schema = sampler
            .infer_schema_from_sample(count)
            .await
            .map_err(|e| ListingErrBoxed(Box::new(e)))?;

        Ok(schema.fields)
    }
}

#[derive(Debug, Clone)]
pub struct MongoDbTableAccessInfo {
    pub database: String, // "Schema"
    pub collection: String,
    pub fields: Option<Vec<FieldRef>>, // filter
}

#[derive(Debug, Clone)]
pub struct MongoDbTableAccessor {
    info: MongoDbTableAccessInfo,
    client: Client,
}

impl MongoDbTableAccessor {
    /// Validate that we can access the table.
    pub async fn validate(&self) -> Result<()> {
        let _ = self
            .client
            .database(&self.info.database)
            .collection::<Document>(&self.info.collection)
            .estimated_document_count(None)
            .await?;

        Ok(())
    }

    pub async fn into_table_provider(self) -> Result<MongoDbTableProvider> {
<<<<<<< HEAD
        let schema = if self.info.fields.is_some() {
            ArrowSchema::new(self.info.fields.unwrap())
        } else {
            let collection = self
                .client
                .database(&self.info.database)
                .collection(&self.info.collection);

            TableSampler::new(collection)
                .infer_schema_from_sample()
                .await?
        };
=======
        let collection = self
            .client
            .database(&self.info.database)
            .collection(&self.info.collection);
        let sampler = TableSampler::new(&collection);

        let estimated_count = collection.estimated_document_count(None).await?;
        let schema = sampler.infer_schema_from_sample(estimated_count).await?;
>>>>>>> 0eabfadb

        Ok(MongoDbTableProvider {
            estimated_count,
            schema: Arc::new(schema),
            collection: self
                .client
                .database(&self.info.database)
                .collection(&self.info.collection),
        })
    }
}

pub struct MongoDbTableProvider {
    estimated_count: u64,
    schema: Arc<ArrowSchema>,
    collection: Collection<RawDocumentBuf>,
}

#[async_trait]
impl TableProvider for MongoDbTableProvider {
    fn as_any(&self) -> &dyn Any {
        self
    }

    fn schema(&self) -> ArrowSchemaRef {
        self.schema.clone()
    }

    fn table_type(&self) -> TableType {
        TableType::Base
    }

    fn supports_filter_pushdown(
        &self,
        _filter: &Expr,
    ) -> DatafusionResult<TableProviderFilterPushDown> {
        Ok(TableProviderFilterPushDown::Inexact)
    }

    async fn scan(
        &self,
        _ctx: &SessionState,
        projection: Option<&Vec<usize>>,
        _filters: &[Expr],
        limit: Option<usize>,
    ) -> DatafusionResult<Arc<dyn ExecutionPlan>> {
        // Projection.
        //
        // Note that this projection will only project top-level fields. There
        // is not a way to project nested documents (at least when modelling
        // nested docs as a struct).
        let schema = match projection {
            Some(projection) => Arc::new(self.schema.project(projection)?),
            _ => self.schema.clone(),
        };

        // Projection document. Project everything that's in the schema.
        //
        // The `_id` field is special and needs to be manually suppressed if not
        // included in the schema.
        let mut proj_doc = Document::new();
        let mut has_id_field = false;
        for field in &schema.fields {
            proj_doc.insert(field.name(), 1);
            has_id_field = has_id_field || field.name().as_str() == ID_FIELD_NAME;
        }

        if !has_id_field {
            proj_doc.insert(ID_FIELD_NAME, 0);
        }

        let mut find_opts = FindOptions::default();
        find_opts.limit = limit.map(|v| v as i64);
        find_opts.projection = Some(proj_doc);

        let filter = match exprs_to_mdb_query(_filters) {
            Ok(query) => query,
            Err(err) => {
                debug!("mdb pushdown query err: {}", err.to_string());
                Document::new()
            }
        };
        let cursor = Mutex::new(Some(
            self.collection
                .find(Some(filter), Some(find_opts))
                .await
                .map_err(|e| DataFusionError::External(Box::new(e)))?,
        ));
        Ok(Arc::new(MongoDbQueryExecPlan::new(
            cursor,
            schema,
            limit,
            self.estimated_count,
        )))
    }

    async fn insert_into(
        &self,
        _state: &SessionState,
        input: Arc<dyn ExecutionPlan>,
        overwrite: bool,
    ) -> DatafusionResult<Arc<dyn ExecutionPlan>> {
        if overwrite {
            return Err(DataFusionError::Execution("cannot overwrite".to_string()));
        }

        Ok(Arc::new(insert::MongoDbInsertExecPlan::new(
            self.collection.clone(),
            input.clone(),
        )))
    }
}

fn exprs_to_mdb_query(exprs: &[Expr]) -> Result<Document, ExtensionError> {
    let mut doc = Document::new();
    for e in exprs {
        let expr = &e;
        match expr {
            Expr::BinaryExpr(val) => {
                match val.left.as_ref() {
                    Expr::Column(key) => match val.right.as_ref() {
                        Expr::Literal(v) => doc.insert(
                            key.to_string(),
                            bson!({operator_to_mdbq(val.op)?: df_to_bson(v.clone())?}),
                        ),
                        _ => {
                            continue;
                        }
                    },
                    Expr::Literal(v) => match val.right.as_ref() {
                        Expr::Column(key) => doc.insert(
                            key.to_string(),
                            bson!({operator_to_mdbq(val.op)?: df_to_bson(v.clone())?}),
                        ),
                        _ => {
                            continue;
                        }
                    },
                    _ => {
                        continue;
                    }
                };
            }
            _ => {
                continue;
            }
        };
    }

    Ok(doc.to_owned())
}

fn operator_to_mdbq(op: Operator) -> Result<String, ExtensionError> {
    match op {
        Operator::Eq => Ok("$eq".to_string()),
        Operator::Gt => Ok("$gt".to_string()),
        Operator::Lt => Ok("$lt".to_string()),
        Operator::NotEq => Ok("$ne".to_string()),
        Operator::GtEq => Ok("$gte".to_string()),
        Operator::LtEq => Ok("$lte".to_string()),
        Operator::And => Ok("$and".to_string()),
        Operator::Or => Ok("$or".to_string()),
        Operator::Modulo => Ok("$mod".to_string()),
        Operator::RegexMatch => Ok("$regex".to_string()),
        _ => Err(ExtensionError::String(format!(
            "{} operator is not translated",
            op
        ))),
    }
}

fn df_to_bson(val: ScalarValue) -> Result<Bson, ExtensionError> {
    match val {
        ScalarValue::Binary(v) => Ok(Bson::Binary(Binary {
            subtype: BinarySubtype::Generic,
            bytes: v.unwrap_or_default(),
        })),
        ScalarValue::LargeBinary(v) => Ok(Bson::Binary(Binary {
            subtype: BinarySubtype::Generic,
            bytes: v.unwrap_or_default(),
        })),
        ScalarValue::FixedSizeBinary(_, v) => Ok(Bson::Binary(Binary {
            subtype: BinarySubtype::Generic,
            bytes: v.unwrap_or_default(),
        })),
        ScalarValue::Utf8(v) => Ok(Bson::String(v.unwrap_or_default())),
        ScalarValue::LargeUtf8(v) => Ok(Bson::String(v.unwrap_or_default())),
        ScalarValue::Boolean(v) => Ok(Bson::Boolean(v.unwrap_or_default())),
        ScalarValue::Int8(v) => Ok(Bson::Int32(i32::from(v.unwrap_or_default()))),
        ScalarValue::Int16(v) => Ok(Bson::Int32(i32::from(v.unwrap_or_default()))),
        ScalarValue::Int32(v) => Ok(Bson::Int32(v.unwrap_or_default())),
        ScalarValue::Int64(v) => Ok(Bson::Int64(v.unwrap_or_default())),
        ScalarValue::UInt16(v) => Ok(Bson::Int32(i32::from(v.unwrap_or_default()))),
        ScalarValue::UInt8(v) => Ok(Bson::Int32(i32::from(v.unwrap_or_default()))),
        ScalarValue::UInt32(v) => Ok(Bson::Int64(i64::from(v.unwrap_or_default()))),
        ScalarValue::UInt64(v) => Ok(Bson::Int64(i64::try_from(v.unwrap_or_default()).unwrap())),
        ScalarValue::Float32(v) => Ok(Bson::Double(f64::from(v.unwrap_or_default()))),
        ScalarValue::Float64(v) => Ok(Bson::Double(v.unwrap_or_default())),
        ScalarValue::Struct(v, f) => {
            let mut doc = RawDocumentBuf::new();
            for (key, value) in f.into_iter().zip(v.unwrap_or_default().into_iter()) {
                doc.append(
                    key.name(),
                    RawBson::try_from(df_to_bson(value)?)
                        .map_err(|e| DataFusionError::External(Box::new(e)))?,
                );
            }
            Ok(Bson::Document(
                doc.to_document()
                    .map_err(|e| DataFusionError::External(Box::new(e)))?,
            ))
        }
        ScalarValue::List(arr) => {
            let out = array_to_bson(arr.as_ref())?;
            Ok(Bson::Array(out))
        }
        ScalarValue::Null => Ok(Bson::Null),
        _ => Err(ExtensionError::String(format!(
            "{} conversion undefined/unspuported",
            val
        ))),
    }
}

#[cfg(test)]
mod tests {
    use super::*;

    #[test]
    fn connection_string() {
        let conn_str = MongoDbConnection::ConnectionString(
            "mongodb://prod:password123@127.0.0.1:5432".to_string(),
        )
        .connection_string();
        assert_eq!(&conn_str, "mongodb://prod:password123@127.0.0.1:5432");

        let conn_str = MongoDbConnection::Parameters {
            protocol: MongoDbProtocol::MongoDb,
            host: "127.0.0.1".to_string(),
            port: Some(5432),
            user: "prod".to_string(),
            password: Some("password123".to_string()),
        };
        let conn_str = conn_str.connection_string();
        assert_eq!(&conn_str, "mongodb://prod:password123@127.0.0.1:5432");

        let conn_str = MongoDbConnection::Parameters {
            protocol: MongoDbProtocol::MongoDbSrv,
            host: "127.0.0.1".to_string(),
            port: Some(5432),
            user: "prod".to_string(),
            password: Some("password123".to_string()),
        };
        let conn_str = conn_str.connection_string();
        assert_eq!(&conn_str, "mongodb+srv://prod:password123@127.0.0.1");

        // Missing password.
        let conn_str = MongoDbConnection::Parameters {
            protocol: Default::default(),
            host: "127.0.0.1".to_string(),
            port: Some(5432),
            user: "prod".to_string(),
            password: None,
        };
        let conn_str = conn_str.connection_string();
        assert_eq!(&conn_str, "mongodb://prod@127.0.0.1:5432");

        // Missing port.
        let conn_str = MongoDbConnection::Parameters {
            protocol: Default::default(),
            host: "127.0.0.1".to_string(),
            port: None,
            user: "prod".to_string(),
            password: Some("password123".to_string()),
        };
        let conn_str = conn_str.connection_string();
        assert_eq!(&conn_str, "mongodb://prod:password123@127.0.0.1");
    }
}<|MERGE_RESOLUTION|>--- conflicted
+++ resolved
@@ -11,26 +11,49 @@
 use std::sync::{Arc, Mutex};
 
 use async_trait::async_trait;
-<<<<<<< HEAD
+use bson::RawBson;
 use datafusion::arrow::datatypes::{
-    FieldRef, Fields, Schema as ArrowSchema, SchemaRef as ArrowSchemaRef,
+    FieldRef,
+    Fields,
+    Fields,
+    Schema as ArrowSchema,
+    Schema as ArrowSchema,
+    SchemaRef as ArrowSchemaRef,
+    SchemaRef as ArrowSchemaRef,
 };
-=======
-use bson::RawBson;
-use datafusion::arrow::datatypes::{Fields, Schema as ArrowSchema, SchemaRef as ArrowSchemaRef};
->>>>>>> 0eabfadb
 use datafusion::datasource::TableProvider;
-use datafusion::error::{DataFusionError, Result as DatafusionResult};
+use datafusion::error::{DataFusionError, Result as DatafusionResult, Result as DatafusionResult};
 use datafusion::execution::context::SessionState;
-use datafusion::logical_expr::{Expr, Operator, TableProviderFilterPushDown, TableType};
+use datafusion::logical_expr::{
+    Expr,
+    Operator,
+    Operator,
+    TableProviderFilterPushDown,
+    TableProviderFilterPushDown,
+    TableType,
+    TableType,
+};
 use datafusion::physical_plan::ExecutionPlan;
 use datafusion::scalar::ScalarValue;
 use datafusion_ext::errors::ExtensionError;
 use datafusion_ext::functions::VirtualLister;
+use errors::{MongoDbError, Result};
+use exec::MongoDbBsonExec;
+use infer::TableSampler;
 use mongodb::bson::spec::BinarySubtype;
-use mongodb::bson::{bson, Binary, Bson, Document, RawDocumentBuf};
-use mongodb::options::{ClientOptions, FindOptions};
-use mongodb::{Client, Collection};
+use mongodb::bson::{
+    bson,
+    Binary,
+    Binary,
+    Bson,
+    Bson,
+    Document,
+    Document,
+    RawDocumentBuf,
+    RawDocumentBuf,
+};
+use mongodb::options::{ClientOptions, FindOptions, FindOptions};
+use mongodb::{Client, Collection, Collection};
 use tracing::debug;
 
 use crate::bson::array_to_bson;
@@ -237,7 +260,6 @@
     }
 
     pub async fn into_table_provider(self) -> Result<MongoDbTableProvider> {
-<<<<<<< HEAD
         let schema = if self.info.fields.is_some() {
             ArrowSchema::new(self.info.fields.unwrap())
         } else {
@@ -250,16 +272,6 @@
                 .infer_schema_from_sample()
                 .await?
         };
-=======
-        let collection = self
-            .client
-            .database(&self.info.database)
-            .collection(&self.info.collection);
-        let sampler = TableSampler::new(&collection);
-
-        let estimated_count = collection.estimated_document_count(None).await?;
-        let schema = sampler.infer_schema_from_sample(estimated_count).await?;
->>>>>>> 0eabfadb
 
         Ok(MongoDbTableProvider {
             estimated_count,
