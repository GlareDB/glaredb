[package]
name = "expstore"
version = "0.1.0"
edition = "2021"

# See more keys and their definitions at https://doc.rust-lang.org/cargo/reference/manifest.html

[dependencies]
logutil = {path = "../logutil"}
thiserror = "1.0"
tracing = "0.1"
<<<<<<< HEAD
async-trait = "0.1.57"
futures = "0.3.25"
=======
async-trait = "0.1.58"
futures = "0.3.21"
>>>>>>> d1e03a01
parking_lot = "0.12.1"
tokio = { version = "1", features = ["full"] }
uuid = { version = "1.2.1", features = ["v4", "fast-rng", "macro-diagnostics"] }
datafusion = "13.0"
object_store = { version = "0.5.1", features = ["aws", "gcp", "azure"] }
bytes = "1.2"
tempfile = "3"<|MERGE_RESOLUTION|>--- conflicted
+++ resolved
@@ -9,13 +9,8 @@
 logutil = {path = "../logutil"}
 thiserror = "1.0"
 tracing = "0.1"
-<<<<<<< HEAD
-async-trait = "0.1.57"
+async-trait = "0.1.58"
 futures = "0.3.25"
-=======
-async-trait = "0.1.58"
-futures = "0.3.21"
->>>>>>> d1e03a01
 parking_lot = "0.12.1"
 tokio = { version = "1", features = ["full"] }
 uuid = { version = "1.2.1", features = ["v4", "fast-rng", "macro-diagnostics"] }
