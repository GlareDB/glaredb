[package]
name = "telemetry"
version = "0.1.0"
edition = "2021"

# See more keys and their definitions at https://doc.rust-lang.org/cargo/reference/manifest.html

[dependencies]
tracing = "0.1"
segment = "0.2.2"
tokio = { version = "1", features = ["full"] }
<<<<<<< HEAD
serde_json = "1.0.96"
uuid = { version = "1.3.0", features = ["v4", "fast-rng", "macro-diagnostics"] }
=======
serde_json = "1.0.95"
uuid = { version = "1.3.1", features = ["v4", "fast-rng", "macro-diagnostics"] }
>>>>>>> 5ace5f8d
<|MERGE_RESOLUTION|>--- conflicted
+++ resolved
@@ -9,10 +9,5 @@
 tracing = "0.1"
 segment = "0.2.2"
 tokio = { version = "1", features = ["full"] }
-<<<<<<< HEAD
 serde_json = "1.0.96"
-uuid = { version = "1.3.0", features = ["v4", "fast-rng", "macro-diagnostics"] }
-=======
-serde_json = "1.0.95"
-uuid = { version = "1.3.1", features = ["v4", "fast-rng", "macro-diagnostics"] }
->>>>>>> 5ace5f8d
+uuid = { version = "1.3.1", features = ["v4", "fast-rng", "macro-diagnostics"] }