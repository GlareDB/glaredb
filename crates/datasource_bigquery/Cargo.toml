[package]
name = "datasource_bigquery"
version = "0.1.0"
edition = "2021"

# See more keys and their definitions at https://doc.rust-lang.org/cargo/reference/manifest.html

[dependencies]
thiserror = "1.0"
tracing = "0.1"
<<<<<<< HEAD
async-trait = "0.1.63"
futures = "0.3.26"
=======
async-trait = "0.1.64"
futures = "0.3.25"
>>>>>>> 55eba53e
tokio = { version = "1", features = ["full"] }
async-stream = "0.3.3"
datafusion = "16.1"
serde_json = "1.0.91"
serde = { version = "1.0", features = ["derive"] }
gcp-bigquery-client = "0.16.3"
bigquery-storage = { git = "https://github.com/glaredb/bigquery-storage", branch = "master" }
parking_lot = "0.12.1"
async-channel = "1.8.0"<|MERGE_RESOLUTION|>--- conflicted
+++ resolved
@@ -8,13 +8,8 @@
 [dependencies]
 thiserror = "1.0"
 tracing = "0.1"
-<<<<<<< HEAD
-async-trait = "0.1.63"
 futures = "0.3.26"
-=======
 async-trait = "0.1.64"
-futures = "0.3.25"
->>>>>>> 55eba53e
 tokio = { version = "1", features = ["full"] }
 async-stream = "0.3.3"
 datafusion = "16.1"
