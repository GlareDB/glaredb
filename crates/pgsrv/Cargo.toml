--- conflicted
+++ resolved
@@ -13,13 +13,8 @@
 pgrepr = {path = "../pgrepr"}
 thiserror = "1.0"
 tracing = "0.1"
-<<<<<<< HEAD
-async-trait = "0.1.63"
 futures = "0.3.26"
-=======
 async-trait = "0.1.64"
-futures = "0.3.25"
->>>>>>> 55eba53e
 datafusion = "16.1"
 tokio-util = { version = "0.7.4", features = ["codec"] }
 bytes = "1.3.0"
