[package]
name = "pgsrv"
version = {workspace = true}
edition = {workspace = true}

# See more keys and their definitions at https://doc.rust-lang.org/cargo/reference/manifest.html

[dependencies]
sqlexec = {path = "../sqlexec"}
serde = { version = "1.0", features = ["derive"] }
bytesutil = {path = "../bytesutil"}
pgrepr = {path = "../pgrepr"}
thiserror.workspace = true
tracing = "0.1"
futures = "0.3.28"
async-trait = "0.1.68"
datafusion = {workspace = true}
tokio-util = { version = "0.7.8", features = ["codec"] }
bytes = "1.4.0"
tokio = { version = "1", features = ["full"] }
reqwest = { version = "0.11.18", default-features = false, features = ["json", "rustls-tls"] }
uuid = { version = "1.4.0", features = ["v4", "fast-rng", "macro-diagnostics"] }
tokio-postgres = "0.7.8"
<<<<<<< HEAD
rustls = "0.21.2"
webpki-roots = "0.24.0"
=======
rustls = "0.21.3"
webpki-roots = "0.23.1"
>>>>>>> fb7ddd1c
tokio-rustls = "0.24.1"
rustls-pemfile = "1.0.3"

[dev-dependencies]
tempfile = "3"<|MERGE_RESOLUTION|>--- conflicted
+++ resolved
@@ -21,13 +21,8 @@
 reqwest = { version = "0.11.18", default-features = false, features = ["json", "rustls-tls"] }
 uuid = { version = "1.4.0", features = ["v4", "fast-rng", "macro-diagnostics"] }
 tokio-postgres = "0.7.8"
-<<<<<<< HEAD
-rustls = "0.21.2"
 webpki-roots = "0.24.0"
-=======
 rustls = "0.21.3"
-webpki-roots = "0.23.1"
->>>>>>> fb7ddd1c
 tokio-rustls = "0.24.1"
 rustls-pemfile = "1.0.3"
 
