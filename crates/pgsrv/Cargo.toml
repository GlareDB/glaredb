--- conflicted
+++ resolved
@@ -11,11 +11,7 @@
 sqlexec = {path = "../sqlexec"}
 serde = { version = "1.0", features = ["derive"] }
 bytesutil = {path = "../bytesutil"}
-<<<<<<< HEAD
 pgrepr = {path = "../pgrepr"}
-anyhow = "1.0"
-=======
->>>>>>> 9e7dc677
 thiserror = "1.0"
 tracing = "0.1"
 async-trait = "0.1.57"
