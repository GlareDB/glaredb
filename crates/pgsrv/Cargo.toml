[package]
name = "pgsrv"
version = "0.1.0"
edition = "2021"

# See more keys and their definitions at https://doc.rust-lang.org/cargo/reference/manifest.html

[dependencies]
logutil = {path = "../logutil"}
ioutil = {path = "../ioutil"}
sqlexec = {path = "../sqlexec"}
serde = { version = "1.0", features = ["derive"] }
bytesutil = {path = "../bytesutil"}
object_store_util = {path = "../object_store_util"}
pgrepr = {path = "../pgrepr"}
thiserror = "1.0"
tracing = "0.1"
<<<<<<< HEAD
async-trait = "0.1.57"
futures = "0.3.25"
=======
async-trait = "0.1.58"
futures = "0.3.21"
>>>>>>> d1e03a01
datafusion = "13.0"
tokio-util = { version = "0.7.4", features = ["codec"] }
bytes = "1.2.1"
tokio = { version = "1", features = ["full"] }
postgres-types = "0.2.4"
reqwest = { version = "0.11.12", features = ["json"] }<|MERGE_RESOLUTION|>--- conflicted
+++ resolved
@@ -15,13 +15,8 @@
 pgrepr = {path = "../pgrepr"}
 thiserror = "1.0"
 tracing = "0.1"
-<<<<<<< HEAD
-async-trait = "0.1.57"
+async-trait = "0.1.58"
 futures = "0.3.25"
-=======
-async-trait = "0.1.58"
-futures = "0.3.21"
->>>>>>> d1e03a01
 datafusion = "13.0"
 tokio-util = { version = "0.7.4", features = ["codec"] }
 bytes = "1.2.1"
