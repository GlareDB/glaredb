--- conflicted
+++ resolved
@@ -11,11 +11,8 @@
 sqlexec = {path = "../sqlexec"}
 serde = { version = "1.0", features = ["derive"] }
 bytesutil = {path = "../bytesutil"}
-<<<<<<< HEAD
+object_store_util = {path = "../object_store_util"}
 pgrepr = {path = "../pgrepr"}
-=======
-object_store_util = {path = "../object_store_util"}
->>>>>>> d7d858da
 thiserror = "1.0"
 tracing = "0.1"
 async-trait = "0.1.57"
