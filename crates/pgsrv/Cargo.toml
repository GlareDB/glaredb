--- conflicted
+++ resolved
@@ -12,13 +12,8 @@
 pgrepr = {path = "../pgrepr"}
 thiserror = "1.0"
 tracing = "0.1"
-<<<<<<< HEAD
 futures = "0.3.28"
-async-trait = "0.1.67"
-=======
-futures = "0.3.27"
 async-trait = "0.1.68"
->>>>>>> caab8451
 datafusion = "20.0"
 tokio-util = { version = "0.7.7", features = ["codec"] }
 bytes = "1.4.0"
