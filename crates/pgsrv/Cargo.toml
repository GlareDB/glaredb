--- conflicted
+++ resolved
@@ -13,15 +13,9 @@
 pgrepr = {path = "../pgrepr"}
 thiserror = "1.0"
 tracing = "0.1"
-<<<<<<< HEAD
 futures = "0.3.26"
 async-trait = "0.1.64"
-datafusion = "16.1"
-=======
-async-trait = "0.1.63"
-futures = "0.3.25"
 datafusion = "17.0"
->>>>>>> 46cdb513
 tokio-util = { version = "0.7.4", features = ["codec"] }
 bytes = "1.3.0"
 tokio = { version = "1", features = ["full"] }
