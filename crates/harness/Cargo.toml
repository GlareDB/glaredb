--- conflicted
+++ resolved
@@ -8,13 +8,8 @@
 
 clap = { workspace = true }
 escape8259 = "0.5.3"
-<<<<<<< HEAD
 anstream = "0.6.19"
-anstyle = "1.0.7"
-=======
-anstream = "0.6.14"
 anstyle = "1.0.11"
->>>>>>> 913d6a3f
 rand = { workspace = true }
 
 [lints]
